from django.utils import timezone
from transitions import Machine

from api.preprint_providers.workflows import Workflows
from framework.auth import Auth
from framework.postcommit_tasks.handlers import enqueue_postcommit_task
from osf.exceptions import InvalidTransitionError
from osf.models.action import ReviewAction, NodeRequestAction
from osf.models.nodelog import NodeLog
from osf.utils import permissions
from osf.utils.workflows import DefaultStates, DefaultTriggers, DEFAULT_TRANSITIONS
from website.mails import mails
from website.preprints.tasks import get_and_set_preprint_identifiers
from website.reviews import signals as reviews_signals
from website.settings import DOMAIN, OSF_SUPPORT_EMAIL, OSF_CONTACT_EMAIL


class BaseMachine(Machine):

    action = None
    from_state = None

    def __init__(self, machineable, state_attr, **kwargs):
        self.machineable = machineable
        self.__state_attr = state_attr
        states = kwargs.get('states', [s.value for s in DefaultStates])
        transitions = kwargs.get('transitions', DEFAULT_TRANSITIONS)
        self._validate_transitions(transitions)

        super(BaseMachine, self).__init__(
            states=states,
            transitions=transitions,
            initial=self.state,
            send_event=True,
            prepare_event=['initialize_machine'],
            ignore_invalid_triggers=True,
        )

    @property
    def state(self):
        return getattr(self.machineable, self.__state_attr)

    @state.setter
    def state(self, value):
        setattr(self.machineable, self.__state_attr, value)

    @property
    def ActionClass(self):
        raise NotImplementedError()

    def _validate_transitions(self, transitions):
        for transition in set(sum([t['after'] for t in transitions], [])):
            if not hasattr(self, transition):
                raise InvalidTransitionError(self, transition)

    def initialize_machine(self, ev):
        self.action = None
        self.from_state = ev.state

    def save_action(self, ev):
        user = ev.kwargs.get('user')
        self.action = self.ActionClass.objects.create(
            target=self.machineable,
            creator=user,
            trigger=ev.event.name,
            from_state=self.from_state.name,
            to_state=ev.state.name,
            comment=ev.kwargs.get('comment', ''),
        )

    def update_last_transitioned(self, ev):
        now = self.action.created if self.action is not None else timezone.now()
        self.machineable.date_last_transitioned = now

class ReviewsMachine(BaseMachine):
    ActionClass = ReviewAction

    def save_changes(self, ev):
        node = self.machineable.node
        node._has_abandoned_preprint = False
        now = self.action.created if self.action is not None else timezone.now()
        should_publish = self.machineable.in_public_reviews_state
        if should_publish and not self.machineable.is_published:
            if not (self.machineable.node.preprint_file and self.machineable.node.preprint_file.node == self.machineable.node):
                raise ValueError('Preprint node is not a valid preprint; cannot publish.')
            if not self.machineable.provider:
                raise ValueError('Preprint provider not specified; cannot publish.')
            if not self.machineable.subjects.exists():
                raise ValueError('Preprint must have at least one subject to be published.')
            self.machineable.date_published = now
            self.machineable.is_published = True
            enqueue_postcommit_task(get_and_set_preprint_identifiers, (), {'preprint_id': self.machineable._id}, celery=True)
        elif not should_publish and self.machineable.is_published:
            self.machineable.is_published = False
        self.machineable.save()
        node.save()

    def resubmission_allowed(self, ev):
        return self.machineable.provider.reviews_workflow == Workflows.PRE_MODERATION.value

    def notify_submit(self, ev):
        context = self.get_context()
        context['referrer'] = ev.kwargs.get('user')
        user = ev.kwargs.get('user')
        auth = Auth(user)
        self.machineable.node.add_log(
            action=NodeLog.PREPRINT_INITIATED,
            params={
                'preprint': self.machineable._id
            },
            auth=auth,
            save=False,
        )
        recipients = list(self.machineable.node.contributors)
        reviews_signals.reviews_email_submit.send(context=context, recipients=recipients)

    def notify_resubmit(self, ev):
        context = self.get_context()
        reviews_signals.reviews_email.send(creator=ev.kwargs.get('user'), context=context,
                                           template='reviews_resubmission_confirmation',
                                           action=self.action)

    def notify_accept_reject(self, ev):
        context = self.get_context()
        context['notify_comment'] = not self.machineable.provider.reviews_comments_private and self.action.comment
        context['is_rejected'] = self.action.to_state == DefaultStates.REJECTED.value
        context['was_pending'] = self.action.from_state == DefaultStates.PENDING.value
        reviews_signals.reviews_email.send(creator=ev.kwargs.get('user'), context=context,
                                           template='reviews_submission_status',
                                           action=self.action)
    def notify_edit_comment(self, ev):
        context = self.get_context()
        if not self.machineable.provider.reviews_comments_private and self.action.comment:
            reviews_signals.reviews_email.send(creator=ev.kwargs.get('user'), context=context,
                                               template='reviews_update_comment',
                                               action=self.action)

    def get_context(self):
        return {
            'domain': DOMAIN,
            'reviewable': self.machineable,
            'workflow': self.machineable.provider.reviews_workflow,
            'provider_url': self.machineable.provider.domain or '{domain}preprints/{provider_id}'.format(domain=DOMAIN, provider_id=self.machineable.provider._id),
<<<<<<< HEAD
            'provider_contact_email': self.machineable.provider.email_contact or 'contact@osf.io',
            'provider_support_email': self.machineable.provider.email_support or 'support@osf.io',
        }

class RequestMachine(BaseMachine):
    ActionClass = NodeRequestAction

    def save_changes(self, ev):
        """ Handles contributorship changes and state transitions
        """
        if ev.event.name == DefaultTriggers.ACCEPT.value:
            self.machineable.target.add_contributor(
                self.machineable.creator,
                auth=Auth(ev.kwargs['user']),
                permissions=permissions.READ,
                send_email='{}_request'.format(self.machineable.request_type))
        elif ev.event.name == DefaultTriggers.EDIT_COMMENT.value and self.action is not None:
            self.machineable.comment = self.action.comment
        self.machineable.save()

    def resubmission_allowed(self, ev):
        # TODO: [PRODUCT-395]
        return False

    def notify_submit(self, ev):
        """ Notify admins that someone is requesting access
        """
        context = self.get_context()
        context['contributors_url'] = '{}contributors/'.format(self.machineable.target.absolute_url)
        context['project_settings_url'] = '{}settings/'.format(self.machineable.target.absolute_url)
        for admin in self.machineable.target.admin_contributors:
            mails.send_mail(
                admin.username,
                mails.ACCESS_REQUEST_SUBMITTED,
                admin=admin,
                **context
            )

    def notify_resubmit(self, ev):
        """ Notify admins that someone is requesting access again
        """
        # TODO: [PRODUCT-395]
        raise NotImplementedError()

    def notify_accept_reject(self, ev):
        """ Notify requester that admins have approved/denied
        """
        if ev.event.name == DefaultTriggers.REJECT.value:
            context = self.get_context()
            mails.send_mail(
                self.machineable.creator.username,
                mails.ACCESS_REQUEST_DENIED,
                **context
            )
        else:
            # add_contributor sends approval notification email
            pass

    def notify_edit_comment(self, ev):
        """ Not presently required to notify for this event
        """
        pass

    def get_context(self):
        return {
            'node': self.machineable.target,
            'requester': self.machineable.creator
=======
            'provider_contact_email': self.machineable.provider.email_contact or OSF_CONTACT_EMAIL,
            'provider_support_email': self.machineable.provider.email_support or OSF_SUPPORT_EMAIL,
>>>>>>> c1d70b34
        }<|MERGE_RESOLUTION|>--- conflicted
+++ resolved
@@ -141,9 +141,8 @@
             'reviewable': self.machineable,
             'workflow': self.machineable.provider.reviews_workflow,
             'provider_url': self.machineable.provider.domain or '{domain}preprints/{provider_id}'.format(domain=DOMAIN, provider_id=self.machineable.provider._id),
-<<<<<<< HEAD
-            'provider_contact_email': self.machineable.provider.email_contact or 'contact@osf.io',
-            'provider_support_email': self.machineable.provider.email_support or 'support@osf.io',
+            'provider_contact_email': self.machineable.provider.email_contact or OSF_CONTACT_EMAIL,
+            'provider_support_email': self.machineable.provider.email_support or OSF_SUPPORT_EMAIL,
         }
 
 class RequestMachine(BaseMachine):
@@ -209,8 +208,4 @@
         return {
             'node': self.machineable.target,
             'requester': self.machineable.creator
-=======
-            'provider_contact_email': self.machineable.provider.email_contact or OSF_CONTACT_EMAIL,
-            'provider_support_email': self.machineable.provider.email_support or OSF_SUPPORT_EMAIL,
->>>>>>> c1d70b34
         }
import logging
import datetime
import urlparse

from django.core.exceptions import ValidationError
from django.db import models
from django.utils import timezone

from framework.auth import Auth
from framework.exceptions import PermissionsError
from osf.utils.fields import NonNaiveDateTimeField
from website.exceptions import NodeStateError
from website.util import api_v2_url
from website import settings

from osf.models import (
    OSFUser, MetaSchema, RegistrationApproval,
    Retraction, Embargo, DraftRegistrationApproval,
    EmbargoTerminationApproval,
)

from osf.models.base import BaseModel, ObjectIDMixin
from osf.models.node import AbstractNode
from osf.models.nodelog import NodeLog
from osf.utils.datetime_aware_jsonfield import DateTimeAwareJSONField

logger = logging.getLogger(__name__)


class Registration(AbstractNode):

    registered_date = NonNaiveDateTimeField(db_index=True, null=True, blank=True)
    registered_user = models.ForeignKey(OSFUser,
                                        related_name='related_to',
                                        on_delete=models.SET_NULL,
                                        null=True, blank=True)

    registered_schema = models.ManyToManyField(MetaSchema)

    registered_meta = DateTimeAwareJSONField(default=dict, blank=True)
    # TODO Add back in once dependencies are resolved
    registration_approval = models.ForeignKey(RegistrationApproval, null=True, blank=True, on_delete=models.CASCADE)
    retraction = models.ForeignKey(Retraction, null=True, blank=True, on_delete=models.CASCADE)
    embargo = models.ForeignKey(Embargo, null=True, blank=True, on_delete=models.CASCADE)

    registered_from = models.ForeignKey('self',
                                        related_name='registrations',
                                        on_delete=models.SET_NULL,
                                        null=True, blank=True)
    # Sanctions
    registration_approval = models.ForeignKey('RegistrationApproval',
                                            related_name='registrations',
                                            null=True, blank=True,
                                            on_delete=models.SET_NULL)
    retraction = models.ForeignKey('Retraction',
                                related_name='registrations',
                                null=True, blank=True,
                                on_delete=models.SET_NULL)
    embargo = models.ForeignKey('Embargo',
                                related_name='registrations',
                                null=True, blank=True,
                                on_delete=models.SET_NULL)
    embargo_termination_approval = models.ForeignKey('EmbargoTerminationApproval',
                                                    related_name='registrations',
                                                    null=True, blank=True,
                                                    on_delete=models.SET_NULL)

    @property
    def registered_schema_id(self):
        if self.registered_schema:
            return self.registered_schema.first()._id
        return None

    @property
    def is_registration(self):
        """For v1 compat."""
        return True

    @property
    def is_collection(self):
        """For v1 compat."""
        return False

    @property
    def archive_job(self):
        return self.archive_jobs.first() if self.archive_jobs.count() else None

    @property
    def sanction(self):
        sanction = (
            self.embargo_termination_approval or
            self.retraction or
            self.embargo or
            self.registration_approval
        )
        if sanction:
            return sanction
        elif self.parent_node:
            return self.parent_node.sanction
        else:
            return None

    @property
    def is_registration_approved(self):
        if self.registration_approval is None:
            if self.parent_node:
                return self.parent_node.is_registration_approved
            return False
        return self.registration_approval.is_approved

    @property
    def is_pending_embargo(self):
        if self.embargo is None:
            if self.parent_node:
                return self.parent_node.is_pending_embargo
            return False
        return self.embargo.is_pending_approval

    @property
    def is_pending_embargo_for_existing_registration(self):
        """ Returns True if Node has an Embargo pending approval for an
        existing registrations. This is used specifically to ensure
        registrations pre-dating the Embargo feature do not get deleted if
        their respective Embargo request is rejected.
        """
        if self.embargo is None:
            if self.parent_node:
                return self.parent_node.is_pending_embargo_for_existing_registration
            return False
        return self.embargo.pending_registration

    @property
    def is_retracted(self):
        if self.retraction is None:
            if self.parent_node:
                return self.parent_node.is_retracted
            return False
        return self.retraction.is_approved

    @property
    def is_pending_registration(self):
        if self.registration_approval is None:
            if self.parent_node:
                return self.parent_node.is_pending_registration
            return False
        return self.registration_approval.is_pending_approval

    @property
    def is_pending_retraction(self):
        if self.retraction is None:
            if self.parent_node:
                return self.parent_node.is_pending_retraction
            return False
        return self.retraction.is_pending_approval

    @property
    def is_embargoed(self):
        """A Node is embargoed if:
        - it has an associated Embargo record
        - that record has been approved
        - the node is not public (embargo not yet lifted)
        """
        if self.embargo is None:
            if self.parent_node:
                return self.parent_node.is_embargoed
        return self.embargo and self.embargo.is_approved and not self.is_public

    @property
    def embargo_end_date(self):
        if self.embargo is None:
            if self.parent_node:
                return self.parent_node.embargo_end_date
            return False
        return self.embargo.embargo_end_date

    @property
    def archiving(self):
        job = self.archive_job
        return job and not job.done and not job.archive_tree_finished()

    def _initiate_embargo(self, user, end_date, for_existing_registration=False,
                          notify_initiator_on_complete=False):
        """Initiates the retraction process for a registration
        :param user: User who initiated the retraction
        :param end_date: Date when the registration should be made public
        """
        end_date_midnight = datetime.datetime.combine(
            end_date,
            datetime.datetime.min.time()
        ).replace(tzinfo=end_date.tzinfo)
        self.embargo = Embargo.objects.create(
            initiated_by=user,
            end_date=end_date_midnight,
            for_existing_registration=for_existing_registration,
            notify_initiator_on_complete=notify_initiator_on_complete
        )
        self.save()  # Set foreign field reference Node.embargo
        admins = self.get_admin_contributors_recursive(unique_users=True)
        for (admin, node) in admins:
            self.embargo.add_authorizer(admin, node)
        self.embargo.save()  # Save embargo's approval_state
        return self.embargo

    def embargo_registration(self, user, end_date, for_existing_registration=False,
                             notify_initiator_on_complete=False):
        """Enter registration into an embargo period at end of which, it will
        be made public
        :param user: User initiating the embargo
        :param end_date: Date when the registration should be made public
        :raises: NodeStateError if Node is not a registration
        :raises: PermissionsError if user is not an admin for the Node
        :raises: ValidationError if end_date is not within time constraints
        """
        if not self.has_permission(user, 'admin'):
            raise PermissionsError('Only admins may embargo a registration')
        if not self._is_embargo_date_valid(end_date):
            if (end_date - timezone.now()) >= settings.EMBARGO_END_DATE_MIN:
                raise ValidationError('Registrations can only be embargoed for up to four years.')
            raise ValidationError('Embargo end date must be at least three days in the future.')

        embargo = self._initiate_embargo(user, end_date,
                                         for_existing_registration=for_existing_registration,
                                         notify_initiator_on_complete=notify_initiator_on_complete)

        self.registered_from.add_log(
            action=NodeLog.EMBARGO_INITIATED,
            params={
                'node': self.registered_from._id,
                'registration': self._id,
                'embargo_id': embargo._id,
            },
            auth=Auth(user),
            save=True,
        )
        if self.is_public:
            self.set_privacy('private', Auth(user))

    def request_embargo_termination(self, auth):
        """Initiates an EmbargoTerminationApproval to lift this Embargoed Registration's
        embargo early."""
        if not self.is_embargoed:
            raise NodeStateError('This node is not under active embargo')
        if not self.root == self:
            raise NodeStateError('Only the root of an embargoed registration can request termination')

        approval = EmbargoTerminationApproval(
            initiated_by=auth.user,
            embargoed_registration=self,
        )
        admins = [admin for admin in self.root.get_admin_contributors_recursive(unique_users=True)]
        for (admin, node) in admins:
            approval.add_authorizer(admin, node=node)
        approval.save()
        approval.ask(admins)
        self.embargo_termination_approval = approval
        self.save()
        return approval

    def terminate_embargo(self, auth):
        """Handles the actual early termination of an Embargoed registration.
        Adds a log to the registered_from Node.
        """
        if not self.is_embargoed:
            raise NodeStateError('This node is not under active embargo')

        self.registered_from.add_log(
            action=NodeLog.EMBARGO_TERMINATED,
            params={
                'project': self._id,
                'node': self.registered_from._id,
                'registration': self._id,
            },
            auth=None,
            save=True
        )
        self.embargo.mark_as_completed()
        for node in self.node_and_primary_descendants():
            node.set_privacy(
                self.PUBLIC,
                auth=None,
                log=False,
                save=True
            )
        return True

    def _initiate_retraction(self, user, justification=None):
        """Initiates the retraction process for a registration
        :param user: User who initiated the retraction
        :param justification: Justification, if given, for retraction
        """
        self.retraction = Retraction.objects.create(
            initiated_by=user,
            justification=justification or None,  # make empty strings None
            state=Retraction.UNAPPROVED
        )
        self.save()
        admins = self.get_admin_contributors_recursive(unique_users=True)
        for (admin, node) in admins:
            self.retraction.add_authorizer(admin, node)
        self.retraction.save()  # Save retraction approval state
        return self.retraction

    def retract_registration(self, user, justification=None, save=True):
        """Retract public registration. Instantiate new Retraction object
        and associate it with the respective registration.
        """

        if not self.is_public and not (self.embargo_end_date or self.is_pending_embargo):
            raise NodeStateError('Only public or embargoed registrations may be withdrawn.')

        if self.root_id != self.id:
            raise NodeStateError('Withdrawal of non-parent registrations is not permitted.')

        retraction = self._initiate_retraction(user, justification)
        self.registered_from.add_log(
            action=NodeLog.RETRACTION_INITIATED,
            params={
                'node': self.registered_from._id,
                'registration': self._id,
                'retraction_id': retraction._id,
            },
            auth=Auth(user),
        )
        self.retraction = retraction
        if save:
            self.save()
        return retraction

    def copy_unclaimed_records(self):
        """Copies unclaimed_records to unregistered contributors from the registered_from node"""
        registered_from_id = self.registered_from._id
        for contributor in self.contributors.filter(is_registered=False):
            record = contributor.unclaimed_records.get(registered_from_id)
            if record:
                contributor.unclaimed_records[self._id] = record
                contributor.save()

    def delete_registration_tree(self, save=False):
        logger.debug('Marking registration {} as deleted'.format(self._id))
        self.is_deleted = True
        for draft_registration in DraftRegistration.objects.filter(registered_node=self):
            # Allow draft registration to be submitted
            if draft_registration.approval:
                draft_registration.approval = None
                draft_registration.save()
        if not getattr(self.embargo, 'for_existing_registration', False):
            self.registered_from = None
        if save:
            self.save()
        self.update_search()
        for child in self.nodes_primary:
            child.delete_registration_tree(save=save)

    def add_tag(self, tag, auth=None, save=True, log=True, system=False):
        if self.retraction is None:
            super(Registration, self).add_tag(tag, auth, save, log, system)
        else:
            raise NodeStateError('Cannot add tags to withdrawn registrations.')

    def add_tags(self, tags, auth=None, save=True, log=True, system=False):
        if self.retraction is None:
            super(Registration, self).add_tags(tags, auth, save, log, system)
        else:
            raise NodeStateError('Cannot add tags to withdrawn registrations.')

    def remove_tag(self, tag, auth, save=True):
        if self.retraction is None:
            super(Registration, self).remove_tag(tag, auth, save)
        else:
            raise NodeStateError('Cannot remove tags of withdrawn registrations.')

<<<<<<< HEAD
    def delete_node_wiki(self, name_or_page, auth):
        raise NodeStateError('Registered wiki pages cannot be deleted.')

    def rename_node_wiki(self, name, new_name, auth):
        raise NodeStateError('Registered wiki pages cannot be renamed.')

    def update_node_wiki(self, name, content, auth):
        raise NodeStateError('Registered wiki pages cannot be edited.')
=======
    def remove_tags(self, tags, auth, save=True):
        if self.retraction is None:
            super(Registration, self).remove_tags(tags, auth, save)
        else:
            raise NodeStateError('Cannot remove tags of withdrawn registrations.')
>>>>>>> 9e9ab488

    class Meta:
        # custom permissions for use in the OSF Admin App
        permissions = (
            ('view_registration', 'Can view registration details'),
        )

class DraftRegistrationLog(ObjectIDMixin, BaseModel):
    """ Simple log to show status changes for DraftRegistrations

    field - _id - primary key
    field - date - date of the action took place
    field - action - simple action to track what happened
    field - user - user who did the action
    """
    date = NonNaiveDateTimeField(default=timezone.now)
    action = models.CharField(max_length=255)
    draft = models.ForeignKey('DraftRegistration', related_name='logs',
                              null=True, blank=True, on_delete=models.CASCADE)
    user = models.ForeignKey('OSFUser', null=True, on_delete=models.CASCADE)

    SUBMITTED = 'submitted'
    REGISTERED = 'registered'
    APPROVED = 'approved'
    REJECTED = 'rejected'

    def __repr__(self):
        return ('<DraftRegistrationLog({self.action!r}, date={self.date!r}), '
                'user={self.user!r} '
                'with id {self._id!r}>').format(self=self)


class DraftRegistration(ObjectIDMixin, BaseModel):
    URL_TEMPLATE = settings.DOMAIN + 'project/{node_id}/drafts/{draft_id}'

    datetime_initiated = NonNaiveDateTimeField(auto_now_add=True)
    datetime_updated = NonNaiveDateTimeField(auto_now=True)
    deleted = NonNaiveDateTimeField(null=True, blank=True)

    # Original Node a draft registration is associated with
    branched_from = models.ForeignKey('Node', related_name='registered_draft',
                                      null=True, on_delete=models.CASCADE)

    initiator = models.ForeignKey('OSFUser', null=True, on_delete=models.CASCADE)

    # Dictionary field mapping question id to a question's comments and answer
    # {
    #   <qid>: {
    #     'comments': [{
    #       'user': {
    #         'id': <uid>,
    #         'name': <name>
    #       },
    #       value: <value>,
    #       lastModified: <datetime>
    #     }],
    #     'value': <value>
    #   }
    # }
    registration_metadata = DateTimeAwareJSONField(default=dict, blank=True)
    registration_schema = models.ForeignKey('MetaSchema', null=True, on_delete=models.CASCADE)
    registered_node = models.ForeignKey('Registration', null=True, blank=True,
                                        related_name='draft_registration', on_delete=models.CASCADE)

    approval = models.ForeignKey('DraftRegistrationApproval', null=True, blank=True, on_delete=models.CASCADE)

    # Dictionary field mapping extra fields defined in the MetaSchema.schema to their
    # values. Defaults should be provided in the schema (e.g. 'paymentSent': false),
    # and these values are added to the DraftRegistration
    # TODO: Use "FIELD_ALIASES"?
    _metaschema_flags = DateTimeAwareJSONField(default=dict, blank=True)
    notes = models.TextField(blank=True)

    def __repr__(self):
        return ('<DraftRegistration(branched_from={self.branched_from!r}) '
                'with id {self._id!r}>').format(self=self)

    # lazily set flags
    @property
    def flags(self):
        if not self._metaschema_flags:
            self._metaschema_flags = {}
        meta_schema = self.registration_schema
        if meta_schema:
            schema = meta_schema.schema
            flags = schema.get('flags', {})
            dirty = False
            for flag, value in flags.iteritems():
                if flag not in self._metaschema_flags:
                    self._metaschema_flags[flag] = value
                    dirty = True
            if dirty:
                self.save()
        return self._metaschema_flags

    @flags.setter
    def flags(self, flags):
        self._metaschema_flags.update(flags)

    @property
    def url(self):
        return self.URL_TEMPLATE.format(
            node_id=self.branched_from._id,
            draft_id=self._id
        )

    @property
    def absolute_url(self):
        return urlparse.urljoin(settings.DOMAIN, self.url)

    @property
    def absolute_api_v2_url(self):
        node = self.branched_from
        path = '/nodes/{}/draft_registrations/{}/'.format(node._id, self._id)
        return api_v2_url(path)

    # used by django and DRF
    def get_absolute_url(self):
        return self.absolute_api_v2_url

    @property
    def requires_approval(self):
        return self.registration_schema.requires_approval

    @property
    def is_pending_review(self):
        return self.approval.is_pending_approval if (self.requires_approval and self.approval) else False

    @property
    def is_approved(self):
        if self.requires_approval:
            if not self.approval:
                return bool(self.registered_node)
            else:
                return self.approval.is_approved
        else:
            return False

    @property
    def is_rejected(self):
        if self.requires_approval:
            if not self.approval:
                return False
            else:
                return self.approval.is_rejected
        else:
            return False

    @property
    def status_logs(self):
        """ List of logs associated with this node"""
        return self.logs.all().order_by('date')

    @classmethod
    def create_from_node(cls, node, user, schema, data=None):
        draft = cls(
            initiator=user,
            branched_from=node,
            registration_schema=schema,
            registration_metadata=data or {},
        )
        draft.save()
        return draft

    def update_metadata(self, metadata):
        changes = []
        # Prevent comments on approved drafts
        if not self.is_approved:
            for question_id, value in metadata.iteritems():
                old_value = self.registration_metadata.get(question_id)
                if old_value:
                    old_comments = {
                        comment['created']: comment
                        for comment in old_value.get('comments', [])
                    }
                    new_comments = {
                        comment['created']: comment
                        for comment in value.get('comments', [])
                    }
                    old_comments.update(new_comments)
                    metadata[question_id]['comments'] = sorted(
                        old_comments.values(),
                        key=lambda c: c['created']
                    )
                    if old_value.get('value') != value.get('value'):
                        changes.append(question_id)
                else:
                    changes.append(question_id)
        self.registration_metadata.update(metadata)
        return changes

    def submit_for_review(self, initiated_by, meta, save=False):
        approval = DraftRegistrationApproval(
            meta=meta
        )
        approval.save()
        self.approval = approval
        self.add_status_log(initiated_by, DraftRegistrationLog.SUBMITTED)
        if save:
            self.save()

    def register(self, auth, save=False):
        node = self.branched_from

        # Create the registration
        register = node.register_node(
            schema=self.registration_schema,
            auth=auth,
            data=self.registration_metadata
        )
        self.registered_node = register
        self.add_status_log(auth.user, DraftRegistrationLog.REGISTERED)
        if save:
            self.save()
        return register

    def approve(self, user):
        self.approval.approve(user)
        self.refresh_from_db()
        self.add_status_log(user, DraftRegistrationLog.APPROVED)
        self.approval.save()

    def reject(self, user):
        self.approval.reject(user)
        self.add_status_log(user, DraftRegistrationLog.REJECTED)
        self.approval.save()

    def add_status_log(self, user, action):
        log = DraftRegistrationLog(action=action, user=user, draft=self)
        log.save()

    def validate_metadata(self, *args, **kwargs):
        """
        Validates draft's metadata
        """
        return self.registration_schema.validate_metadata(*args, **kwargs)<|MERGE_RESOLUTION|>--- conflicted
+++ resolved
@@ -369,22 +369,20 @@
         else:
             raise NodeStateError('Cannot remove tags of withdrawn registrations.')
 
-<<<<<<< HEAD
-    def delete_node_wiki(self, name_or_page, auth):
-        raise NodeStateError('Registered wiki pages cannot be deleted.')
-
-    def rename_node_wiki(self, name, new_name, auth):
-        raise NodeStateError('Registered wiki pages cannot be renamed.')
-
-    def update_node_wiki(self, name, content, auth):
-        raise NodeStateError('Registered wiki pages cannot be edited.')
-=======
     def remove_tags(self, tags, auth, save=True):
         if self.retraction is None:
             super(Registration, self).remove_tags(tags, auth, save)
         else:
             raise NodeStateError('Cannot remove tags of withdrawn registrations.')
->>>>>>> 9e9ab488
+
+    def delete_node_wiki(self, name_or_page, auth):
+        raise NodeStateError('Registered wiki pages cannot be deleted.')
+
+    def rename_node_wiki(self, name, new_name, auth):
+        raise NodeStateError('Registered wiki pages cannot be renamed.')
+
+    def update_node_wiki(self, name, content, auth):
+        raise NodeStateError('Registered wiki pages cannot be edited.')
 
     class Meta:
         # custom permissions for use in the OSF Admin App

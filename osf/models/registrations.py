import logging
import datetime
import urlparse

from django.core.exceptions import ValidationError
from django.db import models
from django.utils import timezone

from framework.auth import Auth
from framework.exceptions import PermissionsError
from osf.utils.fields import NonNaiveDateTimeField
from website.exceptions import NodeStateError
from website.util import api_v2_url
from website import settings

from osf.models import (
    OSFUser, MetaSchema, RegistrationApproval,
    Retraction, Embargo, DraftRegistrationApproval,
    EmbargoTerminationApproval,
)

from osf.models.base import BaseModel, ObjectIDMixin
from osf.models.node import AbstractNode
from osf.models.nodelog import NodeLog
from osf.utils.datetime_aware_jsonfield import DateTimeAwareJSONField

logger = logging.getLogger(__name__)


class Registration(AbstractNode):

    registered_date = NonNaiveDateTimeField(db_index=True, null=True, blank=True)
    registered_user = models.ForeignKey(OSFUser,
                                        related_name='related_to',
                                        on_delete=models.SET_NULL,
                                        null=True, blank=True)

    registered_schema = models.ManyToManyField(MetaSchema)

    registered_meta = DateTimeAwareJSONField(default=dict, blank=True)
    # TODO Add back in once dependencies are resolved
    registration_approval = models.ForeignKey(RegistrationApproval, null=True, blank=True, on_delete=models.CASCADE)
    retraction = models.ForeignKey(Retraction, null=True, blank=True, on_delete=models.CASCADE)
    embargo = models.ForeignKey(Embargo, null=True, blank=True, on_delete=models.CASCADE)

    registered_from = models.ForeignKey('self',
                                        related_name='registrations',
                                        on_delete=models.SET_NULL,
                                        null=True, blank=True)
    # Sanctions
    registration_approval = models.ForeignKey('RegistrationApproval',
                                            related_name='registrations',
                                            null=True, blank=True,
                                            on_delete=models.SET_NULL)
    retraction = models.ForeignKey('Retraction',
                                related_name='registrations',
                                null=True, blank=True,
                                on_delete=models.SET_NULL)
    embargo = models.ForeignKey('Embargo',
                                related_name='registrations',
                                null=True, blank=True,
                                on_delete=models.SET_NULL)
    embargo_termination_approval = models.ForeignKey('EmbargoTerminationApproval',
                                                    related_name='registrations',
                                                    null=True, blank=True,
                                                    on_delete=models.SET_NULL)

    @property
    def registered_schema_id(self):
        if self.registered_schema:
            return self.registered_schema.first()._id
        return None

    @property
    def is_registration(self):
        """For v1 compat."""
        return True

    @property
    def is_collection(self):
        """For v1 compat."""
        return False

    @property
    def archive_job(self):
        return self.archive_jobs.first() if self.archive_jobs.count() else None

    @property
    def sanction(self):
        sanction = (
            self.embargo_termination_approval or
            self.retraction or
            self.embargo or
            self.registration_approval
        )
        if sanction:
            return sanction
        elif self.parent_node:
            return self.parent_node.sanction
        else:
            return None

    @property
    def is_registration_approved(self):
        if self.registration_approval is None:
            if self.parent_node:
                return self.parent_node.is_registration_approved
            return False
        return self.registration_approval.is_approved

    @property
    def is_pending_embargo(self):
        if self.embargo is None:
            if self.parent_node:
                return self.parent_node.is_pending_embargo
            return False
        return self.embargo.is_pending_approval

    @property
    def is_pending_embargo_for_existing_registration(self):
        """ Returns True if Node has an Embargo pending approval for an
        existing registrations. This is used specifically to ensure
        registrations pre-dating the Embargo feature do not get deleted if
        their respective Embargo request is rejected.
        """
        if self.embargo is None:
            if self.parent_node:
                return self.parent_node.is_pending_embargo_for_existing_registration
            return False
        return self.embargo.pending_registration

    @property
    def is_retracted(self):
        if self.retraction is None:
            if self.parent_node:
                return self.parent_node.is_retracted
            return False
        return self.retraction.is_approved

    @property
    def is_pending_registration(self):
        if self.registration_approval is None:
            if self.parent_node:
                return self.parent_node.is_pending_registration
            return False
        return self.registration_approval.is_pending_approval

    @property
    def is_pending_retraction(self):
        if self.retraction is None:
            if self.parent_node:
                return self.parent_node.is_pending_retraction
            return False
        return self.retraction.is_pending_approval

    @property
    def is_embargoed(self):
        """A Node is embargoed if:
        - it has an associated Embargo record
        - that record has been approved
        - the node is not public (embargo not yet lifted)
        """
        if self.embargo is None:
            if self.parent_node:
                return self.parent_node.is_embargoed
        return self.embargo and self.embargo.is_approved and not self.is_public

    @property
    def embargo_end_date(self):
        if self.embargo is None:
            if self.parent_node:
                return self.parent_node.embargo_end_date
            return False
        return self.embargo.embargo_end_date

    @property
    def archiving(self):
        job = self.archive_job
        return job and not job.done and not job.archive_tree_finished()

    def _initiate_embargo(self, user, end_date, for_existing_registration=False,
                          notify_initiator_on_complete=False):
        """Initiates the retraction process for a registration
        :param user: User who initiated the retraction
        :param end_date: Date when the registration should be made public
        """
        end_date_midnight = datetime.datetime.combine(
            end_date,
            datetime.datetime.min.time()
        ).replace(tzinfo=end_date.tzinfo)
        self.embargo = Embargo.objects.create(
            initiated_by=user,
            end_date=end_date_midnight,
            for_existing_registration=for_existing_registration,
            notify_initiator_on_complete=notify_initiator_on_complete
        )
        self.save()  # Set foreign field reference Node.embargo
        admins = self.get_admin_contributors_recursive(unique_users=True)
        for (admin, node) in admins:
            self.embargo.add_authorizer(admin, node)
        self.embargo.save()  # Save embargo's approval_state
        return self.embargo

    def embargo_registration(self, user, end_date, for_existing_registration=False,
                             notify_initiator_on_complete=False):
        """Enter registration into an embargo period at end of which, it will
        be made public
        :param user: User initiating the embargo
        :param end_date: Date when the registration should be made public
        :raises: NodeStateError if Node is not a registration
        :raises: PermissionsError if user is not an admin for the Node
        :raises: ValidationError if end_date is not within time constraints
        """
        if not self.has_permission(user, 'admin'):
            raise PermissionsError('Only admins may embargo a registration')
        if not self._is_embargo_date_valid(end_date):
            if (end_date - timezone.now()) >= settings.EMBARGO_END_DATE_MIN:
                raise ValidationError('Registrations can only be embargoed for up to four years.')
            raise ValidationError('Embargo end date must be at least three days in the future.')

        embargo = self._initiate_embargo(user, end_date,
                                         for_existing_registration=for_existing_registration,
                                         notify_initiator_on_complete=notify_initiator_on_complete)

        self.registered_from.add_log(
            action=NodeLog.EMBARGO_INITIATED,
            params={
                'node': self.registered_from._id,
                'registration': self._id,
                'embargo_id': embargo._id,
            },
            auth=Auth(user),
            save=True,
        )
        if self.is_public:
            self.set_privacy('private', Auth(user))

    def request_embargo_termination(self, auth):
        """Initiates an EmbargoTerminationApproval to lift this Embargoed Registration's
        embargo early."""
        if not self.is_embargoed:
            raise NodeStateError('This node is not under active embargo')
        if not self.root == self:
            raise NodeStateError('Only the root of an embargoed registration can request termination')

        approval = EmbargoTerminationApproval(
            initiated_by=auth.user,
            embargoed_registration=self,
        )
        admins = [admin for admin in self.root.get_admin_contributors_recursive(unique_users=True)]
        for (admin, node) in admins:
            approval.add_authorizer(admin, node=node)
        approval.save()
        approval.ask(admins)
        self.embargo_termination_approval = approval
        self.save()
        return approval

    def terminate_embargo(self, auth):
        """Handles the actual early termination of an Embargoed registration.
        Adds a log to the registered_from Node.
        """
        if not self.is_embargoed:
            raise NodeStateError('This node is not under active embargo')

        self.registered_from.add_log(
            action=NodeLog.EMBARGO_TERMINATED,
            params={
                'project': self._id,
                'node': self.registered_from._id,
                'registration': self._id,
            },
            auth=None,
            save=True
        )
        self.embargo.mark_as_completed()
        for node in self.node_and_primary_descendants():
            node.set_privacy(
                self.PUBLIC,
                auth=None,
                log=False,
                save=True
            )
        return True

    def _initiate_retraction(self, user, justification=None):
        """Initiates the retraction process for a registration
        :param user: User who initiated the retraction
        :param justification: Justification, if given, for retraction
        """
        self.retraction = Retraction.objects.create(
            initiated_by=user,
            justification=justification or None,  # make empty strings None
            state=Retraction.UNAPPROVED
        )
        self.save()
        admins = self.get_admin_contributors_recursive(unique_users=True)
        for (admin, node) in admins:
            self.retraction.add_authorizer(admin, node)
        self.retraction.save()  # Save retraction approval state
        return self.retraction

    def retract_registration(self, user, justification=None, save=True):
        """Retract public registration. Instantiate new Retraction object
        and associate it with the respective registration.
        """

        if not self.is_public and not (self.embargo_end_date or self.is_pending_embargo):
            raise NodeStateError('Only public or embargoed registrations may be withdrawn.')

        if self.root_id != self.id:
            raise NodeStateError('Withdrawal of non-parent registrations is not permitted.')

        retraction = self._initiate_retraction(user, justification)
        self.registered_from.add_log(
            action=NodeLog.RETRACTION_INITIATED,
            params={
                'node': self.registered_from._id,
                'registration': self._id,
                'retraction_id': retraction._id,
            },
            auth=Auth(user),
        )
        self.retraction = retraction
        if save:
            self.save()
        return retraction

    def copy_unclaimed_records(self):
        """Copies unclaimed_records to unregistered contributors from the registered_from node"""
        registered_from_id = self.registered_from._id
        for contributor in self.contributors.filter(is_registered=False):
            record = contributor.unclaimed_records.get(registered_from_id)
            if record:
                contributor.unclaimed_records[self._id] = record
                contributor.save()

    def delete_registration_tree(self, save=False):
        logger.debug('Marking registration {} as deleted'.format(self._id))
        self.is_deleted = True
        for draft_registration in DraftRegistration.objects.filter(registered_node=self):
            # Allow draft registration to be submitted
            if draft_registration.approval:
                draft_registration.approval = None
                draft_registration.save()
        if not getattr(self.embargo, 'for_existing_registration', False):
            self.registered_from = None
        if save:
            self.save()
        self.update_search()
        for child in self.nodes_primary:
            child.delete_registration_tree(save=save)

    class Meta:
        # custom permissions for use in the OSF Admin App
        permissions = (
            ('view_registration', 'Can view registration details'),
        )

class DraftRegistrationLog(ObjectIDMixin, BaseModel):
    """ Simple log to show status changes for DraftRegistrations

    field - _id - primary key
    field - date - date of the action took place
    field - action - simple action to track what happened
    field - user - user who did the action
    """
    date = NonNaiveDateTimeField(default=timezone.now)
    action = models.CharField(max_length=255)
    draft = models.ForeignKey('DraftRegistration', related_name='logs',
                              null=True, blank=True, on_delete=models.CASCADE)
    user = models.ForeignKey('OSFUser', null=True, on_delete=models.CASCADE)

    SUBMITTED = 'submitted'
    REGISTERED = 'registered'
    APPROVED = 'approved'
    REJECTED = 'rejected'

    def __repr__(self):
        return ('<DraftRegistrationLog({self.action!r}, date={self.date!r}), '
                'user={self.user!r} '
                'with id {self._id!r}>').format(self=self)


class DraftRegistration(ObjectIDMixin, BaseModel):
    URL_TEMPLATE = settings.DOMAIN + 'project/{node_id}/drafts/{draft_id}'

    datetime_initiated = NonNaiveDateTimeField(auto_now_add=True)
    datetime_updated = NonNaiveDateTimeField(auto_now=True)
    deleted = NonNaiveDateTimeField(null=True, blank=True)

    # Original Node a draft registration is associated with
<<<<<<< HEAD
    branched_from = models.ForeignKey('Node', null=True, related_name='registered_draft')
    initiator = models.ForeignKey('OSFUser', null=True)
=======
    branched_from = models.ForeignKey('Node', related_name='registered_draft',
                                      null=True, on_delete=models.CASCADE)

    initiator = models.ForeignKey('OSFUser', null=True, on_delete=models.CASCADE)
>>>>>>> 2881a189

    # Dictionary field mapping question id to a question's comments and answer
    # {
    #   <qid>: {
    #     'comments': [{
    #       'user': {
    #         'id': <uid>,
    #         'name': <name>
    #       },
    #       value: <value>,
    #       lastModified: <datetime>
    #     }],
    #     'value': <value>
    #   }
    # }
    registration_metadata = DateTimeAwareJSONField(default=dict, blank=True)
    registration_schema = models.ForeignKey('MetaSchema', null=True, on_delete=models.CASCADE)
    registered_node = models.ForeignKey('Registration', null=True, blank=True,
                                        related_name='draft_registration', on_delete=models.CASCADE)

    approval = models.ForeignKey('DraftRegistrationApproval', null=True, blank=True, on_delete=models.CASCADE)

    # Dictionary field mapping extra fields defined in the MetaSchema.schema to their
    # values. Defaults should be provided in the schema (e.g. 'paymentSent': false),
    # and these values are added to the DraftRegistration
    # TODO: Use "FIELD_ALIASES"?
    _metaschema_flags = DateTimeAwareJSONField(default=dict, blank=True)
    notes = models.TextField(blank=True)

    def __repr__(self):
        return ('<DraftRegistration(branched_from={self.branched_from!r}) '
                'with id {self._id!r}>').format(self=self)

    # lazily set flags
    @property
    def flags(self):
        if not self._metaschema_flags:
            self._metaschema_flags = {}
        meta_schema = self.registration_schema
        if meta_schema:
            schema = meta_schema.schema
            flags = schema.get('flags', {})
            dirty = False
            for flag, value in flags.iteritems():
                if flag not in self._metaschema_flags:
                    self._metaschema_flags[flag] = value
                    dirty = True
            if dirty:
                self.save()
        return self._metaschema_flags

    @flags.setter
    def flags(self, flags):
        self._metaschema_flags.update(flags)

    @property
    def url(self):
        return self.URL_TEMPLATE.format(
            node_id=self.branched_from._id,
            draft_id=self._id
        )

    @property
    def absolute_url(self):
        return urlparse.urljoin(settings.DOMAIN, self.url)

    @property
    def absolute_api_v2_url(self):
        node = self.branched_from
        path = '/nodes/{}/draft_registrations/{}/'.format(node._id, self._id)
        return api_v2_url(path)

    # used by django and DRF
    def get_absolute_url(self):
        return self.absolute_api_v2_url

    @property
    def requires_approval(self):
        return self.registration_schema.requires_approval

    @property
    def is_pending_review(self):
        return self.approval.is_pending_approval if (self.requires_approval and self.approval) else False

    @property
    def is_approved(self):
        if self.requires_approval:
            if not self.approval:
                return False
            else:
                return self.approval.is_approved
        else:
            return False

    @property
    def is_rejected(self):
        if self.requires_approval:
            if not self.approval:
                return False
            else:
                return self.approval.is_rejected
        else:
            return False

    @property
    def status_logs(self):
        """ List of logs associated with this node"""
        return self.logs.all().order_by('date')

    @classmethod
    def create_from_node(cls, node, user, schema, data=None):
        draft = cls(
            initiator=user,
            branched_from=node,
            registration_schema=schema,
            registration_metadata=data or {},
        )
        draft.save()
        return draft

    def update_metadata(self, metadata):
        changes = []
        # Prevent comments on approved drafts
        if not self.is_approved:
            for question_id, value in metadata.iteritems():
                old_value = self.registration_metadata.get(question_id)
                if old_value:
                    old_comments = {
                        comment['created']: comment
                        for comment in old_value.get('comments', [])
                    }
                    new_comments = {
                        comment['created']: comment
                        for comment in value.get('comments', [])
                    }
                    old_comments.update(new_comments)
                    metadata[question_id]['comments'] = sorted(
                        old_comments.values(),
                        key=lambda c: c['created']
                    )
                    if old_value.get('value') != value.get('value'):
                        changes.append(question_id)
                else:
                    changes.append(question_id)
        self.registration_metadata.update(metadata)
        return changes

    def submit_for_review(self, initiated_by, meta, save=False):
        approval = DraftRegistrationApproval(
            meta=meta
        )
        approval.save()
        self.approval = approval
        self.add_status_log(initiated_by, DraftRegistrationLog.SUBMITTED)
        if save:
            self.save()

    def register(self, auth, save=False):
        node = self.branched_from

        # Create the registration
        register = node.register_node(
            schema=self.registration_schema,
            auth=auth,
            data=self.registration_metadata
        )
        self.registered_node = register
        self.add_status_log(auth.user, DraftRegistrationLog.REGISTERED)
        if save:
            self.save()
        return register

    def approve(self, user):
        self.approval.approve(user)
        self.refresh_from_db()
        self.add_status_log(user, DraftRegistrationLog.APPROVED)
        self.approval.save()

    def reject(self, user):
        self.approval.reject(user)
        self.add_status_log(user, DraftRegistrationLog.REJECTED)
        self.approval.save()

    def add_status_log(self, user, action):
        log = DraftRegistrationLog(action=action, user=user, draft=self)
        log.save()

    def validate_metadata(self, *args, **kwargs):
        """
        Validates draft's metadata
        """
        return self.registration_schema.validate_metadata(*args, **kwargs)<|MERGE_RESOLUTION|>--- conflicted
+++ resolved
@@ -390,15 +390,10 @@
     deleted = NonNaiveDateTimeField(null=True, blank=True)
 
     # Original Node a draft registration is associated with
-<<<<<<< HEAD
-    branched_from = models.ForeignKey('Node', null=True, related_name='registered_draft')
-    initiator = models.ForeignKey('OSFUser', null=True)
-=======
     branched_from = models.ForeignKey('Node', related_name='registered_draft',
                                       null=True, on_delete=models.CASCADE)
 
     initiator = models.ForeignKey('OSFUser', null=True, on_delete=models.CASCADE)
->>>>>>> 2881a189
 
     # Dictionary field mapping question id to a question's comments and answer
     # {

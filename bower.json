--- conflicted
+++ resolved
@@ -6,10 +6,6 @@
     "bootstrap": "~3.3.0",
     "requirejs": "~2.1.11",
     "dropzone": "~3.10.2",
-<<<<<<< HEAD
-=======
-    "hgrid": ">=0.2.9",
->>>>>>> 12cce5b9
     "moment": "~2.7.0",
     "qunit": "~1.14.0",
     "sinon": "~1.10.2",
@@ -27,10 +23,6 @@
     "jquery.tagsinput": "~1.3.2",
     "jquery-autosize": "~1.18.15",
     "x-editable": "~1.5.1",
-<<<<<<< HEAD
     "treebeard": "https://github.com/caneruguz/treebeard.git#develop"
-=======
-    "slickgrid": "~2.1.0"
->>>>>>> 12cce5b9
   }
 }
{
  "name": "osf",
  "dependencies": {
<<<<<<< HEAD
    "jquery": "^3.2.1",
    "jquery-ui": "1.12.1",
=======
>>>>>>> 33ac3803
    "bootstrap": "^3.3.7",
    "ace-builds": "1.1.8",
    "bootstrap.growl": "2.0.0",
    "jquery": "^3.2.1",
    "jquery-ui": "~1.12.1",
    "jquery.tagsinput": "1.3.2",
    "jquery-autosize": "1.18.15",
    "jquery-qrcode": "https://github.com/CenterForOpenScience/jquery-qrcode.git#5edbf81811b128a6df62bee4cff37892de3ac894",
    "reconnectingWebsocket": "#07669519f8",
    "truncate": "https://github.com/CenterForOpenScience/truncate.git#5da408e2325dd965e0c94c354622ad54645824b9",
    "xhook": "1.3.0",
    "osf-panel": "https://github.com/CenterForOpenScience/osf-panel.git#fda8e05d9f3ba8ed7bd43b46ceffe265b3d73b39",
    "styles": "https://github.com/CenterForOpenScience/styles.git#master",
    "locales": "https://github.com/CenterForOpenScience/locales.git#d2b612f8a6f764cbd66e67238636fac3888a7736",
    "raven-js": "2.1.0",
    "clipboard": "^1.6.1",
    "At.js": "CenterForOpenScience/At.js#cos",
    "academicons": "1.8.0"
  },
  "resolutions": {
    "jquery": "^3.2.1"
  },
  "devDependencies": {
    "MathJax": "2.7.2"
  }
}<|MERGE_RESOLUTION|>--- conflicted
+++ resolved
@@ -1,11 +1,6 @@
 {
   "name": "osf",
   "dependencies": {
-<<<<<<< HEAD
-    "jquery": "^3.2.1",
-    "jquery-ui": "1.12.1",
-=======
->>>>>>> 33ac3803
     "bootstrap": "^3.3.7",
     "ace-builds": "1.1.8",
     "bootstrap.growl": "2.0.0",

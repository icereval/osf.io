from rest_framework import serializers as ser

from modularodm.exceptions import ValidationValueError

from api.base.exceptions import InvalidModelValueError
from api.base.serializers import AllowMissing
from website.models import User

from api.base.serializers import (
    JSONAPISerializer, LinksField, RelationshipField, DevOnly, IDField, TypeField
)
from api.base.utils import add_dev_only_items


class UserSerializer(JSONAPISerializer):
    filterable_fields = frozenset([
        'full_name',
        'given_name',
        'middle_names',
        'family_name',
        'id'
    ])
    non_anonymized_fields = ['type']
    id = IDField(source='_id', read_only=True)
    type = TypeField()
    full_name = ser.CharField(source='fullname', required=True, label='Full name', help_text='Display name used in the general user interface')
    given_name = ser.CharField(required=False, allow_blank=True, help_text='For bibliographic citations')
    middle_names = ser.CharField(required=False, allow_blank=True, help_text='For bibliographic citations')
    family_name = ser.CharField(required=False, allow_blank=True, help_text='For bibliographic citations')
    suffix = ser.CharField(required=False, allow_blank=True, help_text='For bibliographic citations')
    date_registered = ser.DateTimeField(read_only=True)

    # Social Fields are broken out to get around DRF complex object bug and to make API updating more user friendly.
    gitHub = DevOnly(AllowMissing(ser.CharField(required=False, source='social.github',
                                                          allow_blank=True, help_text='GitHub Handle'), required=False, source='social.github'))
    scholar = DevOnly(AllowMissing(ser.CharField(required=False, source='social.scholar',
                                                           allow_blank=True, help_text='Google Scholar Account'), required=False, source='social.scholar'))
    personal_website = DevOnly(AllowMissing(ser.URLField(required=False, source='social.personal',
                                                                   allow_blank=True, help_text='Personal Website'), required=False, source='social.personal'))
    twitter = DevOnly(AllowMissing(ser.CharField(required=False, source='social.twitter',
                                                           allow_blank=True, help_text='Twitter Handle'), required=False, source='social.twitter'))
    linkedIn = DevOnly(AllowMissing(ser.CharField(required=False, source='social.linkedIn',
                                                            allow_blank=True, help_text='LinkedIn Account'), required=False, source='social.linkedIn'))
    impactStory = DevOnly(AllowMissing(ser.CharField(required=False, source='social.impactStory',
                                                               allow_blank=True, help_text='ImpactStory Account'), required=False, source='social.impactStory'))
    orcid = DevOnly(AllowMissing(ser.CharField(required=False, source='social.orcid',
                                                         allow_blank=True, help_text='ORCID'), required=False, source='social.orcid'))
    researcherId = DevOnly(AllowMissing(ser.CharField(required=False, source='social.researcherId',
                                                      allow_blank=True, help_text='ResearcherId Account'), required=False, source='social.researcherId'))
    researchGate = DevOnly(AllowMissing(ser.CharField(required=False, source='social.researchGate',
                                                      allow_blank=True, help_text='ResearchGate Account'), required=False, source='social.researchGate'))
    academiaInstitution = DevOnly(AllowMissing(ser.CharField(required=False, source='social.academiaInstitution',
                                                      allow_blank=True, help_text='AcademiaInstitution Field'), required=False, source='social.academiaInstitution'))
    academiaProfileID = DevOnly(AllowMissing(ser.CharField(required=False, source='social.academiaProfileID',
                                                      allow_blank=True, help_text='AcademiaProfileID Field'), required=False, source='social.academiaProfileID'))

    links = LinksField(
        add_dev_only_items({
            'html': 'absolute_url',
        }, {
            'profile_image': 'profile_image_url',
        })
    )

    nodes = RelationshipField(
        related_view='users:user-nodes',
        related_view_kwargs={'user_id': '<pk>'},
    )

<<<<<<< HEAD
    registrations = DevOnly(RelationshipField(
        related_view='users:user-registrations',
        related_view_kwargs={'user_id': '<pk>'},
    ))
=======
    institutions = RelationshipField(
        related_view='users:user-institutions',
        related_view_kwargs={'user_id': '<pk>'},
    )
>>>>>>> 8aad1128

    class Meta:
        type_ = 'users'

    def absolute_url(self, obj):
        if obj is not None:
            return obj.absolute_url
        return None

    def profile_image_url(self, user):
        size = self.context['request'].query_params.get('profile_image_size')
        return user.profile_image_url(size=size)

    def update(self, instance, validated_data):
        assert isinstance(instance, User), 'instance must be a User'
        for attr, value in validated_data.items():
            if 'social' == attr:
                for key, val in value.items():
                    instance.social[key] = val
            else:
                setattr(instance, attr, value)
        try:
            instance.save()
        except ValidationValueError as e:
            raise InvalidModelValueError(detail=e.message)
        return instance


class UserDetailSerializer(UserSerializer):
    """
    Overrides UserSerializer to make id required.
    """
    id = IDField(source='_id', required=True)<|MERGE_RESOLUTION|>--- conflicted
+++ resolved
@@ -67,17 +67,14 @@
         related_view_kwargs={'user_id': '<pk>'},
     )
 
-<<<<<<< HEAD
     registrations = DevOnly(RelationshipField(
         related_view='users:user-registrations',
         related_view_kwargs={'user_id': '<pk>'},
     ))
-=======
     institutions = RelationshipField(
         related_view='users:user-institutions',
         related_view_kwargs={'user_id': '<pk>'},
     )
->>>>>>> 8aad1128
 
     class Meta:
         type_ = 'users'

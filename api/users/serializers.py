from rest_framework import serializers as ser

from modularodm.exceptions import ValidationValueError

from api.base.exceptions import InvalidModelValueError
from api.base.serializers import AllowMissing, JSONAPIRelationshipSerializer
from website.models import User

from api.base.serializers import (
    JSONAPISerializer, LinksField, RelationshipField, DevOnly, IDField, TypeField
)
<<<<<<< HEAD
=======
from api.base.utils import absolute_reverse
>>>>>>> 035c9f49


class UserSerializer(JSONAPISerializer):
    filterable_fields = frozenset([
        'full_name',
        'given_name',
        'middle_names',
        'family_name',
        'id'
    ])
    non_anonymized_fields = ['type']
    id = IDField(source='_id', read_only=True)
    type = TypeField()
    full_name = ser.CharField(source='fullname', required=True, label='Full name', help_text='Display name used in the general user interface')
    given_name = ser.CharField(required=False, allow_blank=True, help_text='For bibliographic citations')
    middle_names = ser.CharField(required=False, allow_blank=True, help_text='For bibliographic citations')
    family_name = ser.CharField(required=False, allow_blank=True, help_text='For bibliographic citations')
    suffix = ser.CharField(required=False, allow_blank=True, help_text='For bibliographic citations')
    date_registered = ser.DateTimeField(read_only=True)

    # Social Fields are broken out to get around DRF complex object bug and to make API updating more user friendly.
    gitHub = DevOnly(AllowMissing(ser.CharField(required=False, source='social.github',
                                                          allow_blank=True, help_text='GitHub Handle'), required=False, source='social.github'))
    scholar = DevOnly(AllowMissing(ser.CharField(required=False, source='social.scholar',
                                                           allow_blank=True, help_text='Google Scholar Account'), required=False, source='social.scholar'))
    personal_website = DevOnly(AllowMissing(ser.URLField(required=False, source='social.personal',
                                                                   allow_blank=True, help_text='Personal Website'), required=False, source='social.personal'))
    twitter = DevOnly(AllowMissing(ser.CharField(required=False, source='social.twitter',
                                                           allow_blank=True, help_text='Twitter Handle'), required=False, source='social.twitter'))
    linkedIn = DevOnly(AllowMissing(ser.CharField(required=False, source='social.linkedIn',
                                                            allow_blank=True, help_text='LinkedIn Account'), required=False, source='social.linkedIn'))
    impactStory = DevOnly(AllowMissing(ser.CharField(required=False, source='social.impactStory',
                                                               allow_blank=True, help_text='ImpactStory Account'), required=False, source='social.impactStory'))
    orcid = DevOnly(AllowMissing(ser.CharField(required=False, source='social.orcid',
                                                         allow_blank=True, help_text='ORCID'), required=False, source='social.orcid'))
    researcherId = DevOnly(AllowMissing(ser.CharField(required=False, source='social.researcherId',
                                                      allow_blank=True, help_text='ResearcherId Account'), required=False, source='social.researcherId'))
    researchGate = DevOnly(AllowMissing(ser.CharField(required=False, source='social.researchGate',
                                                      allow_blank=True, help_text='ResearchGate Account'), required=False, source='social.researchGate'))
    academiaInstitution = DevOnly(AllowMissing(ser.CharField(required=False, source='social.academiaInstitution',
                                                      allow_blank=True, help_text='AcademiaInstitution Field'), required=False, source='social.academiaInstitution'))
    academiaProfileID = DevOnly(AllowMissing(ser.CharField(required=False, source='social.academiaProfileID',
                                                      allow_blank=True, help_text='AcademiaProfileID Field'), required=False, source='social.academiaProfileID'))
    baiduScholar = DevOnly(AllowMissing(ser.CharField(required=False, source='social.baiduScholar',
                                                           allow_blank=True, help_text='Baidu Scholar Account'), required=False, source='social.baiduScholar'))
    links = LinksField(
        {
            'html': 'absolute_url',
            'profile_image': 'profile_image_url',
        }
    )

    nodes = RelationshipField(
        related_view='users:user-nodes',
        related_view_kwargs={'user_id': '<pk>'},
    )

    registrations = DevOnly(RelationshipField(
        related_view='users:user-registrations',
        related_view_kwargs={'user_id': '<pk>'},
    ))
    institutions = RelationshipField(
        related_view='users:user-institutions',
        related_view_kwargs={'user_id': '<pk>'},
        self_view='users:user-institutions-relationship',
<<<<<<< HEAD
        self_view_kwargs={'user_id': '<pk>'}
=======
        self_view_kwargs={'user_id': '<pk>'},
>>>>>>> 035c9f49
    )

    class Meta:
        type_ = 'users'

    def absolute_url(self, obj):
        if obj is not None:
            return obj.absolute_url
        return None

    def get_absolute_url(self, obj):
        return absolute_reverse('users:user-detail', kwargs={'user_id': obj._id})

    def profile_image_url(self, user):
        size = self.context['request'].query_params.get('profile_image_size')
        return user.profile_image_url(size=size)

    def update(self, instance, validated_data):
        assert isinstance(instance, User), 'instance must be a User'
        for attr, value in validated_data.items():
            if 'social' == attr:
                for key, val in value.items():
                    instance.social[key] = val
            else:
                setattr(instance, attr, value)
        try:
            instance.save()
        except ValidationValueError as e:
            raise InvalidModelValueError(detail=e.message)
        return instance


class UserDetailSerializer(UserSerializer):
    """
    Overrides UserSerializer to make id required.
    """
    id = IDField(source='_id', required=True)


class RelatedInstitution(JSONAPIRelationshipSerializer):
    id = ser.CharField(required=False, allow_null=True, source='_id')
    class Meta:
        type_ = 'institutions'

<<<<<<< HEAD
=======
    def get_absolute_url(self, obj):
        return obj.absolute_api_v2_url

>>>>>>> 035c9f49

class UserInstitutionsRelationshipSerializer(ser.Serializer):

    data = ser.ListField(child=RelatedInstitution())
    links = LinksField({'self': 'get_self_url',
                        'html': 'get_related_url'})

    def get_self_url(self, obj):
<<<<<<< HEAD
        return obj['self'].absolute_api_v2_url + 'relationships/institutions/'

    def get_related_url(self, obj):
        return obj['self'].absolute_api_v2_url + 'institutions/'
=======
        return absolute_reverse('users:user-institutions-relationship', kwargs={'user_id': obj['self']._id})

    def get_related_url(self, obj):
        return absolute_reverse('users:user-institutions', kwargs={'user_id': obj['self']._id})

    def get_absolute_url(self, obj):
        return obj.absolute_api_v2_url
>>>>>>> 035c9f49

    class Meta:
        type_ = 'institutions'<|MERGE_RESOLUTION|>--- conflicted
+++ resolved
@@ -9,10 +9,7 @@
 from api.base.serializers import (
     JSONAPISerializer, LinksField, RelationshipField, DevOnly, IDField, TypeField
 )
-<<<<<<< HEAD
-=======
 from api.base.utils import absolute_reverse
->>>>>>> 035c9f49
 
 
 class UserSerializer(JSONAPISerializer):
@@ -78,11 +75,7 @@
         related_view='users:user-institutions',
         related_view_kwargs={'user_id': '<pk>'},
         self_view='users:user-institutions-relationship',
-<<<<<<< HEAD
-        self_view_kwargs={'user_id': '<pk>'}
-=======
         self_view_kwargs={'user_id': '<pk>'},
->>>>>>> 035c9f49
     )
 
     class Meta:
@@ -127,12 +120,9 @@
     class Meta:
         type_ = 'institutions'
 
-<<<<<<< HEAD
-=======
     def get_absolute_url(self, obj):
         return obj.absolute_api_v2_url
 
->>>>>>> 035c9f49
 
 class UserInstitutionsRelationshipSerializer(ser.Serializer):
 
@@ -141,12 +131,6 @@
                         'html': 'get_related_url'})
 
     def get_self_url(self, obj):
-<<<<<<< HEAD
-        return obj['self'].absolute_api_v2_url + 'relationships/institutions/'
-
-    def get_related_url(self, obj):
-        return obj['self'].absolute_api_v2_url + 'institutions/'
-=======
         return absolute_reverse('users:user-institutions-relationship', kwargs={'user_id': obj['self']._id})
 
     def get_related_url(self, obj):
@@ -154,7 +138,6 @@
 
     def get_absolute_url(self, obj):
         return obj.absolute_api_v2_url
->>>>>>> 035c9f49
 
     class Meta:
         type_ = 'institutions'
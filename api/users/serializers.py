from rest_framework import serializers as ser
<<<<<<< HEAD
from api.base.serializers import JSONAPISerializer, LinksField, HyperlinkedIdentityFieldWithMeta
=======
from api.base.serializers import JSONAPISerializer, LinksField, JSONAPIHyperlinkedIdentityField
>>>>>>> 7b24e8df
from website.models import User


class UserSerializer(JSONAPISerializer):
    filterable_fields = frozenset([
        'fullname',
        'given_name',
        'middle_names',
        'family_name',
        'id'
    ])
    id = ser.CharField(read_only=True, source='_id', label='ID')
    fullname = ser.CharField(required=True, label='Full name', help_text='Display name used in the general user interface')
    given_name = ser.CharField(required=False, allow_blank=True, help_text='For bibliographic citations')
    middle_names = ser.CharField(required=False, allow_blank=True, help_text='For bibliographic citations')
    family_name = ser.CharField(required=False, allow_blank=True, help_text='For bibliographic citations')
    suffix = ser.CharField(required=False, allow_blank=True, help_text='For bibliographic citations')
    date_registered = ser.DateTimeField(read_only=True)
    gravatar_url = ser.URLField(required=False, read_only=True, help_text='URL for the icon used to identify the user. Relies on http://gravatar.com ')

    # Social Fields are broken out to get around DRF complex object bug and to make API updating more user friendly.
    gitHub = ser.CharField(required=False, label='GitHub', source='social.github', allow_blank=True, help_text='GitHub Handle')
    scholar = ser.CharField(required=False, source='social.scholar', allow_blank=True, help_text='Google Scholar Account')
    personal_website = ser.URLField(required=False, source='social.personal', allow_blank=True, help_text='Personal Website')
    twitter = ser.CharField(required=False, source='social.twitter', allow_blank=True, help_text='Twitter Handle')
    linkedIn = ser.CharField(required=False, source='social.linkedIn', allow_blank=True, help_text='LinkedIn Account')
    impactStory = ser.CharField(required=False, source='social.impactStory', allow_blank=True, help_text='ImpactStory Account')
<<<<<<< HEAD
    orcid = ser.CharField(required=False, source='social.orcid', allow_blank=True, help_text='ORCID')
    researcherId = ser.CharField(required=False, source='social.researcherId', allow_blank=True, help_text='ResearcherId Account')

    links = LinksField({'html': 'absolute_url'})
    nodes = HyperlinkedIdentityFieldWithMeta(view_name='users:user-nodes', lookup_field='pk', lookup_url_kwarg='user_id',
=======
    orcid = ser.CharField(required=False, label='ORCID', source='social.orcid', allow_blank=True, help_text='ORCID')
    researcherId = ser.CharField(required=False, label='ResearcherID', source='social.researcherId', allow_blank=True, help_text='ResearcherId Account')

    links = LinksField({'html': 'absolute_url'})
    nodes = JSONAPIHyperlinkedIdentityField(view_name='users:user-nodes', lookup_field='pk', lookup_url_kwarg='user_id',
>>>>>>> 7b24e8df
                                             link_type='related')

    class Meta:
        type_ = 'users'

    def absolute_url(self, obj):
        return obj.absolute_url

    def update(self, instance, validated_data):
        assert isinstance(instance, User), 'instance must be a User'
        for attr, value in validated_data.items():
            setattr(instance, attr, value)
        instance.save()
        return instance


class ContributorSerializer(UserSerializer):

    local_filterable = frozenset(['bibliographic'])
    filterable_fields = frozenset.union(UserSerializer.filterable_fields, local_filterable)

    bibliographic = ser.BooleanField(help_text='Whether the user will be included in citations for this node or not')<|MERGE_RESOLUTION|>--- conflicted
+++ resolved
@@ -1,9 +1,5 @@
 from rest_framework import serializers as ser
-<<<<<<< HEAD
-from api.base.serializers import JSONAPISerializer, LinksField, HyperlinkedIdentityFieldWithMeta
-=======
 from api.base.serializers import JSONAPISerializer, LinksField, JSONAPIHyperlinkedIdentityField
->>>>>>> 7b24e8df
 from website.models import User
 
 
@@ -31,19 +27,11 @@
     twitter = ser.CharField(required=False, source='social.twitter', allow_blank=True, help_text='Twitter Handle')
     linkedIn = ser.CharField(required=False, source='social.linkedIn', allow_blank=True, help_text='LinkedIn Account')
     impactStory = ser.CharField(required=False, source='social.impactStory', allow_blank=True, help_text='ImpactStory Account')
-<<<<<<< HEAD
-    orcid = ser.CharField(required=False, source='social.orcid', allow_blank=True, help_text='ORCID')
-    researcherId = ser.CharField(required=False, source='social.researcherId', allow_blank=True, help_text='ResearcherId Account')
-
-    links = LinksField({'html': 'absolute_url'})
-    nodes = HyperlinkedIdentityFieldWithMeta(view_name='users:user-nodes', lookup_field='pk', lookup_url_kwarg='user_id',
-=======
     orcid = ser.CharField(required=False, label='ORCID', source='social.orcid', allow_blank=True, help_text='ORCID')
     researcherId = ser.CharField(required=False, label='ResearcherID', source='social.researcherId', allow_blank=True, help_text='ResearcherId Account')
 
     links = LinksField({'html': 'absolute_url'})
     nodes = JSONAPIHyperlinkedIdentityField(view_name='users:user-nodes', lookup_field='pk', lookup_url_kwarg='user_id',
->>>>>>> 7b24e8df
                                              link_type='related')
 
     class Meta:

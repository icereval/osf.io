from rest_framework import serializers as ser

from modularodm.exceptions import ValidationValueError

<<<<<<< HEAD
from api.base.exceptions import InvalidModelValueError, JSONAPIException, Conflict
from api.base.serializers import JSONAPIRelationshipSerializer, HideIfDisabled
=======
from api.base.exceptions import InvalidModelValueError
from api.base.serializers import AllowMissing, JSONAPIRelationshipSerializer, HideIfDisabled, \
    PrefetchRelationshipsSerializer
>>>>>>> c482d0d1
from website.models import User

from api.base.serializers import (
    JSONAPISerializer, LinksField, RelationshipField, DevOnly, IDField, TypeField, ListDictField,
    DateByVersion,
)
from api.base.utils import absolute_reverse, get_user_auth

<<<<<<< HEAD
from framework.auth.views import send_confirm_email


=======
>>>>>>> c482d0d1
class UserSerializer(JSONAPISerializer):
    filterable_fields = frozenset([
        'full_name',
        'given_name',
        'middle_names',
        'family_name',
        'id'
    ])
    non_anonymized_fields = ['type']
    id = IDField(source='_id', read_only=True)
    type = TypeField()
    full_name = ser.CharField(source='fullname', required=True, label='Full name', help_text='Display name used in the general user interface')
    given_name = ser.CharField(required=False, allow_blank=True, help_text='For bibliographic citations')
    middle_names = ser.CharField(required=False, allow_blank=True, help_text='For bibliographic citations')
    family_name = ser.CharField(required=False, allow_blank=True, help_text='For bibliographic citations')
    suffix = HideIfDisabled(ser.CharField(required=False, allow_blank=True, help_text='For bibliographic citations'))
    date_registered = HideIfDisabled(DateByVersion(read_only=True))
    active = HideIfDisabled(ser.BooleanField(read_only=True, source='is_active'))
    timezone = HideIfDisabled(ser.CharField(required=False, help_text="User's timezone, e.g. 'Etc/UTC"))
    locale = HideIfDisabled(ser.CharField(required=False, help_text="User's locale, e.g.  'en_US'"))
    social = ListDictField(required=False)

    links = HideIfDisabled(LinksField(
        {
            'html': 'absolute_url',
            'profile_image': 'profile_image_url',
        }
    ))

    nodes = HideIfDisabled(RelationshipField(
        related_view='users:user-nodes',
        related_view_kwargs={'user_id': '<_id>'},
        related_meta={'projects_in_common': 'get_projects_in_common'},
    ))

    registrations = DevOnly(HideIfDisabled(RelationshipField(
        related_view='users:user-registrations',
        related_view_kwargs={'user_id': '<_id>'},
    )))

    institutions = HideIfDisabled(RelationshipField(
        related_view='users:user-institutions',
        related_view_kwargs={'user_id': '<_id>'},
        self_view='users:user-institutions-relationship',
        self_view_kwargs={'user_id': '<_id>'},
    ))

    class Meta:
        type_ = 'users'

    def get_projects_in_common(self, obj):
        user = get_user_auth(self.context['request']).user
        if obj == user:
            return user.contributor_to.count()
        return obj.n_projects_in_common(user)

    def absolute_url(self, obj):
        if obj is not None:
            return obj.absolute_url
        return None

    def get_absolute_url(self, obj):
        return absolute_reverse('users:user-detail', kwargs={
            'user_id': obj._id,
            'version': self.context['request'].parser_context['kwargs']['version']
        })

    def profile_image_url(self, user):
        size = self.context['request'].query_params.get('profile_image_size')
        return user.profile_image_url(size=size)

    def update(self, instance, validated_data):
        assert isinstance(instance, User), 'instance must be a User'
        for attr, value in validated_data.items():
            if 'social' == attr:
                for key, val in value.items():
                    # currently only profileWebsites are a list, the rest of the social key only has one value
                    if key == 'profileWebsites':
                        instance.social[key] = val
                    else:
                        if len(val) > 1:
                            raise InvalidModelValueError(
                                detail='{} only accept a list of one single value'. format(key)
                            )
                        instance.social[key] = val[0]
            else:
                setattr(instance, attr, value)
        try:
            instance.save()
        except ValidationValueError as e:
            raise InvalidModelValueError(detail=e.message)
        return instance


class UserAddonSettingsSerializer(JSONAPISerializer):
    """
    Overrides UserSerializer to make id required.
    """
    id = ser.CharField(source='config.short_name', read_only=True)
    user_has_auth = ser.BooleanField(source='has_auth', read_only=True)

    links = LinksField({
        'self': 'get_absolute_url',
        'accounts': 'account_links'
    })

    class Meta:
        type_ = 'user_addons'

    def get_absolute_url(self, obj):
        return absolute_reverse(
            'users:user-addon-detail',
            kwargs={
                'provider': obj.config.short_name,
                'user_id': self.context['request'].parser_context['kwargs']['user_id'],
                'version': self.context['request'].parser_context['kwargs']['version']
            }
        )

    def account_links(self, obj):
        # TODO: [OSF-4933] remove this after refactoring Figshare
        if hasattr(obj, 'external_accounts'):
            return {
                account._id: {
                    'account': absolute_reverse('users:user-external_account-detail', kwargs={
                        'user_id': obj.owner._id,
                        'provider': obj.config.short_name,
                        'account_id': account._id,
                        'version': self.context['request'].parser_context['kwargs']['version']
                    }),
                    'nodes_connected': [n.absolute_api_v2_url for n in obj.get_attached_nodes(account)]
                }
                for account in obj.external_accounts.all()
            }
        return {}

class UserDetailSerializer(UserSerializer):
    """
    Overrides UserSerializer to make id required.
    """
    id = IDField(source='_id', required=True)


class RelatedInstitution(JSONAPIRelationshipSerializer):
    id = ser.CharField(required=False, allow_null=True, source='_id')
    class Meta:
        type_ = 'institutions'

    def get_absolute_url(self, obj):
        return obj.absolute_api_v2_url


class UserInstitutionsRelationshipSerializer(PrefetchRelationshipsSerializer):

    data = ser.ListField(child=RelatedInstitution())
    links = LinksField({'self': 'get_self_url',
                        'html': 'get_related_url'})

    def get_self_url(self, obj):
        return absolute_reverse('users:user-institutions-relationship', kwargs={
            'user_id': obj['self']._id,
            'version': self.context['request'].parser_context['kwargs']['version']
        })

    def get_related_url(self, obj):
        return absolute_reverse('users:user-institutions', kwargs={
            'user_id': obj['self']._id,
            'version': self.context['request'].parser_context['kwargs']['version']
        })

    def get_absolute_url(self, obj):
        return obj.absolute_api_v2_url

    class Meta:
        type_ = 'institutions'<|MERGE_RESOLUTION|>--- conflicted
+++ resolved
@@ -2,14 +2,8 @@
 
 from modularodm.exceptions import ValidationValueError
 
-<<<<<<< HEAD
-from api.base.exceptions import InvalidModelValueError, JSONAPIException, Conflict
-from api.base.serializers import JSONAPIRelationshipSerializer, HideIfDisabled
-=======
 from api.base.exceptions import InvalidModelValueError
-from api.base.serializers import AllowMissing, JSONAPIRelationshipSerializer, HideIfDisabled, \
-    PrefetchRelationshipsSerializer
->>>>>>> c482d0d1
+from api.base.serializers import JSONAPIRelationshipSerializer, HideIfDisabled, PrefetchRelationshipsSerializer
 from website.models import User
 
 from api.base.serializers import (
@@ -18,12 +12,7 @@
 )
 from api.base.utils import absolute_reverse, get_user_auth
 
-<<<<<<< HEAD
-from framework.auth.views import send_confirm_email
 
-
-=======
->>>>>>> c482d0d1
 class UserSerializer(JSONAPISerializer):
     filterable_fields = frozenset([
         'full_name',

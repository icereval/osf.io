from rest_framework import serializers as ser

from modularodm.exceptions import ValidationValueError

from api.base.exceptions import InvalidModelValueError, JSONAPIException, Conflict
from api.base.serializers import AllowMissing, JSONAPIRelationshipSerializer, HideIfDisabled
from website.models import User

from api.base.serializers import (
    JSONAPISerializer, LinksField, RelationshipField, DevOnly, IDField, TypeField
)
from api.base.utils import absolute_reverse, get_user_auth

from framework.auth.views import send_confirm_email

class UserSerializer(JSONAPISerializer):
    filterable_fields = frozenset([
        'full_name',
        'given_name',
        'middle_names',
        'family_name',
        'id'
    ])
    non_anonymized_fields = ['type']
    id = IDField(source='_id', read_only=True)
    type = TypeField()
    full_name = ser.CharField(source='fullname', required=True, label='Full name', help_text='Display name used in the general user interface')
    given_name = ser.CharField(required=False, allow_blank=True, help_text='For bibliographic citations')
    middle_names = ser.CharField(required=False, allow_blank=True, help_text='For bibliographic citations')
    family_name = ser.CharField(required=False, allow_blank=True, help_text='For bibliographic citations')
    suffix = HideIfDisabled(ser.CharField(required=False, allow_blank=True, help_text='For bibliographic citations'))
    date_registered = HideIfDisabled(ser.DateTimeField(read_only=True))
    active = HideIfDisabled(ser.BooleanField(read_only=True, source='is_active'))

    # Social Fields are broken out to get around DRF complex object bug and to make API updating more user friendly.
    github = DevOnly(HideIfDisabled(AllowMissing(ser.CharField(required=False, source='social.github',
                                                          allow_blank=True, help_text='GitHub Handle'), required=False, source='social.github')))
    scholar = DevOnly(HideIfDisabled(AllowMissing(ser.CharField(required=False, source='social.scholar',
                                                           allow_blank=True, help_text='Google Scholar Account'), required=False, source='social.scholar')))
    personal_website = DevOnly(HideIfDisabled(AllowMissing(ser.URLField(required=False, source='social.personal',
                                                                   allow_blank=True, help_text='Personal Website'), required=False, source='social.personal')))
    twitter = DevOnly(HideIfDisabled(AllowMissing(ser.CharField(required=False, source='social.twitter',
                                                           allow_blank=True, help_text='Twitter Handle'), required=False, source='social.twitter')))
    linkedin = DevOnly(HideIfDisabled(AllowMissing(ser.CharField(required=False, source='social.linkedIn',
                                                            allow_blank=True, help_text='LinkedIn Account'), required=False, source='social.linkedIn')))
    impactstory = DevOnly(HideIfDisabled(AllowMissing(ser.CharField(required=False, source='social.impactStory',
                                                               allow_blank=True, help_text='ImpactStory Account'), required=False, source='social.impactStory')))
    orcid = DevOnly(HideIfDisabled(AllowMissing(ser.CharField(required=False, source='social.orcid',
                                                         allow_blank=True, help_text='ORCID'), required=False, source='social.orcid')))
    researcherid = DevOnly(HideIfDisabled(AllowMissing(ser.CharField(required=False, source='social.researcherId',
                                                      allow_blank=True, help_text='ResearcherId Account'), required=False, source='social.researcherId')))
    researchgate = DevOnly(HideIfDisabled(AllowMissing(ser.CharField(required=False, source='social.researchGate',
                                                      allow_blank=True, help_text='ResearchGate Account'), required=False, source='social.researchGate')))
    academia_institution = DevOnly(HideIfDisabled(AllowMissing(ser.CharField(required=False, source='social.academiaInstitution',
                                                      allow_blank=True, help_text='AcademiaInstitution Field'), required=False, source='social.academiaInstitution')))
    academia_profile_id = DevOnly(HideIfDisabled(AllowMissing(ser.CharField(required=False, source='social.academiaProfileID',
                                                      allow_blank=True, help_text='AcademiaProfileID Field'), required=False, source='social.academiaProfileID')))
    baiduscholar = DevOnly(HideIfDisabled(AllowMissing(ser.CharField(required=False, source='social.baiduScholar',
                                                           allow_blank=True, help_text='Baidu Scholar Account'), required=False, source='social.baiduScholar')))
    timezone = HideIfDisabled(ser.CharField(required=False, help_text="User's timezone, e.g. 'Etc/UTC"))
    locale = HideIfDisabled(ser.CharField(required=False, help_text="User's locale, e.g.  'en_US'"))

    links = HideIfDisabled(LinksField(
        {
            'html': 'absolute_url',
            'profile_image': 'profile_image_url',
        }
    ))

    nodes = HideIfDisabled(RelationshipField(
        related_view='users:user-nodes',
        related_view_kwargs={'user_id': '<pk>'},
        related_meta={'projects_in_common': 'get_projects_in_common'},
    ))

    registrations = DevOnly(HideIfDisabled(RelationshipField(
        related_view='users:user-registrations',
        related_view_kwargs={'user_id': '<pk>'},
    )))

    institutions = HideIfDisabled(RelationshipField(
        related_view='users:user-institutions',
        related_view_kwargs={'user_id': '<pk>'},
        self_view='users:user-institutions-relationship',
        self_view_kwargs={'user_id': '<pk>'},
    ))

    class Meta:
        type_ = 'users'

    def get_projects_in_common(self, obj):
        user = get_user_auth(self.context['request']).user
        if obj == user:
<<<<<<< HEAD
            return len(user.contributed)
=======
            return len(user.contributor_to)
>>>>>>> 06c2f1d0
        return len(obj.get_projects_in_common(user, primary_keys=True))

    def absolute_url(self, obj):
        if obj is not None:
            return obj.absolute_url
        return None

    def get_absolute_url(self, obj):
        return absolute_reverse('users:user-detail', kwargs={'user_id': obj._id})

    def profile_image_url(self, user):
        size = self.context['request'].query_params.get('profile_image_size')
        return user.profile_image_url(size=size)

    def update(self, instance, validated_data):
        assert isinstance(instance, User), 'instance must be a User'
        for attr, value in validated_data.items():
            if 'social' == attr:
                for key, val in value.items():
                    instance.social[key] = val
            else:
                setattr(instance, attr, value)
        try:
            instance.save()
        except ValidationValueError as e:
            raise InvalidModelValueError(detail=e.message)
        return instance


class UserCreateSerializer(UserSerializer):
    username = ser.EmailField(required=False)

    def create(self, validated_data):
        username = validated_data.get('username', '').lower() or None
        full_name = validated_data.get('fullname')
        if not full_name:
            raise JSONAPIException('A `full_name` is required to create a user.')

        user = User.create_unregistered(full_name, email=username)
        user.registered_by = self.context['request'].user
        if username:
            user.add_unconfirmed_email(user.username)

        try:
            user.save()
        except ValidationValueError:
            raise Conflict('User with specified username already exists.')

        if self.context['request'].GET.get('send_email', False) and username:
            send_confirm_email(user, user.username)

        return user

class UserAddonSettingsSerializer(JSONAPISerializer):
    """
    Overrides UserSerializer to make id required.
    """
    id = ser.CharField(source='config.short_name', read_only=True)
    user_has_auth = ser.BooleanField(source='has_auth', read_only=True)

    links = LinksField({
        'self': 'get_absolute_url',
        'accounts': 'account_links'
    })

    class Meta:
        type_ = 'user_addons'

    def get_absolute_url(self, obj):
        user_id = self.context['request'].parser_context['kwargs']['user_id']
        return absolute_reverse(
            'users:user-addon-detail',
            kwargs={
                'user_id': user_id,
                'provider': obj.config.short_name
            }
        )

    def account_links(self, obj):
        # TODO: [OSF-4933] remove this after refactoring Figshare
        if hasattr(obj, 'external_accounts'):
            return {
                account._id: {
                    'account': absolute_reverse('users:user-external_account-detail', kwargs={'user_id': obj.owner._id, 'provider': obj.config.short_name, 'account_id': account._id}),
                    'nodes_connected': [n.absolute_api_v2_url for n in obj.get_attached_nodes(account)]
                }
                for account in obj.external_accounts
            }
        return {}

class UserDetailSerializer(UserSerializer):
    """
    Overrides UserSerializer to make id required.
    """
    id = IDField(source='_id', required=True)


class RelatedInstitution(JSONAPIRelationshipSerializer):
    id = ser.CharField(required=False, allow_null=True, source='_id')
    class Meta:
        type_ = 'institutions'

    def get_absolute_url(self, obj):
        return obj.absolute_api_v2_url


class UserInstitutionsRelationshipSerializer(ser.Serializer):

    data = ser.ListField(child=RelatedInstitution())
    links = LinksField({'self': 'get_self_url',
                        'html': 'get_related_url'})

    def get_self_url(self, obj):
        return absolute_reverse('users:user-institutions-relationship', kwargs={'user_id': obj['self']._id})

    def get_related_url(self, obj):
        return absolute_reverse('users:user-institutions', kwargs={'user_id': obj['self']._id})

    def get_absolute_url(self, obj):
        return obj.absolute_api_v2_url

    class Meta:
        type_ = 'institutions'<|MERGE_RESOLUTION|>--- conflicted
+++ resolved
@@ -91,11 +91,7 @@
     def get_projects_in_common(self, obj):
         user = get_user_auth(self.context['request']).user
         if obj == user:
-<<<<<<< HEAD
-            return len(user.contributed)
-=======
             return len(user.contributor_to)
->>>>>>> 06c2f1d0
         return len(obj.get_projects_in_common(user, primary_keys=True))
 
     def absolute_url(self, obj):

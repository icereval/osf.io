from rest_framework import generics
from rest_framework import permissions as drf_permissions
from rest_framework.exceptions import NotAuthenticated
from django.contrib.auth.models import AnonymousUser

from modularodm import Q

from framework.auth.oauth_scopes import CoreScopes

from website.models import User, Node

from api.base import permissions as base_permissions
from api.base.utils import get_object_or_error
from api.base.views import JSONAPIBaseView
from api.base.filters import ODMFilterMixin
from api.nodes.serializers import NodeSerializer
from api.registrations.serializers import RegistrationSerializer
from api.base.utils import default_node_list_query

from .serializers import UserSerializer, UserDetailSerializer
from .permissions import ReadOnlyOrCurrentUser


class UserMixin(object):
    """Mixin with convenience methods for retrieving the current user based on the
    current URL. By default, fetches the user based on the user_id kwarg.
    """

    serializer_class = UserSerializer
    user_lookup_url_kwarg = 'user_id'

    def get_user(self, check_permissions=True):
        key = self.kwargs[self.user_lookup_url_kwarg]
        current_user = self.request.user

        if key == 'me':
            if isinstance(current_user, AnonymousUser):
                raise NotAuthenticated
            else:
                return self.request.user

        obj = get_object_or_error(User, key, 'user')
        if check_permissions:
            # May raise a permission denied
            self.check_object_permissions(self.request, obj)
        return obj


class UserList(JSONAPIBaseView, generics.ListAPIView, ODMFilterMixin):
    """List of users registered on the OSF. *Read-only*.

    Paginated list of users ordered by the date they registered.  Each resource contains the full representation of the
    user, meaning additional requests to an individual user's detail view are not necessary.

    Note that if an anonymous view_only key is being used, user information will not be serialized, and the id will be
    an empty string. Relationships to a user object will not show in this case, either.

    The subroute [`/me/`](me/) is a special endpoint that always points to the currently logged-in user.

    ##User Attributes

    <!--- Copied Attributes From UserDetail -->

    OSF User entities have the "users" `type`.

        name               type               description
        ----------------------------------------------------------------------------------------
        full_name          string             full name of the user; used for display
        given_name         string             given name of the user; for bibliographic citations
        middle_names       string             middle name of user; for bibliographic citations
        family_name        string             family name of user; for bibliographic citations
        suffix             string             suffix of user's name for bibliographic citations
        date_registered    iso8601 timestamp  timestamp when the user's account was created

    ##Links

    See the [JSON-API spec regarding pagination](http://jsonapi.org/format/1.0/#fetching-pagination).

    ##Actions

    *None*.

    ##Query Params

    + `page=<Int>` -- page number of results to view, default 1

    + `filter[<fieldname>]=<Str>` -- fields and values to filter the search results on.

    Users may be filtered by their `id`, `full_name`, `given_name`, `middle_names`, or `family_name`.

    + `profile_image_size=<Int>` -- Modifies `/links/profile_image_url` of the user entities so that it points to
    the user's profile image scaled to the given size in pixels.  If left blank, the size depends on the image provider.

    #This Request/Response

    """
    permission_classes = (
        drf_permissions.IsAuthenticatedOrReadOnly,
        base_permissions.TokenHasScope,
    )

    required_read_scopes = [CoreScopes.USERS_READ]
    required_write_scopes = [CoreScopes.USERS_WRITE]

    serializer_class = UserSerializer

    ordering = ('-date_registered')
    view_category = 'users'
    view_name = 'user-list'

    # overrides ODMFilterMixin
    def get_default_odm_query(self):
        return (
            Q('is_registered', 'eq', True) &
            Q('is_merged', 'ne', True) &
            Q('date_disabled', 'eq', None)
        )

    # overrides ListAPIView
    def get_queryset(self):
        # TODO: sort
        query = self.get_query_from_request()
        return User.find(query)


class UserDetail(JSONAPIBaseView, generics.RetrieveUpdateAPIView, UserMixin):
    """Details about a specific user. *Writeable*.

    The User Detail endpoint retrieves information about the user whose id is the final part of the path.  If `me`
    is given as the id, the record of the currently logged-in user will be returned.  The returned information includes
    the user's bibliographic information and the date the user registered.

    Note that if an anonymous view_only key is being used, user information will not be serialized, and the id will be
    an empty string. Relationships to a user object will not show in this case, either.

    ##Attributes

    OSF User entities have the "users" `type`.

        name               type               description
        ----------------------------------------------------------------------------------------
        full_name          string             full name of the user; used for display
        given_name         string             given name of the user; for bibliographic citations
        middle_names       string             middle name of user; for bibliographic citations
        family_name        string             family name of user; for bibliographic citations
        suffix             string             suffix of user's name for bibliographic citations
        date_registered    iso8601 timestamp  timestamp when the user's account was created

    ##Relationships

    ###Nodes

    A list of all nodes the user has contributed to.  If the user id in the path is the same as the logged-in user, all
    nodes will be visible.  Otherwise, you will only be able to see the other user's publicly-visible nodes.

    ##Links

        self:               the canonical api endpoint of this user
        html:               this user's page on the OSF website
        profile_image_url:  a url to the user's profile image

    ##Actions

    ###Update

        Method:        PUT / PATCH
        URL:           /links/self
        Query Params:  <none>
        Body (JSON):   {
                         "data": {
                           "type": "users",   # required
                           "id":   {user_id}, # required
                           "attributes": {
                             "full_name":    {full_name},    # mandatory
                             "given_name":   {given_name},   # optional
                             "middle_names": {middle_names}, # optional
                             "family_name":  {family_name},  # optional
                             "suffix":       {suffix}        # optional
                           }
                         }
                       }
        Success:       200 OK + node representation

    To update your user profile, issue a PUT request to either the canonical URL of your user resource (as given in
    `/links/self`) or to `/users/me/`.  Only the `full_name` attribute is required.  Unlike at signup, the given, middle,
    and family names will not be inferred from the `full_name`.  Currently, only `full_name`, `given_name`,
    `middle_names`, `family_name`, and `suffix` are updateable.

    A PATCH request issued to this endpoint will behave the same as a PUT request, but does not require `full_name` to
    be set.

    **NB:** If you PUT/PATCH to the `/users/me/` endpoint, you must still provide your full user id in the `id` field of
    the request.  We do not support using the `me` alias in request bodies at this time.

    ##Query Params

    + `profile_image_size=<Int>` -- Modifies `/links/profile_image_url` so that it points the image scaled to the given
    size in pixels.  If left blank, the size depends on the image provider.

    #This Request/Response

    """
    permission_classes = (
        drf_permissions.IsAuthenticatedOrReadOnly,
        ReadOnlyOrCurrentUser,
        base_permissions.TokenHasScope,
    )

    required_read_scopes = [CoreScopes.USERS_READ]
    required_write_scopes = [CoreScopes.USERS_WRITE]
    view_category = 'users'
    view_name = 'user-detail'

    serializer_class = UserDetailSerializer

    # overrides RetrieveAPIView
    def get_object(self):
        return self.get_user()

    # overrides RetrieveUpdateAPIView
    def get_serializer_context(self):
        # Serializer needs the request in order to make an update to privacy
        context = JSONAPIBaseView.get_serializer_context(self)
        context['request'] = self.request
        return context


class UserNodes(JSONAPIBaseView, generics.ListAPIView, UserMixin, ODMFilterMixin):
    """List of nodes that the user contributes to. *Read-only*.

    Paginated list of nodes that the user contributes to ordered by `date_modified`.  Each resource contains the
    full representation of the node, meaning additional requests to an individual node's detail view are not necessary.
    If the user id in the path is the same as the logged-in user, all nodes will be visible.  Otherwise, you will only be
    able to see the other user's publicly-visible nodes.  The special user id `me` can be used to represent the currently
    logged-in user.

    ##Node Attributes

    <!--- Copied Attributes from NodeDetail -->

    OSF Node entities have the "nodes" `type`.

        name           type               description
        ---------------------------------------------------------------------------------
        title          string             title of project or component
        description    string             description of the node
        category       string             node category, must be one of the allowed values
        date_created   iso8601 timestamp  timestamp that the node was created
        date_modified  iso8601 timestamp  timestamp when the node was last updated
        tags           array of strings   list of tags that describe the node
        fork           boolean            is this project a fork?
        registration   boolean            has this project been registered?
        fork           boolean            is this node a fork of another node?
        public         boolean            has this node been made publicly-visible?

    ##Links

    See the [JSON-API spec regarding pagination](http://jsonapi.org/format/1.0/#fetching-pagination).

    ##Actions

    *None*.

    ##Query Params

    + `page=<Int>` -- page number of results to view, default 1

    + `filter[<fieldname>]=<Str>` -- fields and values to filter the search results on.

    <!--- Copied Query Params from NodeList -->

    Nodes may be filtered by their `id`, `title`, `category`, `description`, `public`, `tags`, `date_created`, `date_modified`,
    `root`, and `parent`.  Most are string fields and will be filtered using simple substring matching.  `public`
    is a boolean, and can be filtered using truthy values, such as `true`, `false`, `0`, or `1`.  Note that quoting `true`
    or `false` in the query will cause the match to fail regardless.  `tags` is an array of simple strings.

    #This Request/Response

    """
    permission_classes = (
        drf_permissions.IsAuthenticatedOrReadOnly,
        base_permissions.TokenHasScope,
    )

    required_read_scopes = [CoreScopes.USERS_READ, CoreScopes.NODE_BASE_READ]
    required_write_scopes = [CoreScopes.USERS_WRITE, CoreScopes.NODE_BASE_WRITE]

    serializer_class = NodeSerializer
    view_category = 'users'
    view_name = 'user-nodes'

    ordering = ('-date_modified')

    # overrides ODMFilterMixin
    def get_default_odm_query(self):
<<<<<<< HEAD
        current_user = self.request.user
        queried_user = self.get_user()
        if isinstance(current_user, AnonymousUser) or current_user._id != queried_user._id:
            permissions_query = Q('is_public', 'eq', True)
        else:
            permissions_query = Q('contributors', 'contains', current_user._id)

        return (
            permissions_query &
            Q('contributors', 'contains', queried_user._id) &
            Q('is_folder', 'ne', True) &
            Q('is_collection', 'ne', True) &
            Q('is_deleted', 'ne', True) &
            Q('is_registration', 'ne', True)
        )
=======
        user = self.get_user()
        current_user = self.request.user

        query = (Q('contributors', 'eq', user) & default_node_list_query())

        permission_query = Q('is_public', 'eq', True)
        if not current_user.is_anonymous():
            permission_query = (permission_query | Q('contributors', 'eq', current_user._id))
        query = (query & permission_query)
        return query
>>>>>>> faf3d0bf

    # overrides ListAPIView
    def get_queryset(self):
        query = self.get_query_from_request()
        nodes = Node.find(query)
        return nodes


class UserRegistrations(UserNodes):
    """List of registrations that the user contributes to. *Read-only*.

    Paginated list of registrations that the user contributes to.  Each resource contains the full representation of the
    registration, meaning additional requests to an individual registration's detail view are not necessary. If the user
    id in the path is the same as the logged-in user, all nodes will be visible.  Otherwise, you will only be able to
    see the other user's publicly-visible nodes.  The special user id `me` can be used to represent the currently
    logged-in user. Retracted registrations will display a limited number of fields, namely, title, description,
    date_created, registration, retracted, date_registered, retraction_justification, and registration supplement.

    ##Registration Attributes

    <!--- Copied Attributes from RegistrationList -->

    Registrations have the "registrations" `type`.

        name                            type               description
        -------------------------------------------------------------------------------------------------------
        title                           string             title of the registered project or component
        description                     string             description of the registered node
        category                        string             node category, must be one of the allowed values
        date_created                    iso8601 timestamp  timestamp that the node was created
        date_modified                   iso8601 timestamp  timestamp when the node was last updated
        tags                            array of strings   list of tags that describe the registered node
        fork                            boolean            is this project a fork?
        registration                    boolean            has this project been registered?
        public                          boolean            has this registration been made publicly-visible?
        retracted                       boolean            has this registration been retracted?
        date_registered                 iso8601 timestamp  timestamp that the registration was created
        retraction_justification        string             reasons for retracting the registration
        pending_retraction              boolean            is this registration pending retraction?
        pending_registration_approval   boolean            is this registration pending approval?
        pending_embargo                 boolean            is this registration pending an embargo?
        registered_meta                 dictionary         registration supplementary information
        registration_supplement         string             registration template


    ##Relationships

    ###Registered from

    The registration is branched from this node.

    ###Registered by

    The registration was initiated by this user.

    ###Other Relationships

    See documentation on registered_from detail view.  A registration has many of the same properties as a node.

    ##Links

    See the [JSON-API spec regarding pagination](http://jsonapi.org/format/1.0/#fetching-pagination).

    ##Actions

    *None*.

    ##Query Params

    + `page=<Int>` -- page number of results to view, default 1

    + `filter[<fieldname>]=<Str>` -- fields and values to filter the search results on.

    <!--- Copied Query Params from NodeList -->

    Registrations may be filtered by their `title`, `category`, `description`, `public`, or `tags`.  `title`, `description`,
    and `category` are string fields and will be filtered using simple substring matching.  `public` is a boolean and
    can be filtered using truthy values, such as `true`, `false`, `0`, or `1`.  Note that quoting `true` or `false` in
    the query will cause the match to fail regardless.  `tags` is an array of simple strings.

    #This Request/Response

    """
    required_read_scopes = [CoreScopes.USERS_READ, CoreScopes.NODE_REGISTRATIONS_READ]
    required_write_scopes = [CoreScopes.USERS_WRITE, CoreScopes.NODE_REGISTRATIONS_WRITE]

    serializer_class = RegistrationSerializer
    view_category = 'users'
    view_name = 'user-registrations'

    # overrides ODMFilterMixin
    def get_default_odm_query(self):
        user = self.get_user()
        current_user = self.request.user

        query = (
            Q('is_collection', 'ne', True) &
            Q('is_deleted', 'ne', True) &
            Q('is_registration', 'eq', True) &
            Q('contributors', 'eq', user._id)
        )
        permission_query = Q('is_public', 'eq', True)
        if not current_user.is_anonymous():
            permission_query = (permission_query | Q('contributors', 'eq', current_user._id))
        query = query & permission_query
        return query<|MERGE_RESOLUTION|>--- conflicted
+++ resolved
@@ -269,10 +269,10 @@
 
     <!--- Copied Query Params from NodeList -->
 
-    Nodes may be filtered by their `id`, `title`, `category`, `description`, `public`, `tags`, `date_created`, `date_modified`,
-    `root`, and `parent`.  Most are string fields and will be filtered using simple substring matching.  `public`
-    is a boolean, and can be filtered using truthy values, such as `true`, `false`, `0`, or `1`.  Note that quoting `true`
-    or `false` in the query will cause the match to fail regardless.  `tags` is an array of simple strings.
+    Nodes may be filtered by their `title`, `category`, `description`, `public`, `registration`, or `tags`.  `title`,
+    `description`, and `category` are string fields and will be filtered using simple substring matching.  `public` and
+    `registration` are booleans, and can be filtered using truthy values, such as `true`, `false`, `0`, or `1`.  Note
+    that quoting `true` or `false` in the query will cause the match to fail regardless.  `tags` is an array of simple strings.
 
     #This Request/Response
 
@@ -293,23 +293,6 @@
 
     # overrides ODMFilterMixin
     def get_default_odm_query(self):
-<<<<<<< HEAD
-        current_user = self.request.user
-        queried_user = self.get_user()
-        if isinstance(current_user, AnonymousUser) or current_user._id != queried_user._id:
-            permissions_query = Q('is_public', 'eq', True)
-        else:
-            permissions_query = Q('contributors', 'contains', current_user._id)
-
-        return (
-            permissions_query &
-            Q('contributors', 'contains', queried_user._id) &
-            Q('is_folder', 'ne', True) &
-            Q('is_collection', 'ne', True) &
-            Q('is_deleted', 'ne', True) &
-            Q('is_registration', 'ne', True)
-        )
-=======
         user = self.get_user()
         current_user = self.request.user
 
@@ -320,7 +303,6 @@
             permission_query = (permission_query | Q('contributors', 'eq', current_user._id))
         query = (query & permission_query)
         return query
->>>>>>> faf3d0bf
 
     # overrides ListAPIView
     def get_queryset(self):

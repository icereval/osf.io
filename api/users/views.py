--- conflicted
+++ resolved
@@ -144,18 +144,12 @@
 
     def get_default_queryset(self):
         if self.request.version >= '2.3':
-            return User.objects.filter(is_registered=True, date_disabled__isnull=True, merged_by__isnull=True)
-        return User.objects.filter(is_registered=True, date_disabled__isnull=True)
+            return OSFUser.objects.filter(is_registered=True, date_disabled__isnull=True, merged_by__isnull=True)
+        return OSFUser.objects.filter(is_registered=True, date_disabled__isnull=True)
 
     # overrides ListCreateAPIView
     def get_queryset(self):
-<<<<<<< HEAD
         return self.get_queryset_from_request()
-=======
-        # TODO: sort
-        query = self.get_query_from_request()
-        return OSFUser.find(query)
->>>>>>> 0afaba66
 
 
 class UserDetail(JSONAPIBaseView, generics.RetrieveUpdateAPIView, UserMixin):
@@ -533,13 +527,8 @@
         user = self.get_user()
         qs = default_node_list_queryset().filter(contributor__user__id=user.id)
         if user != self.request.user:
-<<<<<<< HEAD
             return qs & default_node_permission_queryset(self.request.user)
         return qs
-=======
-            query &= default_node_permission_query(self.request.user)
-        return AbstractNode.find(query)
->>>>>>> 0afaba66
 
     # overrides ListAPIView
     def get_queryset(self):
@@ -715,22 +704,8 @@
     def get_default_queryset(self):
         user = self.get_user()
         current_user = self.request.user
-<<<<<<< HEAD
         qs = default_registration_list_queryset() & default_registration_permission_queryset(current_user)
         return qs.filter(contributor__user__id=user.id)
-=======
-
-        query = (
-            MQ('is_deleted', 'ne', True) &
-            MQ('type', 'eq', 'osf.registration') &
-            MQ('contributors', 'eq', user)
-        )
-        permission_query = MQ('is_public', 'eq', True)
-        if not current_user.is_anonymous:
-            permission_query = (permission_query | MQ('contributors', 'eq', current_user))
-        query = query & permission_query
-        return AbstractNode.find(query)
->>>>>>> 0afaba66
 
     # overrides ListAPIView
     def get_queryset(self):

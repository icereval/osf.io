--- conflicted
+++ resolved
@@ -1,18 +1,15 @@
 from rest_framework import generics, permissions as drf_permissions
 from modularodm import Q
+
 from website.models import User, Node
 from framework.auth.core import Auth
 from api.base.utils import get_object_or_404
 from api.base.filters import ODMFilterMixin
 from api.nodes.serializers import NodeSerializer
 from .serializers import UserSerializer
-<<<<<<< HEAD
 from .permissions import ReadOnlyOrCurrentUser
-=======
 from django.contrib.auth.models import AnonymousUser
 from rest_framework.exceptions import PermissionDenied
->>>>>>> eae55d9c
-
 
 class UserMixin(object):
     """Mixin with convenience methods for retrieving the current node based on the
@@ -20,13 +17,8 @@
     """
 
     serializer_class = UserSerializer
-    user_lookup_url_kwarg = 'user_id'
+    node_lookup_url_kwarg = 'user_id'
 
-<<<<<<< HEAD
-    def get_user(self):
-        obj = get_object_or_404(User, self.kwargs[self.user_lookup_url_kwarg])
-        self.check_object_permissions(self.request, obj)
-=======
     def get_user(self, check_permissions=True):
         key = self.kwargs[self.node_lookup_url_kwarg]
         current_user = self.request.user
@@ -45,7 +37,6 @@
         if check_permissions:
             # May raise a permission denied
             self.check_object_permissions(self.request, obj)
->>>>>>> eae55d9c
         return obj
 
 
@@ -54,11 +45,9 @@
 
     You can filter on users by their id, fullname, given_name, middle_name, or family_name.
     """
-
     permission_classes = (
         drf_permissions.IsAuthenticatedOrReadOnly,
     )
-
     serializer_class = UserSerializer
     ordering = ('-date_registered')
 
@@ -94,14 +83,13 @@
         # Serializer needs the request in order to make an update to privacy
         return {'request': self.request}
 
-
 class UserNodes(generics.ListAPIView, UserMixin, ODMFilterMixin):
     """Nodes belonging to a user.
+    Return a list of nodes that the user contributes to. """
 
-    Return a list of nodes that the user contributes to. """
     permission_classes = (
         drf_permissions.IsAuthenticatedOrReadOnly,
-    )
+    )    
 
     serializer_class = NodeSerializer
 

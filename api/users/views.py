
from api.addons.views import AddonSettingsMixin
from api.base import permissions as base_permissions
from api.base.exceptions import Conflict
from api.base.filters import ListFilterMixin, ODMFilterMixin
from api.base.parsers import (JSONAPIRelationshipParser,
                              JSONAPIRelationshipParserForRegularJSON)
from api.base.serializers import AddonAccountSerializer
from api.base.utils import (default_node_list_query,
                            default_node_permission_query, get_object_or_error)
from api.base.views import JSONAPIBaseView
from api.institutions.serializers import InstitutionSerializer
from api.nodes.filters import NodePreprintsFilterMixin, NodesListFilterMixin
from api.nodes.serializers import NodeSerializer
from api.preprints.serializers import PreprintSerializer
from api.registrations.serializers import RegistrationSerializer
from api.users.permissions import (CurrentUser, ReadOnlyOrCurrentUser,
                                   ReadOnlyOrCurrentUserRelationship)
from api.users.serializers import (UserAddonSettingsSerializer,
                                   UserDetailSerializer,
                                   UserInstitutionsRelationshipSerializer,
                                   UserSerializer)
from django.contrib.auth.models import AnonymousUser
from framework.auth.oauth_scopes import CoreScopes
from modularodm import Q
from rest_framework import permissions as drf_permissions
from rest_framework import generics
from rest_framework.exceptions import NotAuthenticated, NotFound
from website.models import ExternalAccount, Node, User


class UserMixin(object):
    """Mixin with convenience methods for retrieving the current user based on the
    current URL. By default, fetches the user based on the user_id kwarg.
    """

    serializer_class = UserSerializer
    user_lookup_url_kwarg = 'user_id'

    def get_user(self, check_permissions=True):
        key = self.kwargs[self.user_lookup_url_kwarg]
        current_user = self.request.user

        if key == 'me':
            if isinstance(current_user, AnonymousUser):
                raise NotAuthenticated
            else:
                return self.request.user

        obj = get_object_or_error(User, key, 'user')
        if check_permissions:
            # May raise a permission denied
            self.check_object_permissions(self.request, obj)
        return obj


class UserList(JSONAPIBaseView, generics.ListAPIView, ODMFilterMixin):
    """The documentation for this endpoint can be found [here](https://developer.osf.io/#Users_users_list).
    """
    permission_classes = (
        drf_permissions.IsAuthenticatedOrReadOnly,
        base_permissions.RequiresScopedRequestOrReadOnly,
        base_permissions.TokenHasScope,
    )

    required_read_scopes = [CoreScopes.USERS_READ]
    required_write_scopes = [CoreScopes.NULL]

    serializer_class = UserSerializer

    ordering = ('-date_registered')
    view_category = 'users'
    view_name = 'user-list'

    # overrides ODMFilterMixin
    def get_default_odm_query(self):
        base_query = (
            Q('is_registered', 'eq', True) &
            Q('date_disabled', 'eq', None)
        )
        if self.request.version >= '2.3':
            return base_query & Q('merged_by', 'eq', None)
        return base_query

    # overrides ListCreateAPIView
    def get_queryset(self):
        # TODO: sort
        query = self.get_query_from_request()
        return User.find(query)


class UserDetail(JSONAPIBaseView, generics.RetrieveUpdateAPIView, UserMixin):
    """The documentation for this endpoint can be found [here](https://developer.osf.io/#Users_users_read).
    """
    permission_classes = (
        drf_permissions.IsAuthenticatedOrReadOnly,
        ReadOnlyOrCurrentUser,
        base_permissions.TokenHasScope,
    )

    required_read_scopes = [CoreScopes.USERS_READ]
    required_write_scopes = [CoreScopes.USERS_WRITE]
    view_category = 'users'
    view_name = 'user-detail'

    serializer_class = UserDetailSerializer

    # overrides RetrieveAPIView
    def get_object(self):
        return self.get_user()

    # overrides RetrieveUpdateAPIView
    def get_serializer_context(self):
        # Serializer needs the request in order to make an update to privacy
        context = JSONAPIBaseView.get_serializer_context(self)
        context['request'] = self.request
        return context


class UserAddonList(JSONAPIBaseView, generics.ListAPIView, ListFilterMixin, UserMixin):
    """List of addons authorized by this user *Read-only*

    Paginated list of user addons ordered by their `id` or `addon_short_name`.

    ###Permissions

    <Addon>UserSettings are visible only to the user that "owns" them.

    ## <Addon\>UserSettings Attributes

    OSF <Addon\>UserSettings entities have the "user_addons" `type`, and their `id` indicates the addon
    service provider (eg. `box`, `googledrive`, etc).

        name                type        description
        =====================================================================================
        user_has_auth       boolean     does this user have access to use an ExternalAccount?

    ##Links

    See the [JSON-API spec regarding pagination](http://jsonapi.org/format/1.0/#fetching-pagination).

        self:  the canonical api endpoint of this user_addon
        accounts: dict keyed on an external_account_id
            nodes_connected:    list of canonical api endpoints of connected nodes
            account:            canonical api endpoint for this account

    #This Request/Response
    """
    permission_classes = (
        drf_permissions.IsAuthenticatedOrReadOnly,
        base_permissions.TokenHasScope,
        CurrentUser,
    )

    required_read_scopes = [CoreScopes.USER_ADDON_READ]
    required_write_scopes = [CoreScopes.NULL]

    serializer_class = UserAddonSettingsSerializer
    view_category = 'users'
    view_name = 'user-addons'

    def get_queryset(self):
        qs = [addon for addon in self.get_user().get_addons() if 'accounts' in addon.config.configs]
        qs.sort()
        return qs


class UserAddonDetail(JSONAPIBaseView, generics.RetrieveAPIView, UserMixin, AddonSettingsMixin):
    """Detail of an individual addon authorized by this user *Read-only*

    ##Permissions

    <Addon>UserSettings are visible only to the user that "owns" them.

    ## <Addon\>UserSettings Attributes

    OSF <Addon\>UserSettings entities have the "user_addons" `type`, and their `id` indicates the addon
    service provider (eg. `box`, `googledrive`, etc).

        name                type        description
        =====================================================================================
        user_has_auth       boolean     does this user have access to use an ExternalAccount?

    ##Links

    See the [JSON-API spec regarding pagination](http://jsonapi.org/format/1.0/#fetching-pagination).

        self:  the canonical api endpoint of this user_addon
        accounts: dict keyed on an external_account_id
            nodes_connected:    list of canonical api endpoints of connected nodes
            account:            canonical api endpoint for this account

    #This Request/Response
    """
    permission_classes = (
        drf_permissions.IsAuthenticatedOrReadOnly,
        base_permissions.TokenHasScope,
        CurrentUser,
    )

    required_read_scopes = [CoreScopes.USER_ADDON_READ]
    required_write_scopes = [CoreScopes.NULL]

    serializer_class = UserAddonSettingsSerializer
    view_category = 'users'
    view_name = 'user-addon-detail'

    def get_object(self):
        return self.get_addon_settings(check_object_permissions=False)


class UserAddonAccountList(JSONAPIBaseView, generics.ListAPIView, UserMixin, AddonSettingsMixin):
    """List of an external_accounts authorized by this user *Read-only*

    ##Permissions

    ExternalAccounts are visible only to the user that has ownership of them.

    ## ExternalAccount Attributes

    OSF ExternalAccount entities have the "external_accounts" `type`, with `id` indicating the
    `external_account_id` according to the OSF

        name            type        description
        =====================================================================================================
        display_name    string      Display name on the third-party service
        profile_url     string      Link to users profile on third-party service *presence varies by service*
        provider        string      short_name of third-party service provider

    ##Links

    See the [JSON-API spec regarding pagination](http://jsonapi.org/format/1.0/#fetching-pagination).

        self:  the canonical api endpoint of this external_account

    #This Request/Response
    """
    permission_classes = (
        drf_permissions.IsAuthenticatedOrReadOnly,
        base_permissions.TokenHasScope,
        CurrentUser,
    )

    required_read_scopes = [CoreScopes.USER_ADDON_READ]
    required_write_scopes = [CoreScopes.NULL]

    serializer_class = AddonAccountSerializer
    view_category = 'users'
    view_name = 'user-external_accounts'

    def get_queryset(self):
        return self.get_addon_settings(check_object_permissions=False).external_accounts

class UserAddonAccountDetail(JSONAPIBaseView, generics.RetrieveAPIView, UserMixin, AddonSettingsMixin):
    """Detail of an individual external_account authorized by this user *Read-only*

    ##Permissions

    ExternalAccounts are visible only to the user that has ownership of them.

    ## ExternalAccount Attributes

    OSF ExternalAccount entities have the "external_accounts" `type`, with `id` indicating the
    `external_account_id` according to the OSF

        name            type        description
        =====================================================================================================
        display_name    string      Display name on the third-party service
        profile_url     string      Link to users profile on third-party service *presence varies by service*
        provider        string      short_name of third-party service provider

    ##Links

    See the [JSON-API spec regarding pagination](http://jsonapi.org/format/1.0/#fetching-pagination).

        self:  the canonical api endpoint of this external_account

    #This Request/Response
    """
    permission_classes = (
        drf_permissions.IsAuthenticatedOrReadOnly,
        base_permissions.TokenHasScope,
        CurrentUser,
    )

    required_read_scopes = [CoreScopes.USER_ADDON_READ]
    required_write_scopes = [CoreScopes.NULL]

    serializer_class = AddonAccountSerializer
    view_category = 'users'
    view_name = 'user-external_account-detail'

    def get_object(self):
        user_settings = self.get_addon_settings(check_object_permissions=False)
        account_id = self.kwargs['account_id']

        account = ExternalAccount.load(account_id)
        if not (account and user_settings.external_accounts.filter(id=account.id).exists()):
            raise NotFound('Requested addon unavailable')
        return account


<<<<<<< HEAD
class UserNodes(JSONAPIBaseView, generics.ListAPIView, UserMixin, NodePreprintsFilterMixin):
    """The documentation for this endpoint can be found [here](https://developer.osf.io/#Users_users_nodes_list).
=======
class UserNodes(JSONAPIBaseView, generics.ListAPIView, UserMixin, NodePreprintsFilterMixin, NodesListFilterMixin):
    """List of nodes that the user contributes to. *Read-only*.

    Paginated list of nodes that the user contributes to ordered by `date_modified`.  User registrations are not available
    at this endpoint. Each resource contains the full representation of the node, meaning additional requests to an individual
    node's detail view are not necessary. If the user id in the path is the same as the logged-in user, all nodes will be
    visible.  Otherwise, you will only be able to see the other user's publicly-visible nodes.  The special user id `me`
    can be used to represent the currently logged-in user.

    ##Node Attributes

    <!--- Copied Attributes from NodeDetail -->

    OSF Node entities have the "nodes" `type`.

        name                            type               description
        =================================================================================
        title                           string             title of project or component
        description                     string             description of the node
        category                        string             node category, must be one of the allowed values
        date_created                    iso8601 timestamp  timestamp that the node was created
        date_modified                   iso8601 timestamp  timestamp when the node was last updated
        tags                            array of strings   list of tags that describe the node
        current_user_can_comment        boolean            Whether the current user is allowed to post comments
        current_user_permissions        array of strings   list of strings representing the permissions for the current user on this node
        registration                    boolean            is this a registration? (always false - may be deprecated in future versions)
        fork                            boolean            is this node a fork of another node?
        public                          boolean            has this node been made publicly-visible?
        collection                      boolean            is this a collection? (always false - may be deprecated in future versions)

    ##Links

    See the [JSON-API spec regarding pagination](http://jsonapi.org/format/1.0/#fetching-pagination).

    ##Actions

    *None*.

    ##Query Params

    + `page=<Int>` -- page number of results to view, default 1

    + `filter[<fieldname>]=<Str>` -- fields and values to filter the search results on.

    <!--- Copied Query Params from NodeList -->

    Nodes may be filtered by their `id`, `title`, `category`, `description`, `public`, `tags`, `date_created`, `date_modified`,
    `root`, `parent`, and `contributors`.  Most are string fields and will be filtered using simple substring matching.  `public`
    is a boolean, and can be filtered using truthy values, such as `true`, `false`, `0`, or `1`.  Note that quoting `true`
    or `false` in the query will cause the match to fail regardless.  `tags` is an array of simple strings.


    #This Request/Response

>>>>>>> fa3f4af0
    """
    permission_classes = (
        drf_permissions.IsAuthenticatedOrReadOnly,
        base_permissions.TokenHasScope,
    )

    required_read_scopes = [CoreScopes.USERS_READ, CoreScopes.NODE_BASE_READ]
    required_write_scopes = [CoreScopes.USERS_WRITE, CoreScopes.NODE_BASE_WRITE]

    serializer_class = NodeSerializer
    view_category = 'users'
    view_name = 'user-nodes'

    ordering = ('-date_modified',)

    # overrides ODMFilterMixin
    def get_default_odm_query(self):
        user = self.get_user()
        query = Q('contributors', 'eq', user) & default_node_list_query()
        if user != self.request.user:
            query &= default_node_permission_query(self.request.user)
        return query

    # overrides ListAPIView
    def get_queryset(self):
        return Node.find(self.get_query_from_request()).select_related('root')


class UserPreprints(UserNodes):
    """The documentation for this endpoint can be found [here](https://developer.osf.io/#Users_users_preprints_list).
    """
    required_read_scopes = [CoreScopes.USERS_READ, CoreScopes.NODE_PREPRINTS_READ]
    required_write_scopes = [CoreScopes.USERS_WRITE, CoreScopes.NODE_PREPRINTS_WRITE]

    serializer_class = PreprintSerializer
    view_category = 'users'
    view_name = 'user-preprints'

    # overrides ODMFilterMixin
    def get_default_odm_query(self):
        user = self.get_user()

        query = (
            Q('is_deleted', 'ne', True) &
            Q('contributors', 'eq', user) &
            Q('preprint_file', 'ne', None) &
            Q('is_public', 'eq', True)
        )

        return query

    def get_queryset(self):
        # Overriding the default query parameters if the provider filter is present, because the provider is stored on
        # the PreprintService object, not the node itself
        filter_key = 'filter[provider]'
        provider_filter = None

        if filter_key in self.request.query_params:
            # Have to have this mutable so that the filter can be removed in the ODM query, otherwise it will return an
            # empty set
            self.request.GET._mutable = True
            provider_filter = self.request.query_params[filter_key]
            self.request.query_params.pop(filter_key)

        nodes = Node.find(self.get_query_from_request())
        preprints = []
        # TODO [OSF-7090]: Rearchitect how `.is_preprint` is determined,
        # so that a query that is guaranteed to return only
        # preprints can be constructed.
        for node in nodes:
            for preprint in node.preprints.all():
                if provider_filter is None or preprint.provider._id == provider_filter:
                    preprints.append(preprint)
        return preprints

class UserInstitutions(JSONAPIBaseView, generics.ListAPIView, UserMixin):
    """The documentation for this endpoint can be found [here](https://developer.osf.io/#Users_users_institutions_list.
    """
    permission_classes = (
        drf_permissions.IsAuthenticatedOrReadOnly,
        base_permissions.TokenHasScope,
    )

    required_read_scopes = [CoreScopes.USERS_READ, CoreScopes.INSTITUTION_READ]
    required_write_scopes = [CoreScopes.NULL]

    serializer_class = InstitutionSerializer
    view_category = 'users'
    view_name = 'user-institutions'

    def get_default_odm_query(self):
        return None

    def get_queryset(self):
        user = self.get_user()
        return user.affiliated_institutions.all()


class UserRegistrations(UserNodes):
    """The documentation for this endpoint can be found [here](https://developer.osf.io/#Users_users_registrations_list).
    """
    required_read_scopes = [CoreScopes.USERS_READ, CoreScopes.NODE_REGISTRATIONS_READ]
    required_write_scopes = [CoreScopes.USERS_WRITE, CoreScopes.NODE_REGISTRATIONS_WRITE]

    serializer_class = RegistrationSerializer
    view_category = 'users'
    view_name = 'user-registrations'

    # overrides ODMFilterMixin
    def get_default_odm_query(self):
        user = self.get_user()
        current_user = self.request.user

        query = (
            Q('is_deleted', 'ne', True) &
            Q('type', 'eq', 'osf.registration') &
            Q('contributors', 'eq', user)
        )
        permission_query = Q('is_public', 'eq', True)
        if not current_user.is_anonymous():
            permission_query = (permission_query | Q('contributors', 'eq', current_user))
        query = query & permission_query
        return query


class UserInstitutionsRelationship(JSONAPIBaseView, generics.RetrieveDestroyAPIView, UserMixin):
    permission_classes = (
        drf_permissions.IsAuthenticatedOrReadOnly,
        base_permissions.TokenHasScope,
        ReadOnlyOrCurrentUserRelationship
    )

    required_read_scopes = [CoreScopes.USERS_READ]
    required_write_scopes = [CoreScopes.USERS_WRITE]

    serializer_class = UserInstitutionsRelationshipSerializer
    parser_classes = (JSONAPIRelationshipParser, JSONAPIRelationshipParserForRegularJSON, )

    view_category = 'users'
    view_name = 'user-institutions-relationship'

    def get_object(self):
        user = self.get_user(check_permissions=False)
        obj = {
            'data': user.affiliated_institutions.all(),
            'self': user
        }
        self.check_object_permissions(self.request, obj)
        return obj

    def perform_destroy(self, instance):
        data = self.request.data['data']
        user = self.request.user
        current_institutions = set(user.affiliated_institutions.values_list('_id', flat=True))

        # DELETEs normally dont get type checked
        # not the best way to do it, should be enforced everywhere, maybe write a test for it
        for val in data:
            if val['type'] != self.serializer_class.Meta.type_:
                raise Conflict()
        for val in data:
            if val['id'] in current_institutions:
                user.remove_institution(val['id'])
        user.save()<|MERGE_RESOLUTION|>--- conflicted
+++ resolved
@@ -300,65 +300,8 @@
         return account
 
 
-<<<<<<< HEAD
-class UserNodes(JSONAPIBaseView, generics.ListAPIView, UserMixin, NodePreprintsFilterMixin):
+class UserNodes(JSONAPIBaseView, generics.ListAPIView, UserMixin, NodePreprintsFilterMixin, NodesListFilterMixin):
     """The documentation for this endpoint can be found [here](https://developer.osf.io/#Users_users_nodes_list).
-=======
-class UserNodes(JSONAPIBaseView, generics.ListAPIView, UserMixin, NodePreprintsFilterMixin, NodesListFilterMixin):
-    """List of nodes that the user contributes to. *Read-only*.
-
-    Paginated list of nodes that the user contributes to ordered by `date_modified`.  User registrations are not available
-    at this endpoint. Each resource contains the full representation of the node, meaning additional requests to an individual
-    node's detail view are not necessary. If the user id in the path is the same as the logged-in user, all nodes will be
-    visible.  Otherwise, you will only be able to see the other user's publicly-visible nodes.  The special user id `me`
-    can be used to represent the currently logged-in user.
-
-    ##Node Attributes
-
-    <!--- Copied Attributes from NodeDetail -->
-
-    OSF Node entities have the "nodes" `type`.
-
-        name                            type               description
-        =================================================================================
-        title                           string             title of project or component
-        description                     string             description of the node
-        category                        string             node category, must be one of the allowed values
-        date_created                    iso8601 timestamp  timestamp that the node was created
-        date_modified                   iso8601 timestamp  timestamp when the node was last updated
-        tags                            array of strings   list of tags that describe the node
-        current_user_can_comment        boolean            Whether the current user is allowed to post comments
-        current_user_permissions        array of strings   list of strings representing the permissions for the current user on this node
-        registration                    boolean            is this a registration? (always false - may be deprecated in future versions)
-        fork                            boolean            is this node a fork of another node?
-        public                          boolean            has this node been made publicly-visible?
-        collection                      boolean            is this a collection? (always false - may be deprecated in future versions)
-
-    ##Links
-
-    See the [JSON-API spec regarding pagination](http://jsonapi.org/format/1.0/#fetching-pagination).
-
-    ##Actions
-
-    *None*.
-
-    ##Query Params
-
-    + `page=<Int>` -- page number of results to view, default 1
-
-    + `filter[<fieldname>]=<Str>` -- fields and values to filter the search results on.
-
-    <!--- Copied Query Params from NodeList -->
-
-    Nodes may be filtered by their `id`, `title`, `category`, `description`, `public`, `tags`, `date_created`, `date_modified`,
-    `root`, `parent`, and `contributors`.  Most are string fields and will be filtered using simple substring matching.  `public`
-    is a boolean, and can be filtered using truthy values, such as `true`, `false`, `0`, or `1`.  Note that quoting `true`
-    or `false` in the query will cause the match to fail regardless.  `tags` is an array of simple strings.
-
-
-    #This Request/Response
-
->>>>>>> fa3f4af0
     """
     permission_classes = (
         drf_permissions.IsAuthenticatedOrReadOnly,

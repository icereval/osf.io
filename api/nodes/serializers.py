from django.db import connection

from api.base.exceptions import (Conflict, EndpointNotImplementedError,
                                 InvalidModelValueError,
                                 RelationshipPostMakesNoChanges)
from api.base.serializers import (VersionedDateTimeField, HideIfRegistration, IDField,
                                  JSONAPIRelationshipSerializer,
                                  JSONAPISerializer, LinksField, ValuesListField,
                                  NodeFileHyperLinkField, RelationshipField,
                                  ShowIfVersion, TargetTypeField, TypeField,
                                  WaterbutlerLink, relationship_diff, BaseAPISerializer)
from api.base.settings import ADDONS_FOLDER_CONFIGURABLE
from api.base.utils import (absolute_reverse, get_object_or_error,
                            get_user_auth, is_truthy)
from django.apps import apps
from django.conf import settings
from django.core.exceptions import ValidationError
from framework.auth.core import Auth
from framework.exceptions import PermissionsError
from osf.models import Tag
from rest_framework import serializers as ser
from rest_framework import exceptions
from addons.base.exceptions import InvalidAuthError, InvalidFolderError
from website.exceptions import NodeStateError
from osf.models import (Comment, DraftRegistration, Institution,
                        MetaSchema, AbstractNode, PrivateLink)
from osf.models.external import ExternalAccount
from osf.models.licenses import NodeLicense
from osf.models.preprint_service import PreprintService
from website.project import new_private_link
from website.project.metadata.schemas import LATEST_SCHEMA_VERSION
from website.project.metadata.utils import is_prereg_admin_not_project_admin
from website.project.model import NodeUpdateError
from osf.utils import permissions as osf_permissions


class NodeTagField(ser.Field):
    def to_representation(self, obj):
        if obj is not None:
            return obj.name
        return None

    def to_internal_value(self, data):
        return data


class NodeLicenseSerializer(BaseAPISerializer):

    copyright_holders = ser.ListField(allow_empty=True)
    year = ser.CharField(allow_blank=True)

    class Meta:
        type_ = 'node_licenses'

class NodeLicenseRelationshipField(RelationshipField):

    def to_internal_value(self, license_id):
        node_license = NodeLicense.load(license_id)
        if node_license:
            return {'license_type': node_license}
        raise exceptions.NotFound('Unable to find specified license.')


class NodeCitationSerializer(JSONAPISerializer):
    id = IDField(read_only=True)
    title = ser.CharField(allow_blank=True, read_only=True)
    author = ser.ListField(read_only=True)
    publisher = ser.CharField(allow_blank=True, read_only=True)
    type = ser.CharField(allow_blank=True, read_only=True)
    doi = ser.CharField(allow_blank=True, read_only=True)

    links = LinksField({'self': 'get_absolute_url'})

    def get_absolute_url(self, obj):
        return obj['URL']

    class Meta:
        type_ = 'node-citation'

class NodeCitationStyleSerializer(JSONAPISerializer):

    id = ser.CharField(read_only=True)
    citation = ser.CharField(allow_blank=True, read_only=True)

    def get_absolute_url(self, obj):
        return obj['URL']

    class Meta:
        type_ = 'styled-citations'


def get_license_details(node, validated_data):
    license = node.license if isinstance(node, PreprintService) else node.node_license

    license_id = license.node_license.license_id if license else None
    license_year = license.year if license else None
    license_holders = license.copyright_holders if license else []

    if 'license' in validated_data:
        license_year = validated_data['license'].get('year', license_year)
        license_holders = validated_data['license'].get('copyright_holders', license_holders)
    if 'license_type' in validated_data:
        license_id = validated_data['license_type'].license_id

    return {
        'id': license_id,
        'year': license_year,
        'copyrightHolders': license_holders
    }

class NodeSerializer(JSONAPISerializer):
    # TODO: If we have to redo this implementation in any of the other serializers, subclass ChoiceField and make it
    # handle blank choices properly. Currently DRF ChoiceFields ignore blank options, which is incorrect in this
    # instance
    filterable_fields = frozenset([
        'id',
        'title',
        'description',
        'public',
        'tags',
        'category',
        'date_created',
        'date_modified',
        'root',
        'parent',
        'contributors',
        'preprint'
    ])

    non_anonymized_fields = [
        'id',
        'title',
        'description',
        'category',
        'date_created',
        'date_modified',
        'registration',
        'tags',
        'public',
        'license',
        'links',
        'children',
        'comments',
        'contributors',
        'files',
        'node_links',
        'parent',
        'root',
        'logs',
        'wikis'
    ]

    id = IDField(source='_id', read_only=True)
    type = TypeField()

    category_choices = settings.NODE_CATEGORY_MAP.items()
    category_choices_string = ', '.join(["'{}'".format(choice[0]) for choice in category_choices])

    title = ser.CharField(required=True)
    description = ser.CharField(required=False, allow_blank=True, allow_null=True)
    category = ser.ChoiceField(choices=category_choices, help_text='Choices: ' + category_choices_string)
    date_created = VersionedDateTimeField(source='created', read_only=True)
    date_modified = VersionedDateTimeField(source='last_logged', read_only=True)
    registration = ser.BooleanField(read_only=True, source='is_registration')
    preprint = ser.BooleanField(read_only=True, source='is_preprint')
    fork = ser.BooleanField(read_only=True, source='is_fork')
    collection = ser.BooleanField(read_only=True, source='is_collection')
<<<<<<< HEAD
    tags = ValuesListField(attr_name='name', child=ser.CharField(), required=False)
=======
    access_requests_enabled = ser.BooleanField(read_only=False, required=False)
    tags = JSONAPIListField(child=NodeTagField(), required=False)
>>>>>>> 542bc4f2
    node_license = NodeLicenseSerializer(required=False, source='license')
    template_from = ser.CharField(required=False, allow_blank=False, allow_null=False,
                                  help_text='Specify a node id for a node you would like to use as a template for the '
                                            'new node. Templating is like forking, except that you do not copy the '
                                            'files, only the project structure. Some information is changed on the top '
                                            'level project by submitting the appropriate fields in the request body, '
                                            'and some information will not change. By default, the description will '
                                            'be cleared and the project will be made private.')

    current_user_can_comment = ser.SerializerMethodField(help_text='Whether the current user is allowed to post comments')
    current_user_permissions = ser.SerializerMethodField(help_text='List of strings representing the permissions '
                                                                   'for the current user on this node.')

    # Public is only write-able by admins--see update method
    public = ser.BooleanField(source='is_public', required=False,
                              help_text='Nodes that are made public will give read-only access '
                                        'to everyone. Private nodes require explicit read '
                                        'permission. Write and admin access are the same for '
                                        'public and private nodes. Administrators on a parent '
                                        'node have implicit read permissions for all child nodes')

    links = LinksField({'html': 'get_absolute_html_url'})
    # TODO: When we have osf_permissions.ADMIN permissions, make this writable for admins

    license = NodeLicenseRelationshipField(
        related_view='licenses:license-detail',
        related_view_kwargs={'license_id': '<license.node_license._id>'},
        read_only=False
    )

    children = RelationshipField(
        related_view='nodes:node-children',
        related_view_kwargs={'node_id': '<_id>'},
        related_meta={'count': 'get_node_count'},
    )

    comments = RelationshipField(
        related_view='nodes:node-comments',
        related_view_kwargs={'node_id': '<_id>'},
        related_meta={'unread': 'get_unread_comments_count'},
        filter={'target': '<_id>'}
    )

    contributors = RelationshipField(
        related_view='nodes:node-contributors',
        related_view_kwargs={'node_id': '<_id>'},
        related_meta={'count': 'get_contrib_count'},
    )

    files = RelationshipField(
        related_view='nodes:node-providers',
        related_view_kwargs={'node_id': '<_id>'}
    )

    wikis = RelationshipField(
        related_view='nodes:node-wikis',
        related_view_kwargs={'node_id': '<_id>'}
    )

    forked_from = RelationshipField(
        related_view=lambda n: 'registrations:registration-detail' if getattr(n, 'is_registration', False) else 'nodes:node-detail',
        related_view_kwargs={'node_id': '<forked_from_guid>'}
    )

    template_node = RelationshipField(
        related_view='nodes:node-detail',
        related_view_kwargs={'node_id': '<template_node._id>'}
    )

    forks = RelationshipField(
        related_view='nodes:node-forks',
        related_view_kwargs={'node_id': '<_id>'}
    )

    node_links = ShowIfVersion(RelationshipField(
        related_view='nodes:node-pointers',
        related_view_kwargs={'node_id': '<_id>'},
        related_meta={'count': 'get_pointers_count'},
        help_text='This feature is deprecated as of version 2.1. Use linked_nodes instead.'
    ), min_version='2.0', max_version='2.0')

    parent = RelationshipField(
        related_view='nodes:node-detail',
        related_view_kwargs={'node_id': '<parent_node._id>'},
        filter_key='parent_node'
    )

    identifiers = RelationshipField(
        related_view='nodes:identifier-list',
        related_view_kwargs={'node_id': '<_id>'}
    )

    draft_registrations = HideIfRegistration(RelationshipField(
        related_view='nodes:node-draft-registrations',
        related_view_kwargs={'node_id': '<_id>'}
    ))

    registrations = HideIfRegistration(RelationshipField(
        related_view='nodes:node-registrations',
        related_view_kwargs={'node_id': '<_id>'},
        related_meta={'count': 'get_registration_count'}
    ))

    affiliated_institutions = RelationshipField(
        related_view='nodes:node-institutions',
        related_view_kwargs={'node_id': '<_id>'},
        self_view='nodes:node-relationships-institutions',
        self_view_kwargs={'node_id': '<_id>'}
    )

    root = RelationshipField(
        related_view='nodes:node-detail',
        related_view_kwargs={'node_id': '<root._id>'}
    )

    logs = RelationshipField(
        related_view='nodes:node-logs',
        related_view_kwargs={'node_id': '<_id>'},
        related_meta={'count': 'get_logs_count'}
    )

    linked_nodes = RelationshipField(
        related_view='nodes:linked-nodes',
        related_view_kwargs={'node_id': '<_id>'},
        related_meta={'count': 'get_node_links_count'},
        self_view='nodes:node-pointer-relationship',
        self_view_kwargs={'node_id': '<_id>'},
        self_meta={'count': 'get_node_links_count'}
    )

    linked_registrations = RelationshipField(
        related_view='nodes:linked-registrations',
        related_view_kwargs={'node_id': '<_id>'},
        related_meta={'count': 'get_registration_links_count'},
        self_view='nodes:node-registration-pointer-relationship',
        self_view_kwargs={'node_id': '<_id>'},
        self_meta={'count': 'get_node_links_count'}
    )

    view_only_links = RelationshipField(
        related_view='nodes:node-view-only-links',
        related_view_kwargs={'node_id': '<_id>'},
    )

    citation = RelationshipField(
        related_view='nodes:node-citation',
        related_view_kwargs={'node_id': '<_id>'}
    )

    preprints = HideIfRegistration(RelationshipField(
        related_view='nodes:node-preprints',
        related_view_kwargs={'node_id': '<_id>'}
    ))

    def get_current_user_permissions(self, obj):
        user = self.context['request'].user
        if user.is_anonymous:
            return ['read']
        permissions = obj.get_permissions(user=user)
        if not permissions:
            permissions = ['read']
        return permissions

    def get_current_user_can_comment(self, obj):
        user = self.context['request'].user
        auth = Auth(user if not user.is_anonymous else None)
        return obj.can_comment(auth)

    class Meta:
        type_ = 'nodes'

    def get_absolute_url(self, obj):
        return obj.get_absolute_url()

    # TODO: See if we can get the count filters into the filter rather than the serializer.

    def get_logs_count(self, obj):
        return obj.logs.count()

    def get_node_count(self, obj):
        auth = get_user_auth(self.context['request'])
        user_id = getattr(auth.user, 'id', None)
        with connection.cursor() as cursor:
            cursor.execute('''
                WITH RECURSIVE parents AS (
                  SELECT parent_id, child_id
                  FROM osf_noderelation
                  WHERE child_id = %s AND is_node_link IS FALSE
                UNION ALL
                  SELECT osf_noderelation.parent_id, parents.parent_id AS child_id
                  FROM parents JOIN osf_noderelation ON parents.PARENT_ID = osf_noderelation.child_id
                  WHERE osf_noderelation.is_node_link IS FALSE
                ), has_admin AS (SELECT * FROM osf_contributor WHERE (node_id IN (SELECT parent_id FROM parents) OR node_id = %s) AND user_id = %s AND admin IS TRUE LIMIT 1)
                SELECT DISTINCT
                  COUNT(child_id)
                FROM
                  osf_noderelation
                JOIN osf_abstractnode ON osf_noderelation.child_id = osf_abstractnode.id
                JOIN osf_contributor ON osf_abstractnode.id = osf_contributor.node_id
                LEFT JOIN osf_privatelink_nodes ON osf_abstractnode.id = osf_privatelink_nodes.abstractnode_id
                LEFT JOIN osf_privatelink ON osf_privatelink_nodes.privatelink_id = osf_privatelink.id
                WHERE parent_id = %s AND is_node_link IS FALSE
                AND osf_abstractnode.is_deleted IS FALSE
                AND (
                  osf_abstractnode.is_public
                  OR (TRUE IN (SELECT TRUE FROM has_admin))
                  OR (osf_contributor.user_id = %s AND osf_contributor.read IS TRUE)
                  OR (osf_privatelink.key = %s AND osf_privatelink.is_deleted = FALSE)
                );
            ''', [obj.id, obj.id, user_id, obj.id, user_id, auth.private_key])

            return int(cursor.fetchone()[0])

    def get_contrib_count(self, obj):
        return len(obj.contributors)

    def get_registration_count(self, obj):
        auth = get_user_auth(self.context['request'])
        registrations = [node for node in obj.registrations_all if node.can_view(auth)]
        return len(registrations)

    def get_pointers_count(self, obj):
        return obj.linked_nodes.count()

    def get_node_links_count(self, obj):
        count = 0
        auth = get_user_auth(self.context['request'])
        for pointer in obj.linked_nodes.filter(is_deleted=False).exclude(type='osf.collection').exclude(type='osf.registration'):
            if pointer.can_view(auth):
                count += 1
        return count

    def get_registration_links_count(self, obj):
        count = 0
        auth = get_user_auth(self.context['request'])
        for pointer in obj.linked_nodes.filter(is_deleted=False, type='osf.registration').exclude(type='osf.collection'):
            if pointer.can_view(auth):
                count += 1
        return count

    def get_unread_comments_count(self, obj):
        user = get_user_auth(self.context['request']).user
        node_comments = Comment.find_n_unread(user=user, node=obj, page='node')

        return {
            'node': node_comments
        }

    def create(self, validated_data):
        request = self.context['request']
        user = request.user
        Node = apps.get_model('osf.Node')
        tag_instances = []
        if 'tags' in validated_data:
            tags = validated_data.pop('tags')
            for tag in tags:
                tag_instance, created = Tag.objects.get_or_create(name=tag, defaults=dict(system=False))
                tag_instances.append(tag_instance)
        if 'template_from' in validated_data:
            template_from = validated_data.pop('template_from')
            template_node = Node.load(template_from)
            if template_node is None:
                raise exceptions.NotFound
            if not template_node.has_permission(user, 'read', check_parent=False):
                raise exceptions.PermissionDenied

            validated_data.pop('creator')
            changed_data = {template_from: validated_data}
            node = template_node.use_as_template(auth=get_user_auth(request), changes=changed_data)
        else:
            node = Node(**validated_data)
        try:
            node.save()
        except ValidationError as e:
            raise InvalidModelValueError(detail=e.messages[0])
        if len(tag_instances):
            for tag in tag_instances:
                node.tags.add(tag)
        if is_truthy(request.GET.get('inherit_contributors')) and validated_data['parent'].has_permission(user, 'write'):
            auth = get_user_auth(request)
            parent = validated_data['parent']
            contributors = []
            for contributor in parent.contributor_set.exclude(user=user):
                contributors.append({
                    'user': contributor.user,
                    'permissions': parent.get_permissions(contributor.user),
                    'visible': contributor.visible
                })
                if not contributor.user.is_registered:
                    node.add_unregistered_contributor(
                        fullname=contributor.user.fullname, email=contributor.user.email, auth=auth,
                        permissions=parent.get_permissions(contributor.user), existing_user=contributor.user
                    )
            node.add_contributors(contributors, auth=auth, log=True, save=True)
        return node

    def update(self, node, validated_data):
        """Update instance with the validated data. Requires
        the request to be in the serializer context.
        """
        assert isinstance(node, AbstractNode), 'node must be a Node'
        auth = get_user_auth(self.context['request'])

        # Update tags
        if 'tags' in validated_data:
            new_tags = set(validated_data.pop('tags', []))
            node.update_tags(new_tags, auth=auth)

        if validated_data:

            if 'license_type' in validated_data or 'license' in validated_data:
                license_details = get_license_details(node, validated_data)
                validated_data['node_license'] = license_details

            try:
                node.update(validated_data, auth=auth)
            except ValidationError as e:
                raise InvalidModelValueError(detail=e.message)
            except PermissionsError:
                raise exceptions.PermissionDenied
            except NodeUpdateError as e:
                raise exceptions.ValidationError(detail=e.reason)
            except NodeStateError as e:
                raise InvalidModelValueError(detail=e.message)

        return node


class NodeAddonSettingsSerializerBase(JSONAPISerializer):
    class Meta:
        type_ = 'node_addons'

    id = ser.CharField(source='config.short_name', read_only=True)
    node_has_auth = ser.BooleanField(source='has_auth', read_only=True)
    configured = ser.BooleanField(read_only=True)
    external_account_id = ser.CharField(source='external_account._id', required=False, allow_null=True)
    folder_id = ser.CharField(required=False, allow_null=True)
    folder_path = ser.CharField(required=False, allow_null=True)

    # Forward-specific
    label = ser.CharField(required=False, allow_blank=True)
    url = ser.CharField(required=False, allow_blank=True)

    links = LinksField({
        'self': 'get_absolute_url',
    })

    def get_absolute_url(self, obj):
        kwargs = self.context['request'].parser_context['kwargs']
        if 'provider' not in kwargs or (obj and obj.config.short_name != kwargs.get('provider')):
            kwargs.update({'provider': obj.config.short_name})

        return absolute_reverse(
            'nodes:node-addon-detail',
            kwargs=kwargs
        )

    def create(self, validated_data):
        auth = Auth(self.context['request'].user)
        node = self.context['view'].get_node()
        addon = self.context['request'].parser_context['kwargs']['provider']

        return node.get_or_add_addon(addon, auth=auth)

class ForwardNodeAddonSettingsSerializer(NodeAddonSettingsSerializerBase):

    def update(self, instance, validated_data):
        auth = Auth(self.context['request'].user)
        set_url = 'url' in validated_data
        set_label = 'label' in validated_data

        url_changed = False

        url = validated_data.get('url')
        label = validated_data.get('label')

        if set_url and not url and label:
            raise exceptions.ValidationError(detail='Cannot set label without url')

        if not instance:
            node = self.context['view'].get_node()
            instance = node.get_or_add_addon('forward', auth)

        if instance and instance.url:
            # url required, label optional
            if set_url and not url:
                instance.reset()
            elif set_url and url:
                instance.url = url
                url_changed = True
            if set_label:
                instance.label = label
        elif instance and not instance.url:
            instance.url = url
            instance.label = label
            url_changed = True

        instance.save()

        if url_changed:
            # add log here because forward architecture isn't great
            # TODO [OSF-6678]: clean this up
            instance.owner.add_log(
                action='forward_url_changed',
                params=dict(
                    node=instance.owner._id,
                    project=instance.owner.parent_id,
                    forward_url=instance.url,
                ),
                auth=auth,
                save=True,
            )

        return instance


class NodeAddonSettingsSerializer(NodeAddonSettingsSerializerBase):

    def check_for_update_errors(self, node_settings, folder_info, external_account_id):
        if (not node_settings.has_auth and folder_info and not external_account_id):
            raise Conflict('Cannot set folder without authorization')

    def get_account_info(self, data):
        try:
            external_account_id = data['external_account']['_id']
            set_account = True
        except KeyError:
            external_account_id = None
            set_account = False
        return set_account, external_account_id

    def get_folder_info(self, data, addon_name):
        try:
            folder_info = data['folder_id']
            set_folder = True
        except KeyError:
            folder_info = None
            set_folder = False

        if addon_name == 'googledrive':
            folder_id = folder_info
            try:
                folder_path = data['folder_path']
            except KeyError:
                folder_path = None

            if (folder_id or folder_path) and not (folder_id and folder_path):
                raise exceptions.ValidationError(detail='Must specify both folder_id and folder_path for {}'.format(addon_name))

            folder_info = {
                'id': folder_id,
                'path': folder_path
            }
        return set_folder, folder_info

    def get_account_or_error(self, addon_name, external_account_id, auth):
            external_account = ExternalAccount.load(external_account_id)
            if not external_account:
                raise exceptions.NotFound('Unable to find requested account.')
            if not auth.user.external_accounts.filter(id=external_account.id).exists():
                raise exceptions.PermissionDenied('Requested action requires account ownership.')
            if external_account.provider != addon_name:
                raise Conflict('Cannot authorize the {} addon with an account for {}'.format(addon_name, external_account.provider))
            return external_account

    def should_call_set_folder(self, folder_info, instance, auth, node_settings):
        if (folder_info and not (   # If we have folder information to set
                instance and getattr(instance, 'folder_id', False) and (  # and the settings aren't already configured with this folder
                    instance.folder_id == folder_info or (hasattr(folder_info, 'get') and instance.folder_id == folder_info.get('id', False))
                ))):
            if auth.user._id != node_settings.user_settings.owner._id:  # And the user is allowed to do this
                raise exceptions.PermissionDenied('Requested action requires addon ownership.')
            return True
        return False

    def update(self, instance, validated_data):
        addon_name = instance.config.short_name
        if addon_name not in ADDONS_FOLDER_CONFIGURABLE:
            raise EndpointNotImplementedError('Requested addon not currently configurable via API.')

        auth = get_user_auth(self.context['request'])

        set_account, external_account_id = self.get_account_info(validated_data)
        set_folder, folder_info = self.get_folder_info(validated_data, addon_name)

        # Maybe raise errors
        self.check_for_update_errors(instance, folder_info, external_account_id)

        if instance and instance.configured and set_folder and not folder_info:
            # Enabled and configured, user requesting folder unset
            instance.clear_settings()
            instance.save()

        if instance and instance.has_auth and set_account and not external_account_id:
            # Settings authorized, User requesting deauthorization
            instance.deauthorize(auth=auth)  # clear_auth performs save
            return instance
        elif external_account_id:
            # Settings may or may not be authorized, user requesting to set instance.external_account
            account = self.get_account_or_error(addon_name, external_account_id, auth)
            if instance.external_account and external_account_id != instance.external_account._id:
                # Ensure node settings are deauthorized first, logs
                instance.deauthorize(auth=auth)
            instance.set_auth(account, auth.user)

        if set_folder and self.should_call_set_folder(folder_info, instance, auth, instance):
            # Enabled, user requesting to set folder
            try:
                instance.set_folder(folder_info, auth)
                instance.save()
            except InvalidFolderError:
                raise exceptions.NotFound('Unable to find requested folder.')
            except InvalidAuthError:
                raise exceptions.PermissionDenied('Addon credentials are invalid.')

        return instance


class NodeDetailSerializer(NodeSerializer):
    """
    Overrides NodeSerializer to make id required.
    """
    id = IDField(source='_id', required=True)


class NodeForksSerializer(NodeSerializer):

    category_choices = settings.NODE_CATEGORY_MAP.items()
    category_choices_string = ', '.join(["'{}'".format(choice[0]) for choice in category_choices])

    title = ser.CharField(required=False)
    category = ser.ChoiceField(read_only=True, choices=category_choices, help_text='Choices: ' + category_choices_string)
    forked_date = VersionedDateTimeField(read_only=True)

    def create(self, validated_data):
        node = validated_data.pop('node')
        fork_title = validated_data.pop('title', None)
        request = self.context['request']
        auth = get_user_auth(request)
        fork = node.fork_node(auth, title=fork_title)

        try:
            fork.save()
        except ValidationError as e:
            raise InvalidModelValueError(detail=e.message)

        return fork


class ContributorIDField(IDField):
    """ID field to use with the contributor resource. Contributor IDs have the form "<node-id>-<user-id>"."""

    def __init__(self, *args, **kwargs):
        kwargs['source'] = kwargs.pop('source', '_id')
        kwargs['help_text'] = kwargs.get('help_text', 'Unique contributor ID. Has the form "<node-id>-<user-id>". Example: "abc12-xyz34"')
        super(ContributorIDField, self).__init__(*args, **kwargs)

    def _get_node_id(self):
        return self.context['request'].parser_context['kwargs']['node_id']

    # override IDField
    def get_id(self, obj):
        node_id = self._get_node_id()
        user_id = obj._id
        return '{}-{}'.format(node_id, user_id)

    def to_representation(self, value):
        node_id = self._get_node_id()
        user_id = super(ContributorIDField, self).to_representation(value)
        return '{}-{}'.format(node_id, user_id)


class NodeContributorsSerializer(JSONAPISerializer):
    """ Separate from UserSerializer due to necessity to override almost every field as read only
    """
    non_anonymized_fields = ['bibliographic', 'permission']
    filterable_fields = frozenset([
        'id',
        'bibliographic',
        'permission',
        'index'
    ])

    id = IDField(source='_id', read_only=True)
    type = TypeField()
    index = ser.IntegerField(required=False, read_only=True, source='_order')

    bibliographic = ser.BooleanField(help_text='Whether the user will be included in citations for this node or not.',
                                     default=True)
    permission = ser.ChoiceField(choices=osf_permissions.PERMISSIONS, required=False, allow_null=True,
                                 default=osf_permissions.reduce_permissions(osf_permissions.DEFAULT_CONTRIBUTOR_PERMISSIONS),
                                 help_text='User permission level. Must be "read", "write", or "admin". Defaults to "write".')
    unregistered_contributor = ser.SerializerMethodField()

    links = LinksField({
        'self': 'get_absolute_url'
    })

    users = RelationshipField(
        related_view='users:user-detail',
        related_view_kwargs={'user_id': '<user._id>'},
        always_embed=True
    )

    node = RelationshipField(
        related_view='nodes:node-detail',
        related_view_kwargs={'node_id': '<node._id>'}
    )

    class Meta:
        type_ = 'contributors'

    def get_absolute_url(self, obj):
        return absolute_reverse(
            'nodes:node-contributor-detail',
            kwargs={
                'user_id': obj.user._id,
                'node_id': self.context['request'].parser_context['kwargs']['node_id'],
                'version': self.context['request'].parser_context['kwargs']['version']
            }
        )

    def get_unregistered_contributor(self, obj):
        unclaimed_records = obj.user.unclaimed_records.get(obj.node._id, None)
        if unclaimed_records:
            return unclaimed_records.get('name', None)


class NodeContributorsCreateSerializer(NodeContributorsSerializer):
    """
    Overrides NodeContributorsSerializer to add email, full_name, send_email, and non-required index and users field.
    """

    id = IDField(source='_id', required=False, allow_null=True)
    full_name = ser.CharField(required=False)
    email = ser.EmailField(required=False, source='user.email')
    index = ser.IntegerField(required=False, source='_order')

    users = RelationshipField(
        related_view='users:user-detail',
        related_view_kwargs={'user_id': '<user._id>'},
        always_embed=True,
        required=False
    )

    email_preferences = ['default', 'preprint', 'false']

    def validate_data(self, node, user_id=None, full_name=None, email=None, index=None):
        if user_id and (full_name or email):
            raise Conflict(detail='Full name and/or email should not be included with a user ID.')
        if not user_id and not full_name:
            raise exceptions.ValidationError(detail='A user ID or full name must be provided to add a contributor.')
        if index > len(node.contributors):
            raise exceptions.ValidationError(detail='{} is not a valid contributor index for node with id {}'.format(index, node._id))

    def create(self, validated_data):
        id = validated_data.get('_id')
        email = validated_data.get('user', {}).get('email', None)
        index = None
        if '_order' in validated_data:
            index = validated_data.pop('_order')
        node = self.context['view'].get_node()
        auth = Auth(self.context['request'].user)
        full_name = validated_data.get('full_name')
        bibliographic = validated_data.get('bibliographic')
        send_email = self.context['request'].GET.get('send_email') or 'default'
        permissions = osf_permissions.expand_permissions(validated_data.get('permission')) or osf_permissions.DEFAULT_CONTRIBUTOR_PERMISSIONS

        self.validate_data(node, user_id=id, full_name=full_name, email=email, index=index)

        if send_email not in self.email_preferences:
            raise exceptions.ValidationError(detail='{} is not a valid email preference.'.format(send_email))

        try:
            contributor_obj = node.add_contributor_registered_or_not(
                auth=auth, user_id=id, email=email, full_name=full_name, send_email=send_email,
                permissions=permissions, bibliographic=bibliographic, index=index, save=True
            )
        except ValidationError as e:
            raise exceptions.ValidationError(detail=e.messages[0])
        except ValueError as e:
            raise exceptions.NotFound(detail=e.args[0])
        return contributor_obj


class NodeContributorDetailSerializer(NodeContributorsSerializer):
    """
    Overrides node contributor serializer to add additional methods
    """
    id = IDField(required=True, source='_id')
    index = ser.IntegerField(required=False, read_only=False, source='_order')

    def update(self, instance, validated_data):
        index = None
        if '_order' in validated_data:
            index = validated_data.pop('_order')

        auth = Auth(self.context['request'].user)
        node = self.context['view'].get_node()

        if 'bibliographic' in validated_data:
            bibliographic = validated_data.get('bibliographic')
        else:
            bibliographic = node.get_visible(instance.user)
        permission = validated_data.get('permission') or instance.permission
        try:
            if index is not None:
                node.move_contributor(instance.user, auth, index, save=True)
            node.update_contributor(instance.user, permission, bibliographic, auth, save=True)
        except NodeStateError as e:
            raise exceptions.ValidationError(detail=e.message)
        except ValueError as e:
            raise exceptions.ValidationError(detail=e.message)
        instance.refresh_from_db()
        return instance


class NodeLinksSerializer(JSONAPISerializer):

    id = IDField(source='_id')
    type = TypeField()
    target_type = TargetTypeField(target_type='nodes')

    # TODO: We don't show the title because the current user may not have access to this node. We may want to conditionally
    # include this field in the future.
    # title = ser.CharField(read_only=True, source='node.title', help_text='The title of the node that this Node Link '
    #                                                                      'points to')

    target_node = RelationshipField(
        related_view='nodes:node-detail',
        related_view_kwargs={'node_id': '<child._id>'},
        always_embed=True

    )
    class Meta:
        type_ = 'node_links'

    links = LinksField({
        'self': 'get_absolute_url'
    })

    def get_absolute_url(self, obj):
        return absolute_reverse(
            'nodes:node-pointer-detail',
            kwargs={
                'node_link_id': obj._id,
                'node_id': self.context['request'].parser_context['kwargs']['node_id'],
                'version': self.context['request'].parser_context['kwargs']['version']
            }
        )

    def create(self, validated_data):
        request = self.context['request']
        user = request.user
        auth = Auth(user)
        node = self.context['view'].get_node()
        target_node_id = validated_data['_id']
        pointer_node = AbstractNode.load(target_node_id)
        if not pointer_node or pointer_node.is_collection:
            raise InvalidModelValueError(
                source={'pointer': '/data/relationships/node_links/data/id'},
                detail='Target Node \'{}\' not found.'.format(target_node_id)
            )
        try:
            pointer = node.add_pointer(pointer_node, auth, save=True)
            return pointer
        except ValueError:
            raise InvalidModelValueError(
                source={'pointer': '/data/relationships/node_links/data/id'},
                detail='Target Node \'{}\' already pointed to by \'{}\'.'.format(target_node_id, node._id)
            )

    def update(self, instance, validated_data):
        pass


class NodeProviderSerializer(JSONAPISerializer):
    id = ser.SerializerMethodField(read_only=True)
    kind = ser.CharField(read_only=True)
    name = ser.CharField(read_only=True)
    path = ser.CharField(read_only=True)
    node = ser.CharField(source='node_id', read_only=True)
    provider = ser.CharField(read_only=True)
    files = NodeFileHyperLinkField(
        related_view='nodes:node-files',
        related_view_kwargs={'node_id': '<node._id>', 'path': '<path>', 'provider': '<provider>'},
        kind='folder',
        never_embed=True
    )
    links = LinksField({
        'upload': WaterbutlerLink(),
        'new_folder': WaterbutlerLink(kind='folder'),
        'storage_addons': 'get_storage_addons_url'
    })

    class Meta:
        type_ = 'files'

    @staticmethod
    def get_id(obj):
        return '{}:{}'.format(obj.node._id, obj.provider)

    def get_absolute_url(self, obj):
        return absolute_reverse(
            'nodes:node-provider-detail',
            kwargs={
                'node_id': obj.node._id,
                'provider': obj.provider,
                'version': self.context['request'].parser_context['kwargs']['version']
            }
        )

    def get_storage_addons_url(self, obj):
        return absolute_reverse(
            'addons:addon-list',
            kwargs={
                'version': self.context['request'].parser_context['kwargs']['version']
            },
            query_kwargs={
                'filter[categories]': 'storage'
            }
        )

class InstitutionRelated(JSONAPIRelationshipSerializer):
    id = ser.CharField(source='_id', required=False, allow_null=True)
    class Meta:
        type_ = 'institutions'

class NodeInstitutionsRelationshipSerializer(BaseAPISerializer):
    data = ser.ListField(child=InstitutionRelated())
    links = LinksField({'self': 'get_self_url',
                        'html': 'get_related_url'})

    def get_self_url(self, obj):
        return obj['self'].institutions_relationship_url

    def get_related_url(self, obj):
        return obj['self'].institutions_url

    class Meta:
        type_ = 'institutions'

    def get_institutions_to_add_remove(self, institutions, new_institutions):
        diff = relationship_diff(
            current_items={inst._id: inst for inst in institutions.all()},
            new_items={inst['_id']: inst for inst in new_institutions}
        )

        insts_to_add = []
        for inst_id in diff['add']:
            inst = Institution.load(inst_id)
            if not inst:
                raise exceptions.NotFound(detail='Institution with id "{}" was not found'.format(inst_id))
            insts_to_add.append(inst)

        return insts_to_add, diff['remove'].values()

    def make_instance_obj(self, obj):
        return {
            'data': obj.affiliated_institutions.all(),
            'self': obj
        }

    def update(self, instance, validated_data):
        node = instance['self']
        user = self.context['request'].user

        add, remove = self.get_institutions_to_add_remove(
            institutions=instance['data'],
            new_institutions=validated_data['data']
        )

        for inst in remove:
            if not user.is_affiliated_with_institution(inst) and not node.has_permission(user, 'admin'):
                raise exceptions.PermissionDenied(detail='User needs to be affiliated with {}'.format(inst.name))
            node.remove_affiliated_institution(inst, user)

        for inst in add:
            if not user.is_affiliated_with_institution(inst):
                raise exceptions.PermissionDenied(detail='User needs to be affiliated with {}'.format(inst.name))
            node.add_affiliated_institution(inst, user)

        node.save()

        return self.make_instance_obj(node)

    def create(self, validated_data):
        instance = self.context['view'].get_object()
        user = self.context['request'].user
        node = instance['self']

        add, remove = self.get_institutions_to_add_remove(
            institutions=instance['data'],
            new_institutions=validated_data['data']
        )
        if not len(add):
            raise RelationshipPostMakesNoChanges

        for inst in add:
            if not user.is_affiliated_with_institution(inst):
                raise exceptions.PermissionDenied(detail='User needs to be affiliated with {}'.format(inst.name))

        for inst in add:
            node.add_affiliated_institution(inst, user)
        node.save()

        return self.make_instance_obj(node)


class DraftRegistrationSerializer(JSONAPISerializer):

    id = IDField(source='_id', read_only=True)
    type = TypeField()
    registration_supplement = ser.CharField(source='registration_schema._id', required=True)
    registration_metadata = ser.DictField(required=False)
    datetime_initiated = VersionedDateTimeField(read_only=True)
    datetime_updated = VersionedDateTimeField(read_only=True)

    branched_from = RelationshipField(
        related_view='nodes:node-detail',
        related_view_kwargs={'node_id': '<branched_from._id>'}
    )

    initiator = RelationshipField(
        related_view='users:user-detail',
        related_view_kwargs={'user_id': '<initiator._id>'},
    )

    registration_schema = RelationshipField(
        related_view='metaschemas:metaschema-detail',
        related_view_kwargs={'metaschema_id': '<registration_schema._id>'}
    )

    links = LinksField({
        'html': 'get_absolute_url'
    })

    def get_absolute_url(self, obj):
        return obj.absolute_url

    def create(self, validated_data):
        node = validated_data.pop('node')
        initiator = validated_data.pop('initiator')
        metadata = validated_data.pop('registration_metadata', None)

        schema_id = validated_data.pop('registration_schema').get('_id')
        schema = get_object_or_error(MetaSchema, schema_id, self.context['request'])
        if schema.schema_version != LATEST_SCHEMA_VERSION or not schema.active:
            raise exceptions.ValidationError('Registration supplement must be an active schema.')

        draft = DraftRegistration.create_from_node(node=node, user=initiator, schema=schema)
        reviewer = is_prereg_admin_not_project_admin(self.context['request'], draft)

        if metadata:
            try:
                # Required fields are only required when creating the actual registration, not updating the draft.
                draft.validate_metadata(metadata=metadata, reviewer=reviewer, required_fields=False)
            except ValidationError as e:
                raise exceptions.ValidationError(e.message)
            draft.update_metadata(metadata)
            draft.save()
        return draft

    class Meta:
        type_ = 'draft_registrations'


class DraftRegistrationDetailSerializer(DraftRegistrationSerializer):
    """
    Overrides DraftRegistrationSerializer to make id and registration_metadata required.
    registration_supplement cannot be changed after draft has been created.

    Also makes registration_supplement read-only.
    """
    id = IDField(source='_id', required=True)
    registration_metadata = ser.DictField(required=True)
    registration_supplement = ser.CharField(read_only=True, source='registration_schema._id')

    def update(self, draft, validated_data):
        """
        Update draft instance with the validated metadata.
        """
        metadata = validated_data.pop('registration_metadata', None)
        reviewer = is_prereg_admin_not_project_admin(self.context['request'], draft)
        if metadata:
            try:
                # Required fields are only required when creating the actual registration, not updating the draft.
                draft.validate_metadata(metadata=metadata, reviewer=reviewer, required_fields=False)
            except ValidationError as e:
                raise exceptions.ValidationError(e.message)
            draft.update_metadata(metadata)
            draft.save()
        return draft


class NodeVOL(ser.Field):
    def to_representation(self, obj):
        if obj is not None:
            return obj._id
        return None

    def to_internal_value(self, data):
        return data


class NodeViewOnlyLinkSerializer(JSONAPISerializer):
    filterable_fields = frozenset([
        'anonymous',
        'name',
        'date_created'
    ])

    key = ser.CharField(read_only=True)
    id = IDField(source='_id', read_only=True)
    date_created = VersionedDateTimeField(source='created', read_only=True)
    anonymous = ser.BooleanField(required=False, default=False)
    name = ser.CharField(required=False, default='Shared project link')

    links = LinksField({
        'self': 'get_absolute_url'
    })

    creator = RelationshipField(
        related_view='users:user-detail',
        related_view_kwargs={'user_id': '<creator._id>'},
    )

    nodes = RelationshipField(
        related_view='view-only-links:view-only-link-nodes',
        related_view_kwargs={'link_id': '<_id>'},
        self_view='view-only-links:view-only-link-nodes-relationships',
        self_view_kwargs={'link_id': '<_id>'}
    )

    def create(self, validated_data):
        name = validated_data.pop('name')
        user = get_user_auth(self.context['request']).user
        anonymous = validated_data.pop('anonymous')
        node = self.context['view'].get_node()

        try:
            view_only_link = new_private_link(
                name=name,
                user=user,
                nodes=[node],
                anonymous=anonymous
            )
        except ValidationError:
            raise exceptions.ValidationError('Invalid link name.')

        return view_only_link

    def get_absolute_url(self, obj):
        return absolute_reverse(
            'nodes:node-view-only-link-detail',
            kwargs={
                'link_id': obj._id,
                'node_id': self.context['request'].parser_context['kwargs']['node_id'],
                'version': self.context['request'].parser_context['kwargs']['version']
            }
        )

    class Meta:
        type_ = 'view_only_links'


class NodeViewOnlyLinkUpdateSerializer(NodeViewOnlyLinkSerializer):
    """
    Overrides NodeViewOnlyLinkSerializer to not default name and anonymous on update.
    """
    name = ser.CharField(required=False)
    anonymous = ser.BooleanField(required=False)

    def update(self, link, validated_data):
        assert isinstance(link, PrivateLink), 'link must be a PrivateLink'

        name = validated_data.get('name')
        anonymous = validated_data.get('anonymous')

        if name:
            link.name = name
        if anonymous:
            link.anonymous = anonymous

        link.save()
        return link<|MERGE_RESOLUTION|>--- conflicted
+++ resolved
@@ -165,12 +165,7 @@
     preprint = ser.BooleanField(read_only=True, source='is_preprint')
     fork = ser.BooleanField(read_only=True, source='is_fork')
     collection = ser.BooleanField(read_only=True, source='is_collection')
-<<<<<<< HEAD
-    tags = ValuesListField(attr_name='name', child=ser.CharField(), required=False)
-=======
     access_requests_enabled = ser.BooleanField(read_only=False, required=False)
-    tags = JSONAPIListField(child=NodeTagField(), required=False)
->>>>>>> 542bc4f2
     node_license = NodeLicenseSerializer(required=False, source='license')
     template_from = ser.CharField(required=False, allow_blank=False, allow_null=False,
                                   help_text='Specify a node id for a node you would like to use as a template for the '

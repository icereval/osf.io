from modularodm import Q
from rest_framework import generics, permissions as drf_permissions
from rest_framework.exceptions import PermissionDenied, ValidationError, NotFound
from rest_framework.status import HTTP_204_NO_CONTENT
from rest_framework.response import Response

from framework.auth.oauth_scopes import CoreScopes

from api.base import generic_bulk_views as bulk_views
from api.base import permissions as base_permissions
from api.base.filters import ODMFilterMixin, ListFilterMixin
from api.base.views import JSONAPIBaseView
from api.base.parsers import (
    JSONAPIRelationshipParser,
    JSONAPIRelationshipParserForRegularJSON,
)
from api.base.exceptions import RelationshipPostMakesNoChanges
from api.base.pagination import CommentPagination, NodeContributorPagination
from api.base.utils import get_object_or_error, is_bulk_request, get_user_auth, is_truthy
from api.files.serializers import FileSerializer
from api.comments.serializers import CommentSerializer, CommentCreateSerializer
from api.comments.permissions import CanCommentOrPublic
from api.users.views import UserMixin
from api.wikis.serializers import WikiSerializer

from api.nodes.serializers import (
    NodeSerializer,
    NodeLinksSerializer,
    NodeForksSerializer,
    NodeDetailSerializer,
    NodeProviderSerializer,
    NodeContributorsSerializer,
    NodeContributorDetailSerializer,
    NodeInstitutionsRelationshipSerializer,
    NodeAlternativeCitationSerializer,
    NodeContributorsCreateSerializer
)
from api.nodes.utils import get_file_object

from api.registrations.serializers import RegistrationSerializer
from api.institutions.serializers import InstitutionSerializer
from api.nodes.permissions import (
    IsPublic,
    AdminOrPublic,
    ContributorOrPublic,
    ContributorOrPublicForPointers,
    ContributorDetailPermissions,
    ReadOnlyIfRegistration,
    AdminOrPublicForRelationshipInstitutions,
    ExcludeWithdrawals,
)
from api.logs.serializers import NodeLogSerializer

from website.addons.wiki.model import NodeWikiPage
from website.exceptions import NodeStateError
from website.util.permissions import ADMIN
from website.models import Node, Pointer, Comment, NodeLog, Institution
from website.files.models import FileNode
from framework.auth.core import User
from api.base.utils import default_node_list_query, default_node_permission_query


class NodeMixin(object):
    """Mixin with convenience methods for retrieving the current node based on the
    current URL. By default, fetches the current node based on the node_id kwarg.
    """

    serializer_class = NodeSerializer
    node_lookup_url_kwarg = 'node_id'

    def get_node(self, check_object_permissions=True):
        node = get_object_or_error(
            Node,
            self.kwargs[self.node_lookup_url_kwarg],
            display_name='node'
        )
        # Nodes that are folders/collections are treated as a separate resource, so if the client
        # requests a collection through a node endpoint, we return a 404
        if node.is_collection or node.is_registration:
            raise NotFound
        # May raise a permission denied
        if check_object_permissions:
            self.check_object_permissions(self.request, node)
        return node


class WaterButlerMixin(object):

    path_lookup_url_kwarg = 'path'
    provider_lookup_url_kwarg = 'provider'

    def get_file_item(self, item):
        attrs = item['attributes']
        file_node = FileNode.resolve_class(
            attrs['provider'],
            FileNode.FOLDER if attrs['kind'] == 'folder'
            else FileNode.FILE
        ).get_or_create(self.get_node(check_object_permissions=False), attrs['path'])

        file_node.update(None, attrs, user=self.request.user)

        self.check_object_permissions(self.request, file_node)

        return file_node

    def fetch_from_waterbutler(self):
        node = self.get_node(check_object_permissions=False)
        path = self.kwargs[self.path_lookup_url_kwarg]
        provider = self.kwargs[self.provider_lookup_url_kwarg]
        return self.get_file_object(node, path, provider)

    def get_file_object(self, node, path, provider, check_object_permissions=True):
        obj = get_file_object(node=node, path=path, provider=provider, request=self.request)
        if provider == 'osfstorage':
            if check_object_permissions:
                self.check_object_permissions(self.request, obj)
        return obj


class NodeList(JSONAPIBaseView, bulk_views.BulkUpdateJSONAPIView, bulk_views.BulkDestroyJSONAPIView, bulk_views.ListBulkCreateJSONAPIView, ODMFilterMixin, WaterButlerMixin):
    """Nodes that represent projects and components. *Writeable*.

    Paginated list of nodes ordered by their `date_modified`.  Each resource contains the full representation of the
    node, meaning additional requests to an individual node's detail view are not necessary.  Registrations and withdrawn
    registrations cannot be accessed through this endpoint (see registration endpoints instead).

    <!--- Copied Spiel from NodeDetail -->

    On the front end, nodes are considered 'projects' or 'components'. The difference between a project and a component
    is that a project is the top-level node, and components are children of the project. There is also a [category
    field](/v2/#osf-node-categories) that includes 'project' as an option. The categorization essentially determines
    which icon is displayed by the node in the front-end UI and helps with search organization. Top-level nodes may have
    a category other than project, and children nodes may have a category of project.

    ##Node Attributes

    <!--- Copied Attributes from NodeDetail -->

    OSF Node entities have the "nodes" `type`.

        name                            type               description
        =================================================================================
        title                           string             title of project or component
        description                     string             description of the node
        category                        string             node category, must be one of the allowed values
        date_created                    iso8601 timestamp  timestamp that the node was created
        date_modified                   iso8601 timestamp  timestamp when the node was last updated
        tags                            array of strings   list of tags that describe the node
        current_user_permissions        array of strings   list of strings representing the permissions for the current user on this node
        registration                    boolean            is this a registration? (always false - may be deprecated in future versions)
        fork                            boolean            is this node a fork of another node?
        public                          boolean            has this node been made publicly-visible?
        collection                      boolean            is this a collection? (always false - may be deprecated in future versions)
        node_license                    object             details of the license applied to the node
            year                        string             date range of the license
            copyright_holders           array of strings   holders of the applied license

    ##Links

    See the [JSON-API spec regarding pagination](http://jsonapi.org/format/1.0/#fetching-pagination).

    ##Actions

    ###Creating New Nodes

        Method:        POST
        URL:           /links/self
        Query Params:  <none>
        Body (JSON):   {
                         "data": {
                           "type": "nodes", # required
                           "attributes": {
                             "title":         {title},          # required
                             "category":      {category},       # required
                             "description":   {description},    # optional
                             "tags":          [{tag1}, {tag2}], # optional
                             "public":        true|false        # optional
                             "template_from": {node_id}         # optional
                           }
                         }
                       }
        Success:       201 CREATED + node representation

    New nodes are created by issuing a POST request to this endpoint.  The `title` and `category` fields are
    mandatory. `category` must be one of the [permitted node categories](/v2/#osf-node-categories).  `public` defaults
    to false.  All other fields not listed above will be ignored.  If the node creation is successful the API will
    return a 201 response with the representation of the new node in the body.  For the new node's canonical URL, see
    the `/links/self` field of the response.

    ##Query Params

    + `page=<Int>` -- page number of results to view, default 1

    + `filter[<fieldname>]=<Str>` -- fields and values to filter the search results on.

    + `view_only=<Str>` -- Allow users with limited access keys to access this node. Note that some keys are anonymous,
    so using the view_only key will cause user-related information to no longer serialize. This includes blank ids for
    users and contributors and missing serializer fields and relationships.

    Nodes may be filtered by their `id`, `title`, `category`, `description`, `public`, `tags`, `date_created`, `date_modified`,
    `root`, `parent`, and `contributors`.  Most are string fields and will be filtered using simple substring matching.  `public`
    is a boolean, and can be filtered using truthy values, such as `true`, `false`, `0`, or `1`.  Note that quoting `true`
    or `false` in the query will cause the match to fail regardless.  `tags` is an array of simple strings.

    #This Request/Response

    """
    permission_classes = (
        drf_permissions.IsAuthenticatedOrReadOnly,
        base_permissions.TokenHasScope,
    )

    required_read_scopes = [CoreScopes.NODE_BASE_READ]
    required_write_scopes = [CoreScopes.NODE_BASE_WRITE]
    model_class = Node

    serializer_class = NodeSerializer
    view_category = 'nodes'
    view_name = 'node-list'

    ordering = ('-date_modified', )  # default ordering

    # overrides ODMFilterMixin
    def get_default_odm_query(self):
        user = self.request.user
        base_query = default_node_list_query()
        permissions_query = default_node_permission_query(user)
        return base_query & permissions_query

    # overrides ListBulkCreateJSONAPIView, BulkUpdateJSONAPIView
    def get_queryset(self):
        # For bulk requests, queryset is formed from request body.
        if is_bulk_request(self.request):
            query = Q('_id', 'in', [node['id'] for node in self.request.data])
            auth = get_user_auth(self.request)

            nodes = Node.find(query)

            # If skip_uneditable=True in query_params, skip nodes for which the user
            # does not have EDIT permissions.
            if is_truthy(self.request.query_params.get('skip_uneditable', False)):
                has_permission = []
                for node in nodes:
                    if node.can_edit(auth):
                        has_permission.append(node)

                query = Q('_id', 'in', [node._id for node in has_permission])
                return Node.find(query)

            for node in nodes:
                if not node.can_edit(auth):
                    raise PermissionDenied
            return nodes
        else:
            query = self.get_query_from_request()
            return Node.find(query)

    # overrides ListBulkCreateJSONAPIView, BulkUpdateJSONAPIView, BulkDestroyJSONAPIView
    def get_serializer_class(self):
        """
        Use NodeDetailSerializer which requires 'id'
        """
        if self.request.method in ('PUT', 'PATCH', 'DELETE'):
            return NodeDetailSerializer
        else:
            return NodeSerializer

    # overrides ListBulkCreateJSONAPIView
    def perform_create(self, serializer):
        """Create a node.

        :param serializer:
        """
        # On creation, make sure that current user is the creator
        user = self.request.user
        serializer.save(creator=user)

    # overrides BulkDestroyJSONAPIView
    def allow_bulk_destroy_resources(self, user, resource_list):
        """User must have admin permissions to delete nodes."""
        if is_truthy(self.request.query_params.get('skip_uneditable', False)):
            return any([node.has_permission(user, ADMIN) for node in resource_list])
        return all([node.has_permission(user, ADMIN) for node in resource_list])

    def bulk_destroy_skip_uneditable(self, resource_object_list, user, object_type):
        """
        If skip_uneditable=True in query_params, skip the resources for which the user does not have
        admin permissions and delete the remaining resources
        """
        allowed = []
        skipped = []

        if not is_truthy(self.request.query_params.get('skip_uneditable', False)):
            return None

        for resource in resource_object_list:
            if resource.has_permission(user, ADMIN):
                allowed.append(resource)
            else:
                skipped.append({'id': resource._id, 'type': object_type})

        return {'skipped': skipped, 'allowed': allowed}

    # Overrides BulkDestroyJSONAPIView
    def perform_destroy(self, instance):
        auth = get_user_auth(self.request)
        try:
            instance.remove_node(auth=auth)
        except NodeStateError as err:
            raise ValidationError(err.message)
        instance.save()


class NodeDetail(JSONAPIBaseView, generics.RetrieveUpdateDestroyAPIView, NodeMixin, WaterButlerMixin):
    """Details about a given node (project or component). *Writeable*.

    A registration or withdrawn registration cannot be accessed through this endpoint. See Registration Detail endpoint.

    On the front end, nodes are considered 'projects' or 'components'. The difference between a project and a component
    is that a project is the top-level node, and components are children of the project. There is also a [category
    field](/v2/#osf-node-categories) that includes 'project' as an option. The categorization essentially determines
    which icon is displayed by the node in the front-end UI and helps with search organization. Top-level nodes may have
    a category other than project, and children nodes may have a category of project.

    ###Permissions

    Nodes that are made public will give read-only access to everyone. Private nodes require explicit read
    permission. Write and admin access are the same for public and private nodes. Administrators on a parent node have
    implicit read permissions for all child nodes.

    ##Attributes

    OSF Node entities have the "nodes" `type`.

        name                            type                description
        =================================================================================
        title                           string              title of project or component
        description                     string              description of the node
        category                        string              node category, must be one of the allowed values
        date_created                    iso8601 timestamp   timestamp that the node was created
        date_modified                   iso8601 timestamp   timestamp when the node was last updated
        tags                            array of strings    list of tags that describe the node
        current_user_permissions        array of strings    list of strings representing the permissions for the current user on this node
        registration                    boolean             is this a registration? (always false - may be deprecated in future versions)
        fork                            boolean             is this node a fork of another node?
        public                          boolean             has this node been made publicly-visible?
        collection                      boolean             is this a collection? (always false - may be deprecated in future versions)
        node_license                    object             details of the license applied to the node
            year                        string             date range of the license
            copyright_holders           array of strings   holders of the applied license

    ##Relationships

    ###Children

    List of nodes that are children of this node.  New child nodes may be added through this endpoint.

    ###Comments

    List of comments on this node.  New comments can be left on the node through this endpoint.

    ###Contributors

    List of users who are contributors to this node. Contributors may have "read", "write", or "admin" permissions.
    A node must always have at least one "admin" contributor.  Contributors may be added via this endpoint.

    ###Files

    List of top-level folders (actually cloud-storage providers) associated with this node. This is the starting point
    for accessing the actual files stored within this node.

    ###Forked From

    If this node was forked from another node, the canonical endpoint of the node that was forked from will be
    available in the `/forked_from/links/related/href` key.  Otherwise, it will be null.

    ###Logs

    List of read-only log actions pertaining to the node.

    ###Node Links

    List of links (pointers) to other nodes on the OSF.  Node links can be added through this endpoint.

    ###Parent

    If this node is a child node of another node, the parent's canonical endpoint will be available in the
    `/parent/links/related/href` key.  Otherwise, it will be null.

    ###Primary Institution

    Primary institution associated with node. If no primary institution, `/primary_institution/links/related/href`
    returns Not Found.

    ###Registrations

    List of registrations of the current node.

    ###Root

    Returns the top-level node associated with the current node.  If the current node is the top-level node, the root is
    the current node.

    ##Links

        self:  the canonical api endpoint of this node
        html:  this node's page on the OSF website

    ##Actions

    ###Update

        Method:        PUT / PATCH
        URL:           /links/self
        Query Params:  <none>
        Body (JSON):   {
                         "data": {
                           "type": "nodes",   # required
                           "id":   {node_id}, # required
                           "attributes": {
                             "title":       {title},          # mandatory
                             "category":    {category},       # mandatory
                             "description": {description},    # optional
                             "tags":        [{tag1}, {tag2}], # optional
                             "public":      true|false        # optional
                           }
                         }
                       }
        Success:       200 OK + node representation

    To update a node, issue either a PUT or a PATCH request against the `/links/self` URL.  The `title` and `category`
    fields are mandatory if you PUT and optional if you PATCH.  The `tags` parameter must be an array of strings.
    Non-string values will be accepted and stringified, but we make no promises about the stringification output.  So
    don't do that.

    ###Delete

        Method:   DELETE
        URL:      /links/self
        Params:   <none>
        Success:  204 No Content

    To delete a node, issue a DELETE request against `/links/self`.  A successful delete will return a 204 No Content
    response. Attempting to delete a node you do not own will result in a 403 Forbidden.

    ##Query Params

    + `view_only=<Str>` -- Allow users with limited access keys to access this node. Note that some keys are anonymous, so using the view_only key will cause user-related information to no longer serialize. This includes blank ids for users and contributors and missing serializer fields and relationships.

    #This Request/Response

    """
    permission_classes = (
        drf_permissions.IsAuthenticatedOrReadOnly,
        ContributorOrPublic,
        ReadOnlyIfRegistration,
        base_permissions.TokenHasScope,
        ExcludeWithdrawals,
    )

    required_read_scopes = [CoreScopes.NODE_BASE_READ]
    required_write_scopes = [CoreScopes.NODE_BASE_WRITE]

    serializer_class = NodeDetailSerializer
    view_category = 'nodes'
    view_name = 'node-detail'

    # overrides RetrieveUpdateDestroyAPIView
    def get_object(self):
        return self.get_node()

    # overrides RetrieveUpdateDestroyAPIView
    def perform_destroy(self, instance):
        auth = get_user_auth(self.request)
        node = self.get_object()
        try:
            node.remove_node(auth=auth)
        except NodeStateError as err:
            raise ValidationError(err.message)
        node.save()


class NodeContributorsList(JSONAPIBaseView, bulk_views.BulkUpdateJSONAPIView, bulk_views.BulkDestroyJSONAPIView, bulk_views.ListBulkCreateJSONAPIView, ListFilterMixin, NodeMixin):
    """Contributors (users) for a node.

    Contributors are users who can make changes to the node or, in the case of private nodes,
    have read access to the node. Contributors are divided between 'bibliographic' and 'non-bibliographic'
    contributors. From a permissions standpoint, both are the same, but bibliographic contributors
    are included in citations, while non-bibliographic contributors are not included in citations.

    Note that if an anonymous view_only key is being used, the user relationship will not be exposed and the id for
    the contributor will be an empty string.

    ##Node Contributor Attributes

    <!--- Copied Attributes from NodeContributorDetail -->

    `type` is "contributors"

        name                        type     description
        ======================================================================================================
        bibliographic               boolean  Whether the user will be included in citations for this node. Default is true.
        permission                  string   User permission level. Must be "read", "write", or "admin". Default is "write".
        unregistered_contributor    string   Contributor's assigned name if contributor hasn't yet claimed account

    ##Links

    See the [JSON-API spec regarding pagination](http://jsonapi.org/format/1.0/#fetching-pagination).

    ##Relationships

    ###Users

    This endpoint shows the contributor user detail and is automatically embedded.

    ##Actions

    ###Adding Contributors

        Method:        POST
        URL:           /links/self
        Query Params:  <none>
        Body (JSON): {
                      "data": {
                        "type": "contributors",                   # required
                        "attributes": {
                          "bibliographic": true|false,            # optional
                          "permission": "read"|"write"|"admin"    # optional
                        },
                        "relationships": {
                          "users": {
                            "data": {
                              "type": "users",                    # required
                              "id":   "{user_id}"                 # required
                            }
                        }
                    }
                }
            }
        Success:       201 CREATED + node contributor representation

    Add a contributor to a node by issuing a POST request to this endpoint.  This effectively creates a relationship
    between the node and the user.  Besides the top-level type, there are optional "attributes" which describe the
    relationship between the node and the user. `bibliographic` is a boolean and defaults to `true`.  `permission` must
    be a [valid OSF permission key](/v2/#osf-node-permission-keys) and defaults to `"write"`.  A relationship object
    with a "data" member, containing the user `type` and user `id` must be included.  The id must be a valid user id.
    All other fields not listed above will be ignored.  If the request is successful the API will return
    a 201 response with the representation of the new node contributor in the body.  For the new node contributor's
    canonical URL, see the `/links/self` field of the response.

    ##Query Params

    + `page=<Int>` -- page number of results to view, default 1

    + `filter[<fieldname>]=<Str>` -- fields and values to filter the search results on.

    NodeContributors may be filtered by `bibliographic`, or `permission` attributes.  `bibliographic` is a boolean, and
    can be filtered using truthy values, such as `true`, `false`, `0`, or `1`.  Note that quoting `true` or `false` in
    the query will cause the match to fail regardless.

    + `profile_image_size=<Int>` -- Modifies `/links/profile_image_url` of the user entities so that it points to
    the user's profile image scaled to the given size in pixels.  If left blank, the size depends on the image provider.

    #This Request/Response
    """
    permission_classes = (
        AdminOrPublic,
        drf_permissions.IsAuthenticatedOrReadOnly,
        ReadOnlyIfRegistration,
        base_permissions.TokenHasScope,
    )

    required_read_scopes = [CoreScopes.NODE_CONTRIBUTORS_READ]
    required_write_scopes = [CoreScopes.NODE_CONTRIBUTORS_WRITE]
    model_class = User

    pagination_class = NodeContributorPagination
    serializer_class = NodeContributorsSerializer
    view_category = 'nodes'
    view_name = 'node-contributors'

    def get_default_queryset(self):
        node = self.get_node()
        visible_contributors = set(node.visible_contributor_ids)
        contributors = []
        for contributor in node.contributors:
            contributor.bibliographic = contributor._id in visible_contributors
            contributor.permission = node.get_permissions(contributor)[-1]
            contributor.node_id = node._id
            contributors.append(contributor)
        return contributors

    # overrides ListBulkCreateJSONAPIView, BulkUpdateJSONAPIView, BulkDeleteJSONAPIView
    def get_serializer_class(self):
        """
        Use NodeContributorDetailSerializer which requires 'id'
        """
        if self.request.method == 'PUT' or self.request.method == 'PATCH' or self.request.method == 'DELETE':
            return NodeContributorDetailSerializer
        elif self.request.method == 'POST':
            return NodeContributorsCreateSerializer
        else:
            return NodeContributorsSerializer

    # overrides ListBulkCreateJSONAPIView, BulkUpdateJSONAPIView
    def get_queryset(self):
        queryset = self.get_queryset_from_request()

        # If bulk request, queryset only contains contributors in request
        if is_bulk_request(self.request):
            contrib_ids = [item['id'] for item in self.request.data]
            queryset[:] = [contrib for contrib in queryset if contrib._id in contrib_ids]
        return queryset

    # overrides ListCreateAPIView
    def get_parser_context(self, http_request):
        """
        Tells parser that we are creating a relationship
        """
        res = super(NodeContributorsList, self).get_parser_context(http_request)
        res['is_relationship'] = True
        return res

    # Overrides BulkDestroyJSONAPIView
    def perform_destroy(self, instance):
        auth = get_user_auth(self.request)
        node = self.get_node()
        if len(node.visible_contributors) == 1 and node.get_visible(instance):
            raise ValidationError("Must have at least one visible contributor")
        if instance not in node.contributors:
                raise NotFound('User cannot be found in the list of contributors.')
        removed = node.remove_contributor(instance, auth)
        if not removed:
            raise ValidationError("Must have at least one registered admin contributor")


class NodeContributorDetail(JSONAPIBaseView, generics.RetrieveUpdateDestroyAPIView, NodeMixin, UserMixin):
    """Detail of a contributor for a node. *Writeable*.

    Contributors are users who can make changes to the node or, in the case of private nodes,
    have read access to the node. Contributors are divided between 'bibliographic' and 'non-bibliographic'
    contributors. From a permissions standpoint, both are the same, but bibliographic contributors
    are included in citations, while non-bibliographic contributors are not included in citations.

    Note that if an anonymous view_only key is being used, the user relationship will not be exposed and the id for
    the contributor will be an empty string.

    Contributors can be viewed, removed, and have their permissions and bibliographic status changed via this
    endpoint.

    ##Attributes

    `type` is "contributors"

        name                        type     description
        ======================================================================================================
        bibliographic               boolean  Whether the user will be included in citations for this node. Default is true.
        permission                  string   User permission level. Must be "read", "write", or "admin". Default is "write".
        unregistered_contributor    string   Contributor's assigned name if contributor hasn't yet claimed account

    ##Relationships

    ###Users

    This endpoint shows the contributor user detail.

    ##Links

        self:           the canonical api endpoint of this contributor
        html:           the contributing user's page on the OSF website
        profile_image:  a url to the contributing user's profile image

    ##Actions

    ###Update Contributor

        Method:        PUT / PATCH
        URL:           /links/self
        Query Params:  <none>
        Body (JSON):   {
                         "data": {
                           "type": "contributors",                    # required
                           "id": {contributor_id},                    # required
                           "attributes": {
                             "bibliographic": true|false,             # optional
                             "permission": "read"|"write"|"admin"     # optional
                           }
                         }
                       }
        Success:       200 OK + node representation

    To update a contributor's bibliographic preferences or access permissions for the node, issue a PUT request to the
    `self` link. Since this endpoint has no mandatory attributes, PUT and PATCH are functionally the same.  If the given
    user is not already in the contributor list, a 404 Not Found error will be returned.  A node must always have at
    least one admin, and any attempt to downgrade the permissions of a sole admin will result in a 400 Bad Request
    error.

    ###Remove Contributor

        Method:        DELETE
        URL:           /links/self
        Query Params:  <none>
        Success:       204 No Content

    To remove a contributor from a node, issue a DELETE request to the `self` link.  Attempting to remove the only admin
    from a node will result in a 400 Bad Request response.  This request will only remove the relationship between the
    node and the user, not the user itself.

    ##Query Params

    + `profile_image_size=<Int>` -- Modifies `/links/profile_image_url` so that it points the image scaled to the given
    size in pixels.  If left blank, the size depends on the image provider.

    #This Request/Response

    """
    permission_classes = (
        ContributorDetailPermissions,
        drf_permissions.IsAuthenticatedOrReadOnly,
        ReadOnlyIfRegistration,
        base_permissions.TokenHasScope,
    )

    required_read_scopes = [CoreScopes.NODE_CONTRIBUTORS_READ]
    required_write_scopes = [CoreScopes.NODE_CONTRIBUTORS_WRITE]

    serializer_class = NodeContributorDetailSerializer
    view_category = 'nodes'
    view_name = 'node-contributor-detail'

    # overrides RetrieveAPIView
    def get_object(self):
        node = self.get_node()
        user = self.get_user()
        # May raise a permission denied
        self.check_object_permissions(self.request, user)
        if user not in node.contributors:
            raise NotFound('{} cannot be found in the list of contributors.'.format(user))
        user.permission = node.get_permissions(user)[-1]
        user.bibliographic = node.get_visible(user)
        user.node_id = node._id
        return user

    # overrides DestroyAPIView
    def perform_destroy(self, instance):
        node = self.get_node()
        auth = get_user_auth(self.request)
        if len(node.visible_contributors) == 1 and node.get_visible(instance):
            raise ValidationError("Must have at least one visible contributor")
        removed = node.remove_contributor(instance, auth)
        if not removed:
            raise ValidationError("Must have at least one registered admin contributor")


# TODO: Support creating registrations
class NodeRegistrationsList(JSONAPIBaseView, generics.ListAPIView, NodeMixin):
    """Registrations of the current node.

    Registrations are read-only snapshots of a project. This view is a list of all the registrations and withdrawn
    registrations of the current node.

    <!--- Copied from RegistrationList -->

    A withdrawn registration will display a limited subset of information, namely, title, description,
    date_created, registration, withdrawn, date_registered, withdrawal_justification, and registration supplement. All
    other fields will be displayed as null. Additionally, the only relationships permitted to be accessed for a withdrawn
    registration are the contributors - other relationships will return a 403. Each resource contains the full representation
    of the registration, meaning additional requests to an individual registrations's detail view are not necessary.


    <!--- Copied Attributes from RegistrationList -->

    ##Registration Attributes

    Registrations have the "registrations" `type`.

        name                            type               description
        =======================================================================================================
        title                           string             title of the registered project or component
        description                     string             description of the registered node
        category                        string             bode category, must be one of the allowed values
        date_created                    iso8601 timestamp  timestamp that the node was created
        date_modified                   iso8601 timestamp  timestamp when the node was last updated
        tags                            array of strings   list of tags that describe the registered node
        current_user_permissions        array of strings   list of strings representing the permissions for the current user on this node
        fork                            boolean            is this project a fork?
        registration                    boolean            is this node a registration? (always true - may be deprecated in future versions)
        collection                      boolean            is this registered node a collection? (always false - may be deprecated in future versions)
        public                          boolean            has this registration been made publicly-visible?
        withdrawn                       boolean            has this registration been withdrawn?
        date_registered                 iso8601 timestamp  timestamp that the registration was created
        embargo_end_date                iso8601 timestamp  when the embargo on this registration will be lifted (if applicable)
        withdrawal_justification        string             reasons for withdrawing the registration
        pending_withdrawal              boolean            is this registration pending withdrawal?
        pending_withdrawal_approval     boolean            is this registration pending approval?
        pending_embargo_approval        boolean            is the associated Embargo awaiting approval by project admins?
        registered_meta                 dictionary         registration supplementary information
        registration_supplement         string             registration template


    ##Relationships

    ###Registered from

    The registration is branched from this node.

    ###Registered by

    The registration was initiated by this user.

    ##Links

    See the [JSON-API spec regarding pagination](http://jsonapi.org/format/1.0/#fetching-pagination).

    #This request/response

    """
    permission_classes = (
        ContributorOrPublic,
        drf_permissions.IsAuthenticatedOrReadOnly,
        base_permissions.TokenHasScope,
        ExcludeWithdrawals
    )

    required_read_scopes = [CoreScopes.NODE_REGISTRATIONS_READ]
    required_write_scopes = [CoreScopes.NODE_REGISTRATIONS_WRITE]

    serializer_class = RegistrationSerializer
    view_category = 'nodes'
    view_name = 'node-registrations'

    # overrides ListAPIView
    # TODO: Filter out withdrawals by default
    def get_queryset(self):
        nodes = self.get_node().registrations_all
        auth = get_user_auth(self.request)
        registrations = [node for node in nodes if node.can_view(auth)]
        return registrations


class NodeChildrenList(JSONAPIBaseView, bulk_views.ListBulkCreateJSONAPIView, NodeMixin, ODMFilterMixin):
    """Children of the current node. *Writeable*.

    This will get the next level of child nodes for the selected node if the current user has read access for those
    nodes. Creating a node via this endpoint will behave the same as the [node list endpoint](/v2/nodes/), but the new
    node will have the selected node set as its parent.

    ##Node Attributes

    <!--- Copied Attributes from NodeDetail -->

    OSF Node entities have the "nodes" `type`.

        name                            type                description
        =================================================================================
        title                           string              title of project or component
        description                     string              description of the node
        category                        string              node category, must be one of the allowed values
        date_created                    iso8601 timestamp   timestamp that the node was created
        date_modified                   iso8601 timestamp   timestamp when the node was last updated
        tags                            array of strings    list of tags that describe the node
        current_user_permissions        array of strings    list of strings representing the permissions for the current user on this node
        registration                    boolean             is this a registration? (always false - may be deprecated in future versions)
        fork                            boolean             is this node a fork of another node?
        public                          boolean             has this node been made publicly-visible?
        collection                      boolean             is this a collection? (always false - may be deprecated in future versions)

    ##Links

    See the [JSON-API spec regarding pagination](http://jsonapi.org/format/1.0/#fetching-pagination).

    ##Actions

    ###Create Child Node

    <!--- Copied Creating New Node from NodeList -->

        Method:        POST
        URL:           /links/self
        Query Params:  <none>
        Body (JSON):   {
                         "data": {
                           "type": "nodes", # required
                           "attributes": {
                             "title":       {title},         # required
                             "category":    {category},      # required
                             "description": {description},   # optional
                             "tags":        [{tag1}, {tag2}] # optional
                           }
                         }
                       }
        Success:       201 CREATED + node representation

    To create a child node of the current node, issue a POST request to this endpoint.  The `title` and `category`
    fields are mandatory. `category` must be one of the [permitted node categories](/v2/#osf-node-categories).  If the
    node creation is successful the API will return a 201 response with the representation of the new node in the body.
    For the new node's canonical URL, see the `/links/self` field of the response.

    ##Query Params

    + `page=<Int>` -- page number of results to view, default 1

    + `filter[<fieldname>]=<Str>` -- fields and values to filter the search results on.

    <!--- Copied Query Params from NodeList -->

    Nodes may be filtered by their `id`, `title`, `category`, `description`, `public`, `tags`, `date_created`, `date_modified`,
    `root`, `parent`, and `contributors`.  Most are string fields and will be filtered using simple substring matching.  `public`
    is a boolean, and can be filtered using truthy values, such as `true`, `false`, `0`, or `1`.  Note that quoting `true`
    or `false` in the query will cause the match to fail regardless.  `tags` is an array of simple strings.

    #This Request/Response

    """
    permission_classes = (
        ContributorOrPublic,
        drf_permissions.IsAuthenticatedOrReadOnly,
        ReadOnlyIfRegistration,
        base_permissions.TokenHasScope,
        ExcludeWithdrawals
    )

    required_read_scopes = [CoreScopes.NODE_CHILDREN_READ]
    required_write_scopes = [CoreScopes.NODE_CHILDREN_WRITE]

    serializer_class = NodeSerializer
    view_category = 'nodes'
    view_name = 'node-children'

    # overrides ODMFilterMixin
    def get_default_odm_query(self):
        return default_node_list_query()

    # overrides ListBulkCreateJSONAPIView
    def get_queryset(self):
        node = self.get_node()
        req_query = self.get_query_from_request()

        query = (
            Q('_id', 'in', [e._id for e in node.nodes if e.primary]) &
            req_query
        )
        nodes = Node.find(query)
        auth = get_user_auth(self.request)
        return sorted([each for each in nodes if each.can_view(auth)], key=lambda n: n.date_modified, reverse=True)

    # overrides ListBulkCreateJSONAPIView
    def perform_create(self, serializer):
        user = self.request.user
        serializer.save(creator=user, parent=self.get_node())


# TODO: Make NodeLinks filterable. They currently aren't filterable because we have can't
# currently query on a Pointer's node's attributes.
# e.g. Pointer.find(Q('node.title', 'eq', ...)) doesn't work
class NodeLinksList(JSONAPIBaseView, bulk_views.BulkDestroyJSONAPIView, bulk_views.ListBulkCreateJSONAPIView, NodeMixin):
    """Node Links to other nodes. *Writeable*.

    Node Links act as pointers to other nodes. Unlike Forks, they are not copies of nodes;
    Node Links are a direct reference to the node that they point to.

    ##Node Link Attributes
    `type` is "node_links"

        None

    ##Links

    See the [JSON-API spec regarding pagination](http://jsonapi.org/format/1.0/#fetching-pagination).

    ##Relationships

    ### Target Node

    This endpoint shows the target node detail and is automatically embedded.

    ##Actions

    ###Adding Node Links
        Method:        POST
        URL:           /links/self
        Query Params:  <none>
        Body (JSON): {
                       "data": {
                          "type": "node_links",                  # required
                          "relationships": {
                            "nodes": {
                              "data": {
                                "type": "nodes",                 # required
                                "id": "{target_node_id}",        # required
                              }
                            }
                          }
                       }
                    }
        Success:       201 CREATED + node link representation

    To add a node link (a pointer to another node), issue a POST request to this endpoint.  This effectively creates a
    relationship between the node and the target node.  The target node must be described as a relationship object with
    a "data" member, containing the nodes `type` and the target node `id`.

    ##Query Params

    + `page=<Int>` -- page number of results to view, default 1

    + `filter[<fieldname>]=<Str>` -- fields and values to filter the search results on.

    #This Request/Response
    """
    permission_classes = (
        drf_permissions.IsAuthenticatedOrReadOnly,
        ContributorOrPublic,
        ReadOnlyIfRegistration,
        base_permissions.TokenHasScope,
        ExcludeWithdrawals,
    )

    required_read_scopes = [CoreScopes.NODE_LINKS_READ]
    required_write_scopes = [CoreScopes.NODE_LINKS_WRITE]
    model_class = Pointer

    serializer_class = NodeLinksSerializer
    view_category = 'nodes'
    view_name = 'node-pointers'

    def get_queryset(self):
        return [
            pointer for pointer in
            self.get_node().nodes_pointer
            if not pointer.node.is_deleted
        ]

    # Overrides BulkDestroyJSONAPIView
    def perform_destroy(self, instance):
        auth = get_user_auth(self.request)
        node = self.get_node()
        try:
            node.rm_pointer(instance, auth=auth)
        except ValueError as err:  # pointer doesn't belong to node
            raise ValidationError(err.message)
        node.save()

    # overrides ListCreateAPIView
    def get_parser_context(self, http_request):
        """
        Tells parser that we are creating a relationship
        """
        res = super(NodeLinksList, self).get_parser_context(http_request)
        res['is_relationship'] = True
        return res


class NodeLinksDetail(JSONAPIBaseView, generics.RetrieveDestroyAPIView, NodeMixin):
    """Node Link details. *Writeable*.

    Node Links act as pointers to other nodes. Unlike Forks, they are not copies of nodes;
    Node Links are a direct reference to the node that they point to.

    ##Attributes
    `type` is "node_links"

        None

    ##Links

    *None*

    ##Relationships

    ###Target node

    This endpoint shows the target node detail and is automatically embedded.

    ##Actions

    ###Remove Node Link

        Method:        DELETE
        URL:           /links/self
        Query Params:  <none>
        Success:       204 No Content

    To remove a node link from a node, issue a DELETE request to the `self` link.  This request will remove the
    relationship between the node and the target node, not the nodes themselves.

    ##Query Params

    *None*.

    #This Request/Response
    """
    permission_classes = (
        ContributorOrPublicForPointers,
        drf_permissions.IsAuthenticatedOrReadOnly,
        base_permissions.TokenHasScope,
        ReadOnlyIfRegistration,
        ExcludeWithdrawals
    )

    required_read_scopes = [CoreScopes.NODE_LINKS_READ]
    required_write_scopes = [CoreScopes.NODE_LINKS_WRITE]

    serializer_class = NodeLinksSerializer
    view_category = 'nodes'
    view_name = 'node-pointer-detail'

    # overrides RetrieveAPIView
    def get_object(self):
        node_link_lookup_url_kwarg = 'node_link_id'
        node_link = get_object_or_error(
            Pointer,
            self.kwargs[node_link_lookup_url_kwarg],
            'node link'
        )
        # May raise a permission denied
        self.check_object_permissions(self.request, node_link)
        return node_link

    # overrides DestroyAPIView
    def perform_destroy(self, instance):
        auth = get_user_auth(self.request)
        node = self.get_node()
        pointer = self.get_object()
        try:
            node.rm_pointer(pointer, auth=auth)
        except ValueError as err:  # pointer doesn't belong to node
            raise NotFound(err.message)
        node.save()


class NodeForksList(JSONAPIBaseView, generics.ListCreateAPIView, NodeMixin, ODMFilterMixin):
    """Forks of the current node. *Writeable*.

    Paginated list of the current node's forks ordered by their `forked_date`. Forks are copies of projects that you can
    change without affecting the original project.  When creating a fork, your fork will will only contain public components or those
    for which you are a contributor.  Private components that you do not have access to will not be forked.

    ##Node Fork Attributes

    <!--- Copied Attributes from NodeDetail with exception of forked_date-->

    OSF Node Fork entities have the "nodes" `type`.

        name                        type               description
        =================================================================================
        title                       string             title of project or component
        description                 string             description of the node
        category                    string             node category, must be one of the allowed values
        date_created                iso8601 timestamp  timestamp that the node was created
        date_modified               iso8601 timestamp  timestamp when the node was last updated
        tags                        array of strings   list of tags that describe the node
        registration                boolean            has this project been registered? (always False)
        collection                  boolean            is this node a collection (always False)
        fork                        boolean            is this node a fork of another node? (always True)
        public                      boolean            has this node been made publicly-visible?
        forked_date                 iso8601 timestamp  timestamp when the node was forked
        current_user_permissions    array of strings   List of strings representing the permissions for the current user on this node

    ##Links

    See the [JSON-API spec regarding pagination](http://jsonapi.org/format/1.0/#fetching-pagination).

    ##Actions

    ###Create Node Fork

        Method:        POST
        URL:           /links/self
        Query Params:  <none>
        Body (JSON): {
                         "data": {
                           "type": "nodes", # required
                           "attributes": {
                             "title": {title} # optional
                           }
                         }
                    }
        Success: 201 CREATED + node representation

    To create a fork of the current node, issue a POST request to this endpoint.  The `title` field is optional, with the
    default title being 'Fork of ' + the current node's title. If the fork's creation is successful the API will return a
    201 response with the representation of the forked node in the body. For the new fork's canonical URL, see the `/links/self`
    field of the response.

    ##Query Params

    + `page=<Int>` -- page number of results to view, default 1

    + `filter[<fieldname>]=<Str>` -- fields and values to filter the search results on.

    <!--- Copied Query Params from NodeList -->

    Nodes may be filtered by their `title`, `category`, `description`, `public`, `registration`, `tags`, `date_created`,
    `date_modified`, `root`, `parent`, and `contributors`. Most are string fields and will be filtered using simple
    substring matching.  Others are booleans, and can be filtered using truthy values, such as `true`, `false`, `0`, or `1`.
    Note that quoting `true` or `false` in the query will cause the match to fail regardless. `tags` is an array of simple strings.

    #This Request/Response
    """
    permission_classes = (
        IsPublic,
        drf_permissions.IsAuthenticatedOrReadOnly,
        base_permissions.TokenHasScope,
        ExcludeWithdrawals
    )

    required_read_scopes = [CoreScopes.NODE_FORKS_READ, CoreScopes.NODE_BASE_READ]
    required_write_scopes = [CoreScopes.NODE_FORKS_WRITE]

    serializer_class = NodeForksSerializer
    view_category = 'nodes'
    view_name = 'node-forks'

    # overrides ListCreateAPIView
    def get_queryset(self):
        all_forks = self.get_node().forks
        auth = get_user_auth(self.request)
        return sorted([node for node in all_forks if node.can_view(auth)], key=lambda n: n.forked_date, reverse=True)

    # overrides ListCreateAPIView
    def perform_create(self, serializer):
        serializer.save(node=self.get_node())

    # overrides ListCreateAPIView
    def get_parser_context(self, http_request):
        """
        Tells parser that attributes are not required in request
        """
        res = super(NodeForksList, self).get_parser_context(http_request)
        res['attributes_required'] = False
        return res


class NodeFilesList(JSONAPIBaseView, generics.ListAPIView, WaterButlerMixin, ListFilterMixin, NodeMixin):
    """Files attached to a node for a given provider. *Read-only*.

    This gives a list of all of the files and folders that are attached to your project for the given storage provider.
    If the provider is not "osfstorage", the metadata for the files in the storage will be retrieved and cached whenever
    this endpoint is accessed.  To see the cached metadata, GET the endpoint for the file directly (available through
    its `/links/info` attribute).

    When a create/update/delete action is performed against the file or folder, the action is handled by an external
    service called WaterButler.  The WaterButler response format differs slightly from the OSF's.

    <!--- Copied from FileDetail.Spiel -->

    ###Waterbutler Entities

    When an action is performed against a WaterButler endpoint, it will generally respond with a file entity, a folder
    entity, or no content.

    ####File Entity

        name          type       description
        =========================================================================
        name          string     name of the file
        path          string     unique identifier for this file entity for this
                                 project and storage provider. may not end with '/'
        materialized  string     the full path of the file relative to the storage
                                 root.  may not end with '/'
        kind          string     "file"
        etag          string     etag - http caching identifier w/o wrapping quotes
        modified      timestamp  last modified timestamp - format depends on provider
        contentType   string     MIME-type when available
        provider      string     id of provider e.g. "osfstorage", "s3", "googledrive".
                                 equivalent to addon_short_name on the OSF
        size          integer    size of file in bytes
        extra         object     may contain additional data beyond what's described here,
                                 depending on the provider
          version     integer    version number of file. will be 1 on initial upload
          downloads   integer    count of the number times the file has been downloaded
          hashes      object
            md5       string     md5 hash of file
            sha256    string     SHA-256 hash of file

    ####Folder Entity

        name          type    description
        ======================================================================
        name          string  name of the folder
        path          string  unique identifier for this folder entity for this
                              project and storage provider. must end with '/'
        materialized  string  the full path of the folder relative to the storage
                              root.  must end with '/'
        kind          string  "folder"
        etag          string  etag - http caching identifier w/o wrapping quotes
        extra         object  varies depending on provider

    ##File Attributes

    <!--- Copied Attributes from FileDetail -->

    For an OSF File entity, the `type` is "files" regardless of whether the entity is actually a file or folder.  They
    can be distinguished by the `kind` attribute.  Files and folders use the same representation, but some attributes may
    be null for one kind but not the other. `size` will be null for folders.  A list of storage provider keys can be
    found [here](/v2/#storage-providers).

        name          type               description
        ===================================================================================================
        name              string             name of the file or folder; used for display
        kind              string             "file" or "folder"
        path              string             same as for corresponding WaterButler entity
        materialized_path string             the unix-style path to the file relative to the provider root
        size              integer            size of file in bytes, null for folders
        provider          string             storage provider for this file. "osfstorage" if stored on the
                                             OSF.  other examples include "s3" for Amazon S3, "googledrive"
                                             for Google Drive, "box" for Box.com.
        last_touched      iso8601 timestamp  last time the metadata for the file was retrieved. only
                                             applies to non-OSF storage providers.
        date_modified     iso8601 timestamp  timestamp of when this file was last updated*
        date_created      iso8601 timestamp  timestamp of when this file was created*
        extra             object             may contain additional data beyond what's described here,
                                             depending on the provider
          hashes          object
            md5           string             md5 hash of file, null for folders
            sha256        string             SHA-256 hash of file, null for folders

    * A note on timestamps: for files stored in osfstorage, `date_created` refers to the time the file was
    first uploaded to osfstorage, and `date_modified` is the time the file was last updated while in osfstorage.
    Other providers may or may not provide this information, but if they do it will correspond to the provider's
    semantics for created/modified times.  These timestamps may also be stale; metadata retrieved via the File Detail
    endpoint is cached.  The `last_touched` field describes the last time the metadata was retrieved from the external
    provider.  To force a metadata update, access the parent folder via its Node Files List endpoint.

    ##Links

    See the [JSON-API spec regarding pagination](http://jsonapi.org/format/1.0/#fetching-pagination).

    ##Actions

    <!--- Copied from FileDetail.Actions -->

    The `links` property of the response provides endpoints for common file operations. The currently-supported actions
    are:

    ###Get Info (*files, folders*)

        Method:   GET
        URL:      /links/info
        Params:   <none>
        Success:  200 OK + file representation

    The contents of a folder or details of a particular file can be retrieved by performing a GET request against the
    `info` link. The response will be a standard OSF response format with the [OSF File attributes](#attributes).

    ###Download (*files*)

        Method:   GET
        URL:      /links/download
        Params:   <none>
        Success:  200 OK + file body

    To download a file, issue a GET request against the `download` link.  The response will have the Content-Disposition
    header set, which will will trigger a download in a browser.

    ###Create Subfolder (*folders*)

        Method:       PUT
        URL:          /links/new_folder
        Query Params: ?kind=folder&name={new_folder_name}
        Body:         <empty>
        Success:      201 Created + new folder representation

    You can create a subfolder of an existing folder by issuing a PUT request against the `new_folder` link.  The
    `?kind=folder` portion of the query parameter is already included in the `new_folder` link.  The name of the new
    subfolder should be provided in the `name` query parameter.  The response will contain a [WaterButler folder
    entity](#folder-entity).  If a folder with that name already exists in the parent directory, the server will return
    a 409 Conflict error response.

    ###Upload New File (*folders*)

        Method:       PUT
        URL:          /links/upload
        Query Params: ?kind=file&name={new_file_name}
        Body (Raw):   <file data (not form-encoded)>
        Success:      201 Created + new file representation

    To upload a file to a folder, issue a PUT request to the folder's `upload` link with the raw file data in the
    request body, and the `kind` and `name` query parameters set to `'file'` and the desired name of the file.  The
    response will contain a [WaterButler file entity](#file-entity) that describes the new file.  If a file with the
    same name already exists in the folder, the server will return a 409 Conflict error response.

    ###Update Existing File (*file*)

        Method:       PUT
        URL:          /links/upload
        Query Params: ?kind=file
        Body (Raw):   <file data (not form-encoded)>
        Success:      200 OK + updated file representation

    To update an existing file, issue a PUT request to the file's `upload` link with the raw file data in the request
    body and the `kind` query parameter set to `"file"`.  The update action will create a new version of the file.
    The response will contain a [WaterButler file entity](#file-entity) that describes the updated file.

    ###Rename (*files, folders*)

        Method:        POST
        URL:           /links/move
        Query Params:  <none>
        Body (JSON):   {
                        "action": "rename",
                        "rename": {new_file_name}
                       }
        Success:       200 OK + new entity representation

    To rename a file or folder, issue a POST request to the `move` link with the `action` body parameter set to
    `"rename"` and the `rename` body parameter set to the desired name.  The response will contain either a folder
    entity or file entity with the new name.

    ###Move & Copy (*files, folders*)

        Method:        POST
        URL:           /links/move
        Query Params:  <none>
        Body (JSON):   {
                        // mandatory
                        "action":   "move"|"copy",
                        "path":     {path_attribute_of_target_folder},
                        // optional
                        "rename":   {new_name},
                        "conflict": "replace"|"keep", // defaults to 'replace'
                        "resource": {node_id},        // defaults to current {node_id}
                        "provider": {provider}        // defaults to current {provider}
                       }
        Success:       200 OK or 201 Created + new entity representation

    Move and copy actions both use the same request structure, a POST to the `move` url, but with different values for
    the `action` body parameters.  The `path` parameter is also required and should be the OSF `path` attribute of the
    folder being written to.  The `rename` and `conflict` parameters are optional.  If you wish to change the name of
    the file or folder at its destination, set the `rename` parameter to the new name.  The `conflict` param governs how
    name clashes are resolved.  Possible values are `replace` and `keep`.  `replace` is the default and will overwrite
    the file that already exists in the target folder.  `keep` will attempt to keep both by adding a suffix to the new
    file's name until it no longer conflicts.  The suffix will be ' (**x**)' where **x** is a increasing integer
    starting from 1.  This behavior is intended to mimic that of the OS X Finder.  The response will contain either a
    folder entity or file entity with the new name.

    Files and folders can also be moved between nodes and providers.  The `resource` parameter is the id of the node
    under which the file/folder should be moved.  It *must* agree with the `path` parameter, that is the `path` must
    identify a valid folder under the node identified by `resource`.  Likewise, the `provider` parameter may be used to
    move the file/folder to another storage provider, but both the `resource` and `path` parameters must belong to a
    node and folder already extant on that provider.  Both `resource` and `provider` default to the current node and
    providers.

    If a moved/copied file is overwriting an existing file, a 200 OK response will be returned.  Otherwise, a 201
    Created will be returned.

    ###Delete (*file, folders*)

        Method:        DELETE
        URL:           /links/delete
        Query Params:  <none>
        Success:       204 No Content

    To delete a file or folder send a DELETE request to the `delete` link.  Nothing will be returned in the response
    body.

    ##Query Params

    + `page=<Int>` -- page number of results to view, default 1

    + `filter[<fieldname>]=<Str>` -- fields and values to filter the search results on.

    Node files may be filtered by `id`, `name`, `node`, `kind`, `path`, `provider`, `size`, and `last_touched`.

    #This Request/Response

    """
    permission_classes = (
        drf_permissions.IsAuthenticatedOrReadOnly,
        base_permissions.PermissionWithGetter(ContributorOrPublic, 'node'),
        base_permissions.PermissionWithGetter(ReadOnlyIfRegistration, 'node'),
        base_permissions.TokenHasScope,
        ExcludeWithdrawals
    )

    ordering = ('materialized_path',)  # default ordering

    serializer_class = FileSerializer

    required_read_scopes = [CoreScopes.NODE_FILE_READ]
    required_write_scopes = [CoreScopes.NODE_FILE_WRITE]

    view_category = 'nodes'
    view_name = 'node-files'

    def get_default_queryset(self):
        # Don't bother going to waterbutler for osfstorage
        files_list = self.fetch_from_waterbutler()

        if isinstance(files_list, list):
            return [self.get_file_item(file) for file in files_list]

        if isinstance(files_list, dict) or getattr(files_list, 'is_file', False):
            # We should not have gotten a file here
            raise NotFound

        return list(files_list.children)

    # overrides ListAPIView
    def get_queryset(self):
        return self.get_queryset_from_request()


class NodeFileDetail(JSONAPIBaseView, generics.RetrieveAPIView, WaterButlerMixin, NodeMixin):
    permission_classes = (
        drf_permissions.IsAuthenticatedOrReadOnly,
        base_permissions.PermissionWithGetter(ContributorOrPublic, 'node'),
        base_permissions.PermissionWithGetter(ReadOnlyIfRegistration, 'node'),
        base_permissions.TokenHasScope,
        ExcludeWithdrawals
    )

    serializer_class = FileSerializer

    required_read_scopes = [CoreScopes.NODE_FILE_READ]
    required_write_scopes = [CoreScopes.NODE_FILE_WRITE]
    view_category = 'nodes'
    view_name = 'node-file-detail'

    def get_object(self):
        fobj = self.fetch_from_waterbutler()
        if isinstance(fobj, dict):
            return self.get_file_item(fobj)

        if isinstance(fobj, list) or not getattr(fobj, 'is_file', True):
            # We should not have gotten a folder here
            raise NotFound

        return fobj


class NodeProvider(object):

    def __init__(self, provider, node):
        self.path = '/'
        self.node = node
        self.kind = 'folder'
        self.name = provider
        self.provider = provider
        self.node_id = node._id
        self.pk = node._id


class NodeProvidersList(JSONAPIBaseView, generics.ListAPIView, NodeMixin):
    """List of storage providers enabled for this node. *Read-only*.

    Users of the OSF may access their data on a [number of cloud-storage](/v2/#storage-providers) services that have
    integrations with the OSF.  We call these "providers".  By default every node has access to the OSF-provided
    storage but may use as many of the supported providers as desired.  This endpoint lists all of the providers that are
    configured for this node.  If you want to add more, you will need to do that in the Open Science Framework front end
    for now.

    In the OSF filesystem model, providers are treated as folders, but with special properties that distinguish them
    from regular folders.  Every provider folder is considered a root folder, and may not be deleted through the regular
    file API.  To see the contents of the provider, issue a GET request to the `/relationships/files/links/related/href`
    attribute of the provider resource.  The `new_folder` and `upload` actions are handled by another service called
    WaterButler, whose response format differs slightly from the OSF's.

    <!--- Copied from FileDetail.Spiel -->

    ###Waterbutler Entities

    When an action is performed against a WaterButler endpoint, it will generally respond with a file entity, a folder
    entity, or no content.

    ####File Entity

        name          type       description
        =========================================================================
        name          string     name of the file
        path          string     unique identifier for this file entity for this
                                 project and storage provider. may not end with '/'
        materialized  string     the full path of the file relative to the storage
                                 root.  may not end with '/'
        kind          string     "file"
        etag          string     etag - http caching identifier w/o wrapping quotes
        modified      timestamp  last modified timestamp - format depends on provider
        contentType   string     MIME-type when available
        provider      string     id of provider e.g. "osfstorage", "s3", "googledrive".
                                 equivalent to addon_short_name on the OSF
        size          integer    size of file in bytes
        extra         object     may contain additional data beyond what's described here,
                                 depending on the provider
          version     integer    version number of file. will be 1 on initial upload
          downloads   integer    count of the number times the file has been downloaded
          hashes      object
            md5       string     md5 hash of file
            sha256    string     SHA-256 hash of file

    ####Folder Entity

        name          type    description
        ======================================================================
        name          string  name of the folder
        path          string  unique identifier for this folder entity for this
                              project and storage provider. must end with '/'
        materialized  string  the full path of the folder relative to the storage
                              root.  must end with '/'
        kind          string  "folder"
        etag          string  etag - http caching identifier w/o wrapping quotes
        extra         object  varies depending on provider

    ##Provider Attributes

    `type` is "files"

        name      type    description
        =================================================================================
        name      string  name of the provider
        kind      string  type of this file/folder.  always "folder"
        path      path    relative path of this folder within the provider filesys. always "/"
        node      string  node this provider belongs to
        provider  string  provider id, same as "name"

    ##Links

    See the [JSON-API spec regarding pagination](http://jsonapi.org/format/1.0/#fetching-pagination).

    ##Actions

    <!--- Copied from FileDetail.Actions -->

    ###Create Subfolder (*folders*)

        Method:       PUT
        URL:          /links/new_folder
        Query Params: ?kind=folder&name={new_folder_name}
        Body:         <empty>
        Success:      201 Created + new folder representation

    You can create a subfolder of an existing folder by issuing a PUT request against the `new_folder` link.  The
    `?kind=folder` portion of the query parameter is already included in the `new_folder` link.  The name of the new
    subfolder should be provided in the `name` query parameter.  The response will contain a [WaterButler folder
    entity](#folder-entity).  If a folder with that name already exists in the parent directory, the server will return
    a 409 Conflict error response.

    ###Upload New File (*folders*)

        Method:       PUT
        URL:          /links/upload
        Query Params: ?kind=file&name={new_file_name}
        Body (Raw):   <file data (not form-encoded)>
        Success:      201 Created + new file representation

    To upload a file to a folder, issue a PUT request to the folder's `upload` link with the raw file data in the
    request body, and the `kind` and `name` query parameters set to `'file'` and the desired name of the file.  The
    response will contain a [WaterButler file entity](#file-entity) that describes the new file.  If a file with the
    same name already exists in the folder, the server will return a 409 Conflict error response.

    ##Query Params

    + `page=<Int>` -- page number of results to view, default 1

    #This Request/Response

    """
    permission_classes = (
        drf_permissions.IsAuthenticatedOrReadOnly,
        ContributorOrPublic,
        ExcludeWithdrawals,
        base_permissions.TokenHasScope,
    )

    required_read_scopes = [CoreScopes.NODE_FILE_READ]
    required_write_scopes = [CoreScopes.NODE_FILE_WRITE]

    serializer_class = NodeProviderSerializer
    view_category = 'nodes'
    view_name = 'node-providers'

    def get_provider_item(self, provider):
        return NodeProvider(provider, self.get_node())

    def get_queryset(self):
        return [
            self.get_provider_item(addon.config.short_name)
            for addon
            in self.get_node().get_addons()
            if addon.config.has_hgrid_files
            and addon.configured
        ]

class NodeProviderDetail(JSONAPIBaseView, generics.RetrieveAPIView, NodeMixin):
    permission_classes = (
        drf_permissions.IsAuthenticatedOrReadOnly,
        ContributorOrPublic,
        ExcludeWithdrawals,
        base_permissions.TokenHasScope,
    )

    required_read_scopes = [CoreScopes.NODE_FILE_READ]
    required_write_scopes = [CoreScopes.NODE_FILE_WRITE]

    serializer_class = NodeProviderSerializer
    view_category = 'nodes'
    view_name = 'node-provider-detail'

    def get_object(self):
        return NodeProvider(self.kwargs['provider'], Node.load(self.kwargs['node_id']))


class NodeAlternativeCitationsList(JSONAPIBaseView, generics.ListCreateAPIView, NodeMixin):
    """List of alternative citations for a project.

    ##Actions

    ###Create Alternative Citation

        Method:         POST
        Body (JSON):    {
                            "data": {
                                "type": "citations",    # required
                                "attributes": {
                                    "name": {name},     # mandatory
                                    "text": {text}      # mandatory
                                }
                            }
                        }
        Success:        201 Created + new citation representation
    """

    permission_classes = (
        drf_permissions.IsAuthenticatedOrReadOnly,
        AdminOrPublic,
        ReadOnlyIfRegistration,
        base_permissions.TokenHasScope
    )

    required_read_scopes = [CoreScopes.NODE_CITATIONS_READ]
    required_write_scopes = [CoreScopes.NODE_CITATIONS_WRITE]

    serializer_class = NodeAlternativeCitationSerializer
    view_category = 'nodes'
    view_name = 'alternative-citations'

    def get_queryset(self):
        return self.get_node().alternative_citations


class NodeAlternativeCitationDetail(JSONAPIBaseView, generics.RetrieveUpdateDestroyAPIView, NodeMixin):
    """Details about an alternative citations for a project.

    ##Actions

    ###Update Alternative Citation

        Method:         PUT
        Body (JSON):    {
                            "data": {
                                "type": "citations",    # required
                                "id": {{id}}            # required
                                "attributes": {
                                    "name": {name},     # mandatory
                                    "text": {text}      # mandatory
                                }
                            }
                        }
        Success:        200 Ok + updated citation representation

    ###Delete Alternative Citation

        Method:         DELETE
        Success:        204 No content
    """

    permission_classes = (
        drf_permissions.IsAuthenticatedOrReadOnly,
        AdminOrPublic,
        ReadOnlyIfRegistration,
        base_permissions.TokenHasScope
    )

    required_read_scopes = [CoreScopes.NODE_CITATIONS_READ]
    required_write_scopes = [CoreScopes.NODE_CITATIONS_WRITE]

    serializer_class = NodeAlternativeCitationSerializer
    view_category = 'nodes'
    view_name = 'alternative-citation-detail'

    def get_object(self):
        try:
            return self.get_node().alternative_citations.find(Q('_id', 'eq', str(self.kwargs['citation_id'])))[0]
        except IndexError:
            raise NotFound

    def perform_destroy(self, instance):
        self.get_node().remove_citation(get_user_auth(self.request), instance, save=True)


class NodeLogList(JSONAPIBaseView, generics.ListAPIView, NodeMixin, ODMFilterMixin):
    """List of Logs associated with a given Node. *Read-only*.

    <!--- Copied Description from NodeLogDetail -->

    Paginated list of Logs ordered by their `date`. This includes the Logs of the specified Node as well as the logs of that Node's children that the current user has access to.

    Note that if an anonymous view_only key is being used, the user relationship will not be exposed.

    On the front end, logs show record and show actions done on the OSF. The complete list of loggable actions (in the format {identifier}: {description}) is as follows:

    * 'project_created': A Node is created
    * 'project_registered': A Node is registered
    * 'project_deleted': A Node is deleted
    * 'created_from': A Node is created using an existing Node as a template
    * 'pointer_created': A Pointer is created
    * 'pointer_forked': A Pointer is forked
    * 'pointer_removed': A Pointer is removed
    * 'node_removed': A component is deleted
    * 'node_forked': A Node is forked
    ===
    * 'made_public': A Node is made public
    * 'made_private': A Node is made private
    * 'tag_added': A tag is added to a Node
    * 'tag_removed': A tag is removed from a Node
    * 'edit_title': A Node's title is changed
    * 'edit_description': A Node's description is changed
    * 'updated_fields': One or more of a Node's fields are changed
    * 'external_ids_added': An external identifier is added to a Node (e.g. DOI, ARK)
    ===
    * 'contributor_added': A Contributor is added to a Node
    * 'contributor_removed': A Contributor is removed from a Node
    * 'contributors_reordered': A Contributor's position in a Node's bibliography is changed
    * 'permissions_updated': A Contributor's permissions on a Node are changed
    * 'made_contributor_visible': A Contributor is made bibliographically visible on a Node
    * 'made_contributor_invisible': A Contributor is made bibliographically invisible on a Node
    ===
    * 'wiki_updated': A Node's wiki is updated
    * 'wiki_deleted': A Node's wiki is deleted
    * 'wiki_renamed': A Node's wiki is renamed
    * 'made_wiki_public': A Node's wiki is made public
    * 'made_wiki_private': A Node's wiki is made private
    ===
    * 'addon_added': An add-on is linked to a Node
    * 'addon_removed': An add-on is unlinked from a Node
    * 'addon_file_moved': A File in a Node's linked add-on is moved
    * 'addon_file_copied': A File in a Node's linked add-on is copied
    * 'addon_file_renamed': A File in a Node's linked add-on is renamed
    * 'node_authorized': An addon is authorized for a project
    * 'node_deauthorized': An addon is deauthorized for a project
    * 'folder_created': A Folder is created in a Node's linked add-on
    * 'file_added': A File is added to a Node's linked add-on
    * 'file_updated': A File is updated on a Node's linked add-on
    * 'file_removed': A File is removed from a Node's linked add-on
    * 'file_restored': A File is restored in a Node's linked add-on
    ===
    * 'comment_added': A Comment is added to some item
    * 'comment_removed': A Comment is removed from some item
    * 'comment_updated': A Comment is updated on some item
    ===
    * 'embargo_initiated': An embargoed Registration is proposed on a Node
    * 'embargo_approved': A proposed Embargo of a Node is approved
    * 'embargo_cancelled': A proposed Embargo of a Node is cancelled
    * 'embargo_completed': A proposed Embargo of a Node is completed
    * 'retraction_initiated': A Withdrawal of a Registration is proposed
    * 'retraction_approved': A Withdrawal of a Registration is approved
    * 'retraction_cancelled': A Withdrawal of a Registration is cancelled
    * 'registration_initiated': A Registration of a Node is proposed
    * 'registration_approved': A proposed Registration is approved
    * 'registration_cancelled': A proposed Registration is cancelled
    ===
    * 'node_created': A Node is created (_deprecated_)

   ##Log Attributes

    <!--- Copied Attributes from LogList -->

    OSF Log entities have the "logs" `type`.

        name           type                   description
        ============================================================================
        date           iso8601 timestamp      timestamp of Log creation
        action         string                 Log action (see list above)

    ##Relationships

    ###Node

    The node this log belongs to.

    ###User

    The user who performed the logged action.

    ##Links

    See the [JSON-API spec regarding pagination](http://jsonapi.org/format/1.0/#fetching-pagination).

    ##Actions

    ##Query Params

    <!--- Copied Query Params from LogList -->

    Logs may be filtered by their `action` and `date`.

    #This Request/Response

    """

    serializer_class = NodeLogSerializer
    view_category = 'nodes'
    view_name = 'node-logs'

    required_read_scopes = [CoreScopes.NODE_LOG_READ]
    required_write_scopes = [CoreScopes.NULL]

    log_lookup_url_kwarg = 'node_id'

    ordering = ('-date', )

    permission_classes = (
        drf_permissions.IsAuthenticatedOrReadOnly,
        ContributorOrPublic,
        base_permissions.TokenHasScope,
        ExcludeWithdrawals
    )

    def get_default_odm_query(self):
        auth = get_user_auth(self.request)
        query = self.get_node().get_aggregate_logs_query(auth)
        return query

    def get_queryset(self):
        queryset = NodeLog.find(self.get_query_from_request())
        return queryset


class NodeCommentsList(JSONAPIBaseView, generics.ListCreateAPIView, ODMFilterMixin, NodeMixin):
    """List of comments on a node. *Writeable*.

    Paginated list of comments ordered by their `date_created.` Each resource contains the full representation of the
    comment, meaning additional requests to an individual comment's detail view are not necessary.

    Note that if an anonymous view_only key is being used, the user relationship will not be exposed.

    ###Permissions

    Comments on public nodes are given read-only access to everyone. If the node comment-level is "private",
    only contributors have permission to comment. If the comment-level is "public" any logged-in OSF user can comment.
    Comments on private nodes are only visible to contributors and administrators on the parent node.

    ##Attributes

    OSF comment entities have the "comments" `type`.

        name           type               description
        =================================================================================
        content        string             content of the comment
        date_created   iso8601 timestamp  timestamp that the comment was created
        date_modified  iso8601 timestamp  timestamp when the comment was last updated
        modified       boolean            has this comment been edited?
        deleted        boolean            is this comment deleted?
        is_abuse       boolean            has this comment been reported by the current user?
        has_children   boolean            does this comment have replies?
        can_edit       boolean            can the current user edit this comment?

    ##Links

    See the [JSON-API spec regarding pagination](http://jsonapi.org/format/1.0/#fetching-pagination).

    ##Actions

    ###Create

        Method:        POST
        URL:           /links/self
        Query Params:  <none>
        Body (JSON):   {
                         "data": {
                           "type": "comments",   # required
                           "attributes": {
                             "content":       {content},        # mandatory
                           },
                           "relationships": {
                             "target": {
                               "data": {
                                  "type": {target type}         # mandatory
                                  "id": {target._id}            # mandatory
                               }
                             }
                           }
                         }
                       }
        Success:       201 CREATED + comment representation

    To create a comment on this node, issue a POST request against this endpoint. The comment target id and target type
    must be specified. To create a comment on the node overview page, the target `type` would be "nodes" and the `id`
    would be the node id. To reply to a comment on this node, the target `type` would be "comments" and the `id` would
    be the id of the comment to reply to. The `content` field is mandatory.

    If the comment creation is successful the API will return
    a 201 response with the representation of the new comment in the body. For the new comment's canonical URL, see the
    `/links/self` field of the response.

    ##Query Params

    + `filter[deleted]=True|False` -- filter comments based on whether or not they are deleted.

    The list of node comments includes deleted comments by default. The `deleted` field is a boolean and can be
    filtered using truthy values, such as `true`, `false`, `0`, or `1`. Note that quoting `true` or `false` in
    the query will cause the match to fail regardless.

    + `filter[date_created][comparison_operator]=YYYY-MM-DDTH:M:S` -- filter comments based on date created.

    Comments can also be filtered based on their `date_created` and `date_modified` fields. Possible comparison
    operators include 'gt' (greater than), 'gte'(greater than or equal to), 'lt' (less than) and 'lte'
    (less than or equal to). The date must be in the format YYYY-MM-DD and the time is optional.

    + `filter[target]=target_id` -- filter comments based on their target id.

    The list of comments can be filtered by target id. For example, to get all comments with target = project,
    the target_id would be the project_id.

    #This Request/Response
    """
    permission_classes = (
        drf_permissions.IsAuthenticatedOrReadOnly,
        CanCommentOrPublic,
        base_permissions.TokenHasScope,
        ExcludeWithdrawals
    )

    required_read_scopes = [CoreScopes.NODE_COMMENTS_READ]
    required_write_scopes = [CoreScopes.NODE_COMMENTS_WRITE]

    pagination_class = CommentPagination
    serializer_class = CommentSerializer
    view_category = 'nodes'
    view_name = 'node-comments'

    ordering = ('-date_created', )  # default ordering

    # overrides ODMFilterMixin
    def get_default_odm_query(self):
        return Q('node', 'eq', self.get_node()) & Q('root_target', 'ne', None)

    def get_queryset(self):
        comments = Comment.find(self.get_query_from_request())
        for comment in comments:
            # Deleted root targets still appear as tuples in the database,
            # but need to be None in order for the query to be correct.
            if comment.root_target.referent.is_deleted:
                comment.root_target = None
                comment.save()

        return Comment.find(self.get_query_from_request())

    def get_serializer_class(self):
        if self.request.method == 'POST':
            return CommentCreateSerializer
        else:
            return CommentSerializer

    # overrides ListCreateAPIView
    def get_parser_context(self, http_request):
        """
        Tells parser that we are creating a relationship
        """
        res = super(NodeCommentsList, self).get_parser_context(http_request)
        res['is_relationship'] = True
        return res

    def perform_create(self, serializer):
        node = self.get_node()
        serializer.validated_data['user'] = self.request.user
        serializer.validated_data['node'] = node
        serializer.save()

class NodeInstitutionsList(JSONAPIBaseView, generics.ListAPIView, ODMFilterMixin, NodeMixin):
    """ Detail of the affiliated institutions a node has, if any. Returns [] if the node has no
    affiliated institution.

    ##Attributes

    OSF Institutions have the "institutions" `type`.

        name           type               description
        =========================================================================
        name           string             title of the institution
        id             string             unique identifier in the OSF
        logo_path      string             a path to the institution's static logo



    #This Request/Response

    """
    permission_classes = (
        drf_permissions.IsAuthenticatedOrReadOnly,
        base_permissions.TokenHasScope,
        AdminOrPublic
    )

    required_read_scopes = [CoreScopes.NODE_BASE_READ, CoreScopes.INSTITUTION_READ]
    required_write_scopes = [CoreScopes.NULL]
    serializer_class = InstitutionSerializer

    model = Institution
    view_category = 'nodes'
    view_name = 'node-institutions'

    def get_queryset(self):
        node = self.get_node()
        return node.affiliated_institutions or []


class NodeInstitutionsRelationship(JSONAPIBaseView, generics.RetrieveUpdateDestroyAPIView, generics.CreateAPIView, NodeMixin):
    """ Relationship Endpoint for Node -> Institutions Relationship

    Used to set, remove, update and retrieve the affiliated_institutions of a node to an institution

    ##Actions

    ###Create

        Method:        POST
        URL:           /links/self
        Query Params:  <none>
        Body (JSON):   {
                         "data": [{
                           "type": "institutions",   # required
                           "id": <institution_id>   # required
                         }]
                       }
        Success:       201

    This requires admin permissions on the node and for the user making the request to
    have the institutions in the payload as affiliated in their account.

    ###Update

        Method:        PUT || PATCH
        URL:           /links/self
        Query Params:  <none>
        Body (JSON):   {
                         "data": [{
                           "type": "institutions",   # required
                           "id": <institution_id>   # required
                         }]
                       }
        Success:       200

        This requires admin permissions on the node and for the user making the request to
        have the institutions in the payload as affiliated in their account. This will delete
        all institutions not listed, meaning a data: [] payload does the same as a DELETE with all
        the institutions.

    ###Destroy

        Method:        DELETE
        URL:           /links/self
        Query Params:  <none>
        Body (JSON):   {
                         "data": [{
                           "type": "institutions",   # required
                           "id": <institution_id>   # required
                         }]
                       }
        Success:       204

    This requires admin permissions in the node.
    """
    permission_classes = (
        drf_permissions.IsAuthenticatedOrReadOnly,
        base_permissions.TokenHasScope,
        AdminOrPublicForRelationshipInstitutions
    )
    required_read_scopes = [CoreScopes.NODE_BASE_READ]
    required_write_scopes = [CoreScopes.NODE_BASE_WRITE]
    serializer_class = NodeInstitutionsRelationshipSerializer
    parser_classes = (JSONAPIRelationshipParser, JSONAPIRelationshipParserForRegularJSON, )

    view_category = 'nodes'
    view_name = 'node-relationships-institutions'

    def get_object(self):
        node = self.get_node(check_object_permissions=False)
        obj = {
            'data': node.affiliated_institutions,
            'self': node
        }
        self.check_object_permissions(self.request, obj)
        return obj

    def perform_destroy(self, instance):
        data = self.request.data['data']
        user = self.request.user
        current_insts = {inst._id: inst for inst in instance['data']}
        node = instance['self']
        for val in data:
            if val['id'] in current_insts:
                node.remove_affiliated_institution(inst=current_insts[val['id']], user=user)
        node.save()

    def create(self, *args, **kwargs):
        try:
            ret = super(NodeInstitutionsRelationship, self).create(*args, **kwargs)
        except RelationshipPostMakesNoChanges:
            return Response(status=HTTP_204_NO_CONTENT)
<<<<<<< HEAD
        return Response(serializer.data)


class NodeWikiList(JSONAPIBaseView, generics.ListAPIView, NodeMixin, ODMFilterMixin):
    """List of wiki pages on a node. *Read only*.

    Paginated list of the node's current wiki page versions ordered by their `date_modified.` Each resource contains the
    full representation of the wiki, meaning additional requests to an individual wiki's detail view are not necessary.

    Note that if an anonymous view_only key is being used, the user relationship will not be exposed.

    ###Permissions

    Wiki pages on public nodes are given read-only access to everyone. Wiki pages on private nodes are only visible to
    contributors and administrators on the parent node.

    ##Attributes

    OSF wiki entities have the "wikis" `type`.

        name                type               description
        =================================================================================
        name                string             name of the wiki pag
        path                string             the path of the wiki page
        materialized_path   string             the path of the wiki page
        date_modified       iso8601 timestamp  timestamp when the wiki was last updated
        content_type        string             MIME-type
        extra               object
            version         integer            version number of the wiki


    ##Links

    See the [JSON-API spec regarding pagination](http://jsonapi.org/format/1.0/#fetching-pagination).

    ##Query Params

    + `filter[name]=<Str>` -- filter wiki pages by name

    + `filter[date_modified][comparison_operator]=YYYY-MM-DDTH:M:S` -- filter wiki pages based on date modified.

    Wiki pages can be filtered based on their `date_modified` fields. Possible comparison
    operators include 'gt' (greater than), 'gte'(greater than or equal to), 'lt' (less than) and 'lte'
    (less than or equal to). The date must be in the format YYYY-MM-DD and the time is optional.


    #This Request/Response
    """

    permission_classes = (
        drf_permissions.IsAuthenticatedOrReadOnly,
        base_permissions.TokenHasScope,
        ContributorOrPublic,
        ExcludeWithdrawals
    )

    required_read_scopes = [CoreScopes.WIKI_BASE_READ]
    required_write_scopes = [CoreScopes.NULL]
    serializer_class = WikiSerializer

    view_category = 'nodes'
    view_name = 'node-wikis'

    ordering = ('-date', )  # default ordering

    # overrides ODMFilterMixin
    def get_default_odm_query(self):
        node = self.get_node()
        node_wiki_pages = node.wiki_pages_current.values() if node.wiki_pages_current else []
        return Q('_id', 'in', node_wiki_pages)

    def get_queryset(self):
        return NodeWikiPage.find(self.get_query_from_request())
=======
        return ret
>>>>>>> c38862dc
<|MERGE_RESOLUTION|>--- conflicted
+++ resolved
@@ -2197,8 +2197,7 @@
             ret = super(NodeInstitutionsRelationship, self).create(*args, **kwargs)
         except RelationshipPostMakesNoChanges:
             return Response(status=HTTP_204_NO_CONTENT)
-<<<<<<< HEAD
-        return Response(serializer.data)
+        return ret
 
 
 class NodeWikiList(JSONAPIBaseView, generics.ListAPIView, NodeMixin, ODMFilterMixin):
@@ -2270,7 +2269,4 @@
         return Q('_id', 'in', node_wiki_pages)
 
     def get_queryset(self):
-        return NodeWikiPage.find(self.get_query_from_request())
-=======
-        return ret
->>>>>>> c38862dc
+        return NodeWikiPage.find(self.get_query_from_request())
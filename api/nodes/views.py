--- conflicted
+++ resolved
@@ -3,14 +3,9 @@
 from rest_framework import generics, permissions as drf_permissions
 from modularodm import Q
 
-<<<<<<< HEAD
-from website.models import Node
-from api.base.utils import get_object_or_404, waterbutler_url_for
-=======
 from framework.auth.core import Auth
 from website.models import Node, Pointer
-from api.base.utils import get_object_or_404
->>>>>>> e2a48b97
+from api.base.utils import get_object_or_404, waterbutler_url_for
 from api.base.filters import ODMFilterMixin
 from .serializers import NodeSerializer, NodePointersSerializer, NodeFilesSerializer
 from api.users.serializers import UserSerializer
@@ -123,18 +118,36 @@
         return self.get_node().nodes_pointer
 
 
-<<<<<<< HEAD
+class NodePointerDetail(generics.RetrieveDestroyAPIView, NodeMixin):
+    permission_classes = (
+        drf_permissions.IsAuthenticatedOrReadOnly,
+    )
+
+    serializer_class = NodePointersSerializer
+
+    # overrides RetrieveAPIView
+    def get_object(self):
+        pointer_lookup_url_kwarg = 'pointer_id'
+        pointer = get_object_or_404(Pointer, self.kwargs[pointer_lookup_url_kwarg])
+        return pointer
+
+    # overrides DestroyAPIView
+    def perform_destroy(self, instance):
+        user = self.request.user
+        auth = Auth(user)
+        node = self.get_node()
+        pointer = self.get_object()
+        node.rm_pointer(pointer, auth)
+        node.save()
+
+
 class NodeFilesList(generics.ListAPIView, NodeMixin):
     serializer_class = NodeFilesSerializer
 
-=======
-class NodePointerDetail(generics.RetrieveDestroyAPIView, NodeMixin):
->>>>>>> e2a48b97
-    permission_classes = (
-        drf_permissions.IsAuthenticatedOrReadOnly,
-    )
-
-<<<<<<< HEAD
+    permission_classes = (
+        drf_permissions.IsAuthenticatedOrReadOnly,
+    )
+
     def get_valid_self_link_methods(self, user, root_folder=False):
         valid_methods = {
                 'file': [],
@@ -224,22 +237,4 @@
     def get_current_user(self):
         request = self.context['request']
         user = request.user
-        return user
-=======
-    serializer_class = NodePointersSerializer
-
-    # overrides RetrieveAPIView
-    def get_object(self):
-        pointer_lookup_url_kwarg = 'pointer_id'
-        pointer = get_object_or_404(Pointer, self.kwargs[pointer_lookup_url_kwarg])
-        return pointer
-
-    # overrides DestroyAPIView
-    def perform_destroy(self, instance):
-        user = self.request.user
-        auth = Auth(user)
-        node = self.get_node()
-        pointer = self.get_object()
-        node.rm_pointer(pointer, auth)
-        node.save()
->>>>>>> e2a48b97
+        return user
--- conflicted
+++ resolved
@@ -10,12 +10,8 @@
 from api.base import generic_bulk_views as bulk_views
 from api.base import permissions as base_permissions
 from api.base.filters import ODMFilterMixin, ListFilterMixin
-<<<<<<< HEAD
+from api.base.views import JSONAPIBaseView
 from api.base.utils import get_object_or_error, is_bulk_request, get_user_auth
-=======
-from api.base.views import JSONAPIBaseView
-from api.base.utils import get_object_or_error, is_bulk_request
->>>>>>> 1019ac80
 from api.files.serializers import FileSerializer
 from api.comments.serializers import CommentSerializer
 from api.comments.permissions import CanCommentOrPublic
@@ -984,6 +980,7 @@
         res['is_relationship'] = True
         return res
 
+
 class NodeLinksDetail(JSONAPIBaseView, generics.RetrieveDestroyAPIView, NodeMixin):
     """Node Link details. *Writeable*.
 
@@ -1501,8 +1498,7 @@
         ]
 
 
-<<<<<<< HEAD
-class NodeLogList(generics.ListAPIView, NodeMixin, ODMFilterMixin):
+class NodeLogList(JSONAPIBaseView, generics.ListAPIView, NodeMixin, ODMFilterMixin):
     """List of Logs associated with a given Node. *Read-only*.
 
     <!--- Copied Description from LogList -->
@@ -1609,6 +1605,8 @@
     """
 
     serializer_class = NodeLogSerializer
+    view_category = 'nodes'
+    view_name = 'node-logs'
 
     required_read_scopes = [CoreScopes.NODE_LOG_READ]
     required_write_scopes = [CoreScopes.NULL]
@@ -1630,10 +1628,7 @@
     def get_queryset(self):
         return self.get_query_from_request()
 
-class NodeCommentsList(generics.ListCreateAPIView, ODMFilterMixin, NodeMixin):
-=======
 class NodeCommentsList(JSONAPIBaseView, generics.ListCreateAPIView, ODMFilterMixin, NodeMixin):
->>>>>>> 1019ac80
     """List of comments on a node. *Writeable*.
 
     Paginated list of comments ordered by their `date_created.` Each resource contains the full representation of the

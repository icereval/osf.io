--- conflicted
+++ resolved
@@ -13,13 +13,8 @@
 from api.base import permissions as base_permissions
 from api.base.filters import ODMFilterMixin, ListFilterMixin
 from api.base.views import JSONAPIBaseView
-<<<<<<< HEAD
-from api.base.parsers import JSONAPIRelationshipParser, JSONAPIRelationshipParserForRegularJSON
-from api.base.utils import get_object_or_error, is_bulk_request, get_user_auth
-=======
 from api.base.parsers import JSONAPIOnetoOneRelationshipParser, JSONAPIOnetoOneRelationshipParserForRegularJSON
 from api.base.utils import get_object_or_error, is_bulk_request, get_user_auth, is_truthy
->>>>>>> f784ec26
 from api.files.serializers import FileSerializer
 from api.comments.serializers import CommentSerializer, CommentCreateSerializer
 from api.comments.permissions import CanCommentOrPublic
@@ -52,15 +47,9 @@
 
 from website.exceptions import NodeStateError
 from website.util.permissions import ADMIN
-<<<<<<< HEAD
-from website.files.models import FileNode
-from website.files.models import OsfStorageFileNode
-from website.models import Node, Pointer, Comment, Institution, NodeLog
-=======
 from website.models import Node, Pointer, Comment, Institution, NodeLog
 from website.files.models import OsfStorageFileNode, StoredFileNode, FileNode
 from website.files.models.dropbox import DropboxFile
->>>>>>> f784ec26
 from framework.auth.core import User
 from website.util import waterbutler_api_url_for
 
@@ -2040,11 +2029,7 @@
                            null
                          }
                        }
-<<<<<<< HEAD
-        Success:       200
-=======
         Success:       204
->>>>>>> f784ec26
 
     This requires admin permission on the node.
     """
@@ -2056,20 +2041,13 @@
     required_read_scopes = [CoreScopes.NODE_BASE_READ, CoreScopes.INSTITUTION_READ]
     required_write_scopes = [CoreScopes.NODE_BASE_WRITE]
     serializer_class = NodeInstitutionRelationshipSerializer
-<<<<<<< HEAD
-    parser_classes = (JSONAPIRelationshipParser, JSONAPIRelationshipParserForRegularJSON, )
-=======
     parser_classes = (JSONAPIOnetoOneRelationshipParser, JSONAPIOnetoOneRelationshipParserForRegularJSON, )
->>>>>>> f784ec26
 
     view_category = 'nodes'
     view_name = 'node-relationships-institution'
 
     # overrides RetrieveAPIView
     def get_object(self):
-<<<<<<< HEAD
-        return self.get_node()
-=======
         return self.get_node()
 
     def update(self, request, *args, **kwargs):
@@ -2083,5 +2061,4 @@
         inst = request.data.get('id', None)
         if not inst:
             return Response(status=HTTP_204_NO_CONTENT)
-        return Response(serializer.data)
->>>>>>> f784ec26
+        return Response(serializer.data)
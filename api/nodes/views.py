import re

from django.apps import apps
from django.db.models import Q, OuterRef, Exists
from django.utils import timezone
from rest_framework import generics, permissions as drf_permissions
from rest_framework.exceptions import PermissionDenied, ValidationError, NotFound, MethodNotAllowed, NotAuthenticated
from rest_framework.response import Response
from rest_framework.status import HTTP_204_NO_CONTENT

from addons.osfstorage.models import OsfStorageFolder
from api.addons.serializers import NodeAddonFolderSerializer
from api.addons.views import AddonSettingsMixin
from api.base import generic_bulk_views as bulk_views
from api.base import permissions as base_permissions
from api.base.exceptions import (
    InvalidModelValueError,
    JSONAPIException,
    Gone,
    InvalidFilterOperator,
    InvalidFilterValue,
    RelationshipPostMakesNoChanges,
    EndpointNotImplementedError,
)
from api.base.filters import ListFilterMixin, PreprintFilterMixin
from api.base.pagination import CommentPagination, NodeContributorPagination, MaxSizePagination
from api.base.parsers import (
    JSONAPIRelationshipParser,
    JSONAPIRelationshipParserForRegularJSON,
    JSONAPIMultipleRelationshipsParser,
    JSONAPIMultipleRelationshipsParserForRegularJSON,
)
from api.base.settings import ADDONS_OAUTH, API_BASE
from api.base.throttling import (
    UserRateThrottle,
    NonCookieAuthThrottle,
    AddContributorThrottle,
)
from api.base.utils import default_node_list_queryset, default_node_list_permission_queryset
from api.base.utils import get_object_or_error, is_bulk_request, get_user_auth, is_truthy
from api.base.views import JSONAPIBaseView
from api.base.views import (
    BaseContributorDetail,
    BaseContributorList,
    BaseLinkedList,
    BaseNodeLinksDetail,
    BaseNodeLinksList,
    LinkedNodesRelationship,
    LinkedRegistrationsRelationship,
    WaterButlerMixin
)
from api.caching.tasks import ban_url
from api.citations.utils import render_citation
from api.comments.permissions import CanCommentOrPublic
from api.comments.serializers import (CommentCreateSerializer,
                                      NodeCommentSerializer)
from api.files.serializers import FileSerializer, OsfStorageFileSerializer
from api.identifiers.serializers import NodeIdentifierSerializer
from api.identifiers.views import IdentifierList
from api.institutions.serializers import InstitutionSerializer
from api.logs.serializers import NodeLogSerializer
from api.nodes.filters import NodesFilterMixin
from api.nodes.permissions import (
    IsAdmin,
    IsPublic,
    AdminOrPublic,
    ContributorOrPublic,
    RegistrationAndPermissionCheckForPointers,
    ContributorDetailPermissions,
    ReadOnlyIfRegistration,
    IsAdminOrReviewer,
    WriteOrPublicForRelationshipInstitutions,
    ExcludeWithdrawals,
    NodeLinksShowIfVersion,
)
from api.nodes.serializers import (
    NodeSerializer,
    ForwardNodeAddonSettingsSerializer,
    NodeAddonSettingsSerializer,
    NodeLinksSerializer,
    NodeForksSerializer,
    NodeDetailSerializer,
    NodeProviderSerializer,
    DraftRegistrationSerializer,
    DraftRegistrationDetailSerializer,
    NodeContributorsSerializer,
    NodeContributorDetailSerializer,
    NodeInstitutionsRelationshipSerializer,
    NodeContributorsCreateSerializer,
    NodeViewOnlyLinkSerializer,
    NodeViewOnlyLinkUpdateSerializer,
    NodeCitationSerializer,
    NodeCitationStyleSerializer
)
from api.preprints.serializers import PreprintSerializer
from api.registrations.serializers import RegistrationSerializer
from api.requests.permissions import NodeRequestPermission
from api.requests.serializers import NodeRequestSerializer, NodeRequestCreateSerializer
from api.requests.views import NodeRequestMixin
from api.users.views import UserMixin
from api.users.serializers import UserSerializer
from api.wikis.serializers import NodeWikiSerializer
from framework.auth.oauth_scopes import CoreScopes
from framework.postcommit_tasks.handlers import enqueue_postcommit_task
from osf.models import AbstractNode
from osf.models import (Node, PrivateLink, Institution, Comment, DraftRegistration,)
from osf.models import OSFUser
from osf.models import NodeRelation, Guid
from osf.models import BaseFileNode
from osf.models.files import File, Folder
from osf.utils.permissions import ADMIN, PERMISSIONS
from website import mails
from website.exceptions import NodeStateError


class NodeMixin(object):
    """Mixin with convenience methods for retrieving the current node based on the
    current URL. By default, fetches the current node based on the node_id kwarg.
    """

    serializer_class = NodeSerializer
    node_lookup_url_kwarg = 'node_id'

    def get_node(self, check_object_permissions=True):
        node = None

        if self.kwargs.get('is_embedded') is True:
            # If this is an embedded request, the node might be cached somewhere
            node = self.request.parents[Node].get(self.kwargs[self.node_lookup_url_kwarg])

        if node is None:
            node = get_object_or_error(
                Node,
                self.kwargs[self.node_lookup_url_kwarg],
                self.request,
                display_name='node'
            )

        # Nodes that are folders/collections are treated as a separate resource, so if the client
        # requests a collection through a node endpoint, we return a 404
        if node.is_collection or node.is_registration:
            raise NotFound
        # May raise a permission denied
        if check_object_permissions:
            self.check_object_permissions(self.request, node)
        return node


class DraftMixin(object):

    serializer_class = DraftRegistrationSerializer

    def get_draft(self, draft_id=None):
        node_id = self.kwargs['node_id']
        if draft_id is None:
            draft_id = self.kwargs['draft_id']
        draft = get_object_or_error(DraftRegistration, draft_id, self.request)

        if not draft.branched_from._id == node_id:
            raise ValidationError('This draft registration is not created from the given node.')

        if self.request.method not in drf_permissions.SAFE_METHODS:
            registered_and_deleted = draft.registered_node and draft.registered_node.is_deleted

            if draft.registered_node and not draft.registered_node.is_deleted:
                raise PermissionDenied('This draft has already been registered and cannot be modified.')

            if draft.is_pending_review:
                raise PermissionDenied('This draft is pending review and cannot be modified.')

            if draft.requires_approval and draft.is_approved and (not registered_and_deleted):
                raise PermissionDenied('This draft has already been approved and cannot be modified.')

        self.check_object_permissions(self.request, draft.branched_from)
        return draft


class NodeList(JSONAPIBaseView, bulk_views.BulkUpdateJSONAPIView, bulk_views.BulkDestroyJSONAPIView, bulk_views.ListBulkCreateJSONAPIView, NodesFilterMixin, WaterButlerMixin):
    """The documentation for this endpoint can be found [here](https://developer.osf.io/#operation/nodes_list).
    """
    permission_classes = (
        drf_permissions.IsAuthenticatedOrReadOnly,
        base_permissions.TokenHasScope,
    )

    required_read_scopes = [CoreScopes.NODE_BASE_READ]
    required_write_scopes = [CoreScopes.NODE_BASE_WRITE]
    model_class = apps.get_model('osf.AbstractNode')

    parser_classes = (JSONAPIMultipleRelationshipsParser, JSONAPIMultipleRelationshipsParserForRegularJSON,)

    serializer_class = NodeSerializer
    view_category = 'nodes'
    view_name = 'node-list'

    ordering = ('-modified', )  # default ordering

    # overrides NodesFilterMixin
    def get_default_queryset(self):
        return default_node_list_permission_queryset(user=self.request.user, model_cls=Node)

    # overrides ListBulkCreateJSONAPIView, BulkUpdateJSONAPIView
    def get_queryset(self):
        # For bulk requests, queryset is formed from request body.
        if is_bulk_request(self.request):
            auth = get_user_auth(self.request)
            nodes = Node.objects.filter(guids___id__in=[node['id'] for node in self.request.data])

            # If skip_uneditable=True in query_params, skip nodes for which the user
            # does not have EDIT permissions.
            if is_truthy(self.request.query_params.get('skip_uneditable', False)):
                has_permission = nodes.filter(contributor__user_id=auth.user.id, contributor__write=True).values_list('guids___id', flat=True)
                return Node.objects.filter(guids___id__in=has_permission)

            for node in nodes:
                if not node.can_edit(auth):
                    raise PermissionDenied
            return nodes
        else:
            return self.get_queryset_from_request()

    # overrides ListBulkCreateJSONAPIView, BulkUpdateJSONAPIView, BulkDestroyJSONAPIView
    def get_serializer_class(self):
        """
        Use NodeDetailSerializer which requires 'id'
        """
        if self.request.method in ('PUT', 'PATCH', 'DELETE'):
            return NodeDetailSerializer
        else:
            return NodeSerializer

    # overrides ListBulkCreateJSONAPIView
    def perform_create(self, serializer):
        """Create a node.

        :param serializer:
        """
        # On creation, make sure that current user is the creator
        user = self.request.user
        serializer.save(creator=user)

    # overrides BulkDestroyJSONAPIView
    def allow_bulk_destroy_resources(self, user, resource_list):
        """User must have admin permissions to delete nodes."""
        if is_truthy(self.request.query_params.get('skip_uneditable', False)):
            return any([node.has_permission(user, ADMIN) for node in resource_list])
        return all([node.has_permission(user, ADMIN) for node in resource_list])

    def bulk_destroy_skip_uneditable(self, resource_object_list, user, object_type):
        """
        If skip_uneditable=True in query_params, skip the resources for which the user does not have
        admin permissions and delete the remaining resources
        """
        allowed = []
        skipped = []

        if not is_truthy(self.request.query_params.get('skip_uneditable', False)):
            return None

        for resource in resource_object_list:
            if resource.has_permission(user, ADMIN):
                allowed.append(resource)
            else:
                skipped.append({'id': resource._id, 'type': object_type})

        return {'skipped': skipped, 'allowed': allowed}

    # Overrides BulkDestroyJSONAPIView
    def perform_destroy(self, instance):
        auth = get_user_auth(self.request)
        try:
            instance.remove_node(auth=auth)
        except NodeStateError as err:
            raise ValidationError(err.message)
        instance.save()


class NodeDetail(JSONAPIBaseView, generics.RetrieveUpdateDestroyAPIView, NodeMixin, WaterButlerMixin):
    """The documentation for this endpoint can be found [here](https://developer.osf.io/#operation/nodes_read).
    """
    permission_classes = (
        drf_permissions.IsAuthenticatedOrReadOnly,
        ContributorOrPublic,
        ReadOnlyIfRegistration,
        base_permissions.TokenHasScope,
        ExcludeWithdrawals,
    )

    required_read_scopes = [CoreScopes.NODE_BASE_READ]
    required_write_scopes = [CoreScopes.NODE_BASE_WRITE]

    parser_classes = (JSONAPIMultipleRelationshipsParser, JSONAPIMultipleRelationshipsParserForRegularJSON,)

    serializer_class = NodeDetailSerializer
    view_category = 'nodes'
    view_name = 'node-detail'

    # overrides RetrieveUpdateDestroyAPIView
    def get_object(self):
        return self.get_node()

    # overrides RetrieveUpdateDestroyAPIView
    def perform_destroy(self, instance):
        auth = get_user_auth(self.request)
        node = self.get_object()
        try:
            node.remove_node(auth=auth)
        except NodeStateError as err:
            raise ValidationError(err.message)
        node.save()


class NodeContributorsList(BaseContributorList, bulk_views.BulkUpdateJSONAPIView, bulk_views.BulkDestroyJSONAPIView, bulk_views.ListBulkCreateJSONAPIView, NodeMixin):
    """The documentation for this endpoint can be found [here](https://developer.osf.io/#operation/nodes_contributors_list).
    """
    permission_classes = (
        AdminOrPublic,
        drf_permissions.IsAuthenticatedOrReadOnly,
        ReadOnlyIfRegistration,
        base_permissions.TokenHasScope,
    )

    required_read_scopes = [CoreScopes.NODE_CONTRIBUTORS_READ]
    required_write_scopes = [CoreScopes.NODE_CONTRIBUTORS_WRITE]
    model_class = OSFUser

    throttle_classes = (AddContributorThrottle, UserRateThrottle, NonCookieAuthThrottle, )

    pagination_class = NodeContributorPagination
    serializer_class = NodeContributorsSerializer
    view_category = 'nodes'
    view_name = 'node-contributors'
    ordering = ('_order',)  # default ordering

    # overrides FilterMixin
    def postprocess_query_param(self, key, field_name, operation):
        if field_name == 'bibliographic':
            operation['source_field_name'] = 'visible'

    def build_query_from_field(self, field_name, operation):
        if field_name == 'permission':
            if operation['op'] != 'eq':
                raise InvalidFilterOperator(value=operation['op'], valid_operators=['eq'])
            # operation['value'] should be 'admin', 'write', or 'read'
            if operation['value'].lower().strip() not in PERMISSIONS:
                raise InvalidFilterValue(value=operation['value'])
            return Q(**{operation['value'].lower().strip(): True})
        return super(NodeContributorsList, self).build_query_from_field(field_name, operation)

    # overrides ListBulkCreateJSONAPIView, BulkUpdateJSONAPIView, BulkDeleteJSONAPIView
    def get_serializer_class(self):
        """
        Use NodeContributorDetailSerializer which requires 'id'
        """
        if self.request.method == 'PUT' or self.request.method == 'PATCH' or self.request.method == 'DELETE':
            return NodeContributorDetailSerializer
        elif self.request.method == 'POST':
            return NodeContributorsCreateSerializer
        else:
            return NodeContributorsSerializer

    # overrides ListBulkCreateJSONAPIView, BulkUpdateJSONAPIView
    def get_queryset(self):
        queryset = self.get_queryset_from_request()
        # If bulk request, queryset only contains contributors in request
        if is_bulk_request(self.request):
            contrib_ids = []
            for item in self.request.data:
                try:
                    contrib_ids.append(item['id'].split('-')[1])
                except AttributeError:
                    raise ValidationError('Contributor identifier not provided.')
                except IndexError:
                    raise ValidationError('Contributor identifier incorrectly formatted.')
            queryset = queryset.filter(user__guids___id__in=contrib_ids)
        return queryset

    # Overrides BulkDestroyJSONAPIView
    def perform_destroy(self, instance):
        auth = get_user_auth(self.request)
        node = self.get_node()
        if len(node.visible_contributors) == 1 and node.get_visible(instance):
            raise ValidationError('Must have at least one visible contributor')
        if not node.contributor_set.filter(user=instance).exists():
            raise NotFound('User cannot be found in the list of contributors.')
        removed = node.remove_contributor(instance, auth)
        if not removed:
            raise ValidationError('Must have at least one registered admin contributor')

    # Overrides BulkDestroyJSONAPIView
    def get_requested_resources(self, request, request_data):
        requested_ids = []
        for data in request_data:
            try:
                requested_ids.append(data['id'].split('-')[1])
            except IndexError:
                raise ValidationError('Contributor identifier incorrectly formatted.')

        resource_object_list = OSFUser.objects.filter(guids___id__in=requested_ids)
        for resource in resource_object_list:
            if getattr(resource, 'is_deleted', None):
                raise Gone

        if len(resource_object_list) != len(request_data):
            raise ValidationError({'non_field_errors': 'Could not find all objects to delete.'})

        return resource_object_list


class NodeContributorDetail(BaseContributorDetail, generics.RetrieveUpdateDestroyAPIView, NodeMixin, UserMixin):
    """The documentation for this endpoint can be found [here](https://developer.osf.io/#operation/nodes_contributors_read).
    """
    permission_classes = (
        ContributorDetailPermissions,
        drf_permissions.IsAuthenticatedOrReadOnly,
        ReadOnlyIfRegistration,
        base_permissions.TokenHasScope,
    )

    required_read_scopes = [CoreScopes.NODE_CONTRIBUTORS_READ]
    required_write_scopes = [CoreScopes.NODE_CONTRIBUTORS_WRITE]

    serializer_class = NodeContributorDetailSerializer
    view_category = 'nodes'
    view_name = 'node-contributor-detail'

    # overrides DestroyAPIView
    def perform_destroy(self, instance):
        node = self.get_node()
        auth = get_user_auth(self.request)
        if len(node.visible_contributors) == 1 and instance.visible:
            raise ValidationError('Must have at least one visible contributor')
        removed = node.remove_contributor(instance, auth)
        if not removed:
            raise ValidationError('Must have at least one registered admin contributor')


class NodeImplicitContributorsList(JSONAPIBaseView, generics.ListAPIView, ListFilterMixin, NodeMixin):
    permission_classes = (
        AdminOrPublic,
        drf_permissions.IsAuthenticatedOrReadOnly,
        base_permissions.TokenHasScope,
    )

    required_read_scopes = [CoreScopes.NODE_CONTRIBUTORS_READ]
    required_write_scopes = [CoreScopes.NULL]

    model_class = OSFUser

    throttle_classes = (UserRateThrottle, NonCookieAuthThrottle,)

    serializer_class = UserSerializer
    view_category = 'nodes'
    view_name = 'node-implicit-contributors'
    ordering = ('_order',)  # default ordering

    def get_default_queryset(self):
        node = self.get_node()

        return node.parent_admin_contributors

    def get_queryset(self):
        queryset = self.get_queryset_from_request()
        return queryset


class NodeDraftRegistrationsList(JSONAPIBaseView, generics.ListCreateAPIView, NodeMixin):
    """The documentation for this endpoint can be found [here](https://developer.osf.io/#operation/nodes_draft_registrations_list).
    """
    permission_classes = (
        IsAdmin,
        drf_permissions.IsAuthenticatedOrReadOnly,
        base_permissions.TokenHasScope,
    )

    required_read_scopes = [CoreScopes.NODE_DRAFT_REGISTRATIONS_READ]
    required_write_scopes = [CoreScopes.NODE_DRAFT_REGISTRATIONS_WRITE]

    serializer_class = DraftRegistrationSerializer
    view_category = 'nodes'
    view_name = 'node-draft-registrations'

    ordering = ('-modified',)

    # overrides ListCreateAPIView
    def get_queryset(self):
        node = self.get_node()
        return DraftRegistration.objects.filter(
            Q(registered_node=None) |
            Q(registered_node__is_deleted=True),
            branched_from=node,
            deleted__isnull=True
        )

    # overrides ListBulkCreateJSONAPIView
    def perform_create(self, serializer):
        user = self.request.user
        serializer.save(initiator=user, node=self.get_node())


class NodeDraftRegistrationDetail(JSONAPIBaseView, generics.RetrieveUpdateDestroyAPIView, DraftMixin):
    """The documentation for this endpoint can be found [here](https://developer.osf.io/#operation/nodes_draft_registrations_read).
    """
    permission_classes = (
        IsAdminOrReviewer,
        drf_permissions.IsAuthenticatedOrReadOnly,
        base_permissions.TokenHasScope
    )

    required_read_scopes = [CoreScopes.NODE_DRAFT_REGISTRATIONS_READ]
    required_write_scopes = [CoreScopes.NODE_DRAFT_REGISTRATIONS_WRITE]

    serializer_class = DraftRegistrationDetailSerializer
    view_category = 'nodes'
    view_name = 'node-draft-registration-detail'

    def get_object(self):
        return self.get_draft()

    def perform_destroy(self, draft):
        draft.deleted = timezone.now()
        draft.save(update_fields=['deleted'])


class NodeRegistrationsList(JSONAPIBaseView, generics.ListCreateAPIView, NodeMixin, DraftMixin):
    """The documentation for this endpoint can be found [here](https://developer.osf.io/#operation/nodes_registrations_list).
    """
    permission_classes = (
        AdminOrPublic,
        drf_permissions.IsAuthenticatedOrReadOnly,
        base_permissions.TokenHasScope,
        ExcludeWithdrawals
    )

    required_read_scopes = [CoreScopes.NODE_REGISTRATIONS_READ]
    required_write_scopes = [CoreScopes.NODE_REGISTRATIONS_WRITE]

    serializer_class = RegistrationSerializer
    view_category = 'nodes'
    view_name = 'node-registrations'

    ordering = ('-modified',)

    # overrides ListCreateAPIView
    # TODO: Filter out withdrawals by default
    def get_queryset(self):
        nodes = self.get_node().registrations_all
        auth = get_user_auth(self.request)
        registrations = [node for node in nodes if node.can_view(auth)]
        return registrations

    # overrides ListCreateJSONAPIView
    def perform_create(self, serializer):
        """Create a registration from a draft.
        """
        # On creation, make sure that current user is the creator
        draft_id = self.request.data.get('draft_registration', None)
        draft = self.get_draft(draft_id)
        serializer.save(draft=draft)


class NodeChildrenList(JSONAPIBaseView, bulk_views.ListBulkCreateJSONAPIView, NodeMixin, NodesFilterMixin):
    """The documentation for this endpoint can be found [here](https://developer.osf.io/#operation/nodes_children_list).
    """
    permission_classes = (
        ContributorOrPublic,
        drf_permissions.IsAuthenticatedOrReadOnly,
        ReadOnlyIfRegistration,
        base_permissions.TokenHasScope,
        ExcludeWithdrawals
    )

    required_read_scopes = [CoreScopes.NODE_CHILDREN_READ]
    required_write_scopes = [CoreScopes.NODE_CHILDREN_WRITE]

    serializer_class = NodeSerializer
    view_category = 'nodes'
    view_name = 'node-children'

    ordering = ('-modified',)

    def get_default_queryset(self):
        return default_node_list_queryset(model_cls=Node)

    # overrides ListBulkCreateJSONAPIView
    def get_queryset(self):
        node = self.get_node()
        auth = get_user_auth(self.request)
        node_pks = node.node_relations.filter(is_node_link=False).select_related('child')\
                .values_list('child__pk', flat=True)
        return self.get_queryset_from_request().filter(pk__in=node_pks).can_view(auth.user).order_by('-modified')

    # overrides ListBulkCreateJSONAPIView
    def perform_create(self, serializer):
        user = self.request.user
        serializer.save(creator=user, parent=self.get_node())


class NodeCitationDetail(JSONAPIBaseView, generics.RetrieveAPIView, NodeMixin):
    """The documentation for this endpoint can be found [here](https://developer.osf.io/#operation/nodes_citation_list).
    """
    permission_classes = (
        drf_permissions.IsAuthenticatedOrReadOnly,
        base_permissions.TokenHasScope,
    )

    required_read_scopes = [CoreScopes.NODE_CITATIONS_READ]
    required_write_scopes = [CoreScopes.NULL]

    serializer_class = NodeCitationSerializer
    view_category = 'nodes'
    view_name = 'node-citation'

    def get_object(self):
        node = self.get_node()
        auth = get_user_auth(self.request)
        if not node.is_public and not node.can_view(auth):
            raise PermissionDenied if auth.user else NotAuthenticated
        return node.csl


class NodeCitationStyleDetail(JSONAPIBaseView, generics.RetrieveAPIView, NodeMixin):
    """ The documentation for this endpoint can be found [here](https://developer.osf.io/#operation/nodes_citation_read).
    """
    permission_classes = (
        drf_permissions.IsAuthenticatedOrReadOnly,
        base_permissions.TokenHasScope,
    )

    required_read_scopes = [CoreScopes.NODE_CITATIONS_READ]
    required_write_scopes = [CoreScopes.NULL]

    serializer_class = NodeCitationStyleSerializer
    view_category = 'nodes'
    view_name = 'node-citation'

    def get_object(self):
        node = self.get_node()
        auth = get_user_auth(self.request)
        if not node.is_public and not node.can_view(auth):
            raise PermissionDenied if auth.user else NotAuthenticated

        style = self.kwargs.get('style_id')
        try:
            citation = render_citation(node=node, style=style)
        except ValueError as err:  # style requested could not be found
            csl_name = re.findall('[a-zA-Z]+\.csl', err.message)[0]
            raise NotFound('{} is not a known style.'.format(csl_name))

        return {'citation': citation, 'id': style}


# TODO: Make NodeLinks filterable. They currently aren't filterable because we have can't
# currently query on a Pointer's node's attributes.
# e.g. Pointer.find(MQ('node.title', 'eq', ...)) doesn't work
class NodeLinksList(BaseNodeLinksList, bulk_views.BulkDestroyJSONAPIView, bulk_views.ListBulkCreateJSONAPIView, NodeMixin):
    """Node Links to other nodes. *Writeable*.

    Node Links act as pointers to other nodes. Unlike Forks, they are not copies of nodes;
    Node Links are a direct reference to the node that they point to.

    ##Node Link Attributes
    `type` is "node_links"

        None

    ##Links

    See the [JSON-API spec regarding pagination](http://jsonapi.org/format/1.0/#fetching-pagination).

    ##Relationships

    ### Target Node

    This endpoint shows the target node detail and is automatically embedded.

    ##Actions

    ###Adding Node Links
        Method:        POST
        URL:           /links/self
        Query Params:  <none>
        Body (JSON): {
                       "data": {
                          "type": "node_links",                  # required
                          "relationships": {
                            "nodes": {
                              "data": {
                                "type": "nodes",                 # required
                                "id": "{target_node_id}",        # required
                              }
                            }
                          }
                       }
                    }
        Success:       201 CREATED + node link representation

    To add a node link (a pointer to another node), issue a POST request to this endpoint.  This effectively creates a
    relationship between the node and the target node.  The target node must be described as a relationship object with
    a "data" member, containing the nodes `type` and the target node `id`.

    ##Query Params

    + `page=<Int>` -- page number of results to view, default 1

    + `filter[<fieldname>]=<Str>` -- fields and values to filter the search results on.

    #This Request/Response
    """
    permission_classes = (
        drf_permissions.IsAuthenticatedOrReadOnly,
        ContributorOrPublic,
        base_permissions.TokenHasScope,
        ExcludeWithdrawals,
        NodeLinksShowIfVersion,
    )

    required_read_scopes = [CoreScopes.NODE_LINKS_READ]
    required_write_scopes = [CoreScopes.NODE_LINKS_WRITE]
    model_class = NodeRelation

    serializer_class = NodeLinksSerializer
    view_category = 'nodes'
    view_name = 'node-pointers'

    def get_queryset(self):
        return self.get_node().node_relations.select_related('child').filter(is_node_link=True, child__is_deleted=False)

    # Overrides BulkDestroyJSONAPIView
    def perform_destroy(self, instance):
        auth = get_user_auth(self.request)
        node = get_object_or_error(
            Node,
            self.kwargs[self.node_lookup_url_kwarg],
            self.request,
            display_name='node'
        )
        if node.is_registration:
            raise MethodNotAllowed(method=self.request.method)
        node = self.get_node()
        try:
            node.rm_pointer(instance, auth=auth)
        except ValueError as err:  # pointer doesn't belong to node
            raise ValidationError(err.message)
        node.save()

    # overrides ListCreateAPIView
    def get_parser_context(self, http_request):
        """
        Tells parser that we are creating a relationship
        """
        res = super(NodeLinksList, self).get_parser_context(http_request)
        res['is_relationship'] = True
        return res


class NodeLinksDetail(BaseNodeLinksDetail, generics.RetrieveDestroyAPIView, NodeMixin):
    """Node Link details. *Writeable*.

    Node Links act as pointers to other nodes. Unlike Forks, they are not copies of nodes;
    Node Links are a direct reference to the node that they point to.

    ##Attributes
    `type` is "node_links"

        None

    ##Links

    *None*

    ##Relationships

    ###Target node

    This endpoint shows the target node detail and is automatically embedded.

    ##Actions

    ###Remove Node Link

        Method:        DELETE
        URL:           /links/self
        Query Params:  <none>
        Success:       204 No Content

    To remove a node link from a node, issue a DELETE request to the `self` link.  This request will remove the
    relationship between the node and the target node, not the nodes themselves.

    ##Query Params

    *None*.

    #This Request/Response
    """
    permission_classes = (
        base_permissions.TokenHasScope,
        drf_permissions.IsAuthenticatedOrReadOnly,
        RegistrationAndPermissionCheckForPointers,
        ExcludeWithdrawals,
        NodeLinksShowIfVersion,
    )

    required_read_scopes = [CoreScopes.NODE_LINKS_READ]
    required_write_scopes = [CoreScopes.NODE_LINKS_WRITE]

    serializer_class = NodeLinksSerializer
    view_category = 'nodes'
    view_name = 'node-pointer-detail'
    node_link_lookup_url_kwarg = 'node_link_id'

    # overrides RetrieveAPIView
    def get_object(self):
        node_link = get_object_or_error(
            NodeRelation,
            self.kwargs[self.node_link_lookup_url_kwarg],
            self.request,
            'node link'
        )
        self.check_object_permissions(self.request, node_link.parent)
        return node_link

    # overrides DestroyAPIView
    def perform_destroy(self, instance):
        auth = get_user_auth(self.request)
        node = self.get_node()
        pointer = self.get_object()
        try:
            node.rm_pointer(pointer, auth=auth)
        except ValueError as err:  # pointer doesn't belong to node
            raise NotFound(err.message)
        node.save()


class NodeForksList(JSONAPIBaseView, generics.ListCreateAPIView, NodeMixin, NodesFilterMixin):
    """The documentation for this endpoint can be found [here](https://developer.osf.io/#operation/nodes_forks_list).
    """
    permission_classes = (
        IsPublic,
        drf_permissions.IsAuthenticatedOrReadOnly,
        base_permissions.TokenHasScope,
        ExcludeWithdrawals
    )

    required_read_scopes = [CoreScopes.NODE_FORKS_READ, CoreScopes.NODE_BASE_READ]
    required_write_scopes = [CoreScopes.NODE_FORKS_WRITE]

    serializer_class = NodeForksSerializer
    view_category = 'nodes'
    view_name = 'node-forks'

    ordering = ('-forked_date',)

    # overrides ListCreateAPIView
    def get_queryset(self):
        all_forks = self.get_node().forks.exclude(type='osf.registration').order_by('-forked_date')
        auth = get_user_auth(self.request)

        node_pks = [node.pk for node in all_forks if node.can_view(auth)]
        return AbstractNode.objects.filter(pk__in=node_pks)

    # overrides ListCreateAPIView
    def perform_create(self, serializer):
        user = get_user_auth(self.request).user
        node = self.get_node()
        try:
            fork = serializer.save(node=node)
        except Exception as exc:
            mails.send_mail(user.email, mails.FORK_FAILED, title=node.title, guid=node._id, mimetype='html', can_change_preferences=False)
            raise exc
        else:
            mails.send_mail(user.email, mails.FORK_COMPLETED, title=node.title, guid=fork._id, mimetype='html', can_change_preferences=False)

    # overrides ListCreateAPIView
    def get_parser_context(self, http_request):
        """
        Tells parser that attributes are not required in request
        """
        res = super(NodeForksList, self).get_parser_context(http_request)
        res['attributes_required'] = False
        return res


class NodeFilesList(JSONAPIBaseView, generics.ListAPIView, WaterButlerMixin, ListFilterMixin, NodeMixin):
    """The documentation for this endpoint can be found [here](https://developer.osf.io/#operation/nodes_files_list).

    """
    permission_classes = (
        drf_permissions.IsAuthenticatedOrReadOnly,
        base_permissions.PermissionWithGetter(ContributorOrPublic, 'node'),
        base_permissions.PermissionWithGetter(ReadOnlyIfRegistration, 'node'),
        base_permissions.TokenHasScope,
        ExcludeWithdrawals
    )

    ordering = ('_materialized_path',)  # default ordering

    required_read_scopes = [CoreScopes.NODE_FILE_READ]
    required_write_scopes = [CoreScopes.NODE_FILE_WRITE]

    view_category = 'nodes'
    view_name = 'node-files'

    @property
    def serializer_class(self):
        if self.kwargs[self.provider_lookup_url_kwarg] == 'osfstorage':
            return OsfStorageFileSerializer
        return FileSerializer

    # overrides FilterMixin
    def postprocess_query_param(self, key, field_name, operation):
        # tag queries will usually be on Tag.name,
        # ?filter[tags]=foo should be translated to MQ('tags__name', 'eq', 'foo')
        # But queries on lists should be tags, e.g.
        # ?filter[tags]=foo,bar should be translated to MQ('tags', 'isnull', True)
        # ?filter[tags]=[] should be translated to MQ('tags', 'isnull', True)
        if field_name == 'tags':
            if operation['value'] not in (list(), tuple()):
                operation['source_field_name'] = 'tags__name'
                operation['op'] = 'iexact'
        if field_name == 'path':
            operation['source_field_name'] = '_path'
        # NOTE: This is potentially fragile, if we ever add filtering on provider
        # we're going to have to get a bit tricky. get_default_queryset should ramain filtering on BaseFileNode, for now
        if field_name == 'kind':
            if operation['value'].lower() == 'folder':
                kind = Folder
            else:
                # Default to File, should probably raise an exception in the future
                kind = File  # Default to file

            operation['source_field_name'] = 'type'
            operation['op'] = 'in'
            operation['value'] = [
                sub._typedmodels_type
                for sub in kind.__subclasses__()
                if hasattr(sub, '_typedmodels_type')
            ]

    def get_default_queryset(self):
        files_list = self.fetch_from_waterbutler()

        if isinstance(files_list, list):
            provider = self.kwargs[self.provider_lookup_url_kwarg]
            # Resolve to a provider-specific subclass, so that
            # trashed file nodes are filtered out automatically
            ConcreteFileNode = BaseFileNode.resolve_class(provider, BaseFileNode.ANY)
            file_ids = [f.id for f in self.bulk_get_file_nodes_from_wb_resp(files_list)]
            return ConcreteFileNode.objects.filter(id__in=file_ids)

        if isinstance(files_list, list) or not isinstance(files_list, Folder):
            # We should not have gotten a file here
            raise NotFound

        sub_qs = OsfStorageFolder.objects.filter(_children=OuterRef('pk'), pk=files_list.pk)
        return files_list.children.annotate(folder=Exists(sub_qs)).filter(folder=True).prefetch_related('node__guids', 'versions', 'tags', 'guids')

    # overrides ListAPIView
    def get_queryset(self):
        path = self.kwargs[self.path_lookup_url_kwarg]
        # query param info when used on a folder gives that folder's metadata instead of the metadata of it's children
        if 'info' in self.request.query_params and path.endswith('/'):
            fobj = self.fetch_from_waterbutler()

            if isinstance(fobj, list):
                node = self.get_node(check_object_permissions=False)
                base_class = BaseFileNode.resolve_class(self.kwargs[self.provider_lookup_url_kwarg], BaseFileNode.FOLDER)
                return base_class.objects.filter(node=node, _path=path)
            elif isinstance(fobj, OsfStorageFolder):
                return BaseFileNode.objects.filter(id=fobj.id)
            else:
                raise NotFound
        else:
            return self.get_queryset_from_request().distinct()


class NodeFileDetail(JSONAPIBaseView, generics.RetrieveAPIView, WaterButlerMixin, NodeMixin):
    """The documentation for this endpoint can be found [here](https://developer.osf.io/#operation/nodes_files_read).

    """
    permission_classes = (
        drf_permissions.IsAuthenticatedOrReadOnly,
        base_permissions.PermissionWithGetter(ContributorOrPublic, 'node'),
        base_permissions.PermissionWithGetter(ReadOnlyIfRegistration, 'node'),
        base_permissions.TokenHasScope,
        ExcludeWithdrawals
    )

    serializer_class = FileSerializer

    required_read_scopes = [CoreScopes.NODE_FILE_READ]
    required_write_scopes = [CoreScopes.NODE_FILE_WRITE]
    view_category = 'nodes'
    view_name = 'node-file-detail'

    def get_object(self):
        fobj = self.fetch_from_waterbutler()
        if isinstance(fobj, dict):
            # if dict it is a wb response, not file object yet
            return self.get_file_node_from_wb_resp(fobj)

        if isinstance(fobj, list) or not isinstance(fobj, File):
            # We should not have gotten a folder here
            raise NotFound

        return fobj


class NodeAddonList(JSONAPIBaseView, generics.ListAPIView, ListFilterMixin, NodeMixin, AddonSettingsMixin):
    """The documentation for this endpoint can be found [here](https://developer.osf.io/#operation/nodes_addons_list).

    """

    permission_classes = (
        drf_permissions.IsAuthenticatedOrReadOnly,
        ContributorOrPublic,
        ExcludeWithdrawals,
        base_permissions.TokenHasScope,
    )

    required_read_scopes = [CoreScopes.NODE_ADDON_READ]
    required_write_scopes = [CoreScopes.NULL]

    serializer_class = NodeAddonSettingsSerializer
    view_category = 'nodes'
    view_name = 'node-addons'

    ordering = ('-id',)

    def get_default_queryset(self):
        qs = []
        for addon in ADDONS_OAUTH:
            obj = self.get_addon_settings(provider=addon, fail_if_absent=False, check_object_permissions=False)
            if obj:
                qs.append(obj)
        qs.sort()
        return qs

    get_queryset = get_default_queryset


class NodeAddonDetail(JSONAPIBaseView, generics.RetrieveUpdateDestroyAPIView, generics.CreateAPIView, NodeMixin, AddonSettingsMixin):
    """The documentation for this endpoint can be found [here](https://developer.osf.io/#operation/nodes_addon_read).
    """

    permission_classes = (
        drf_permissions.IsAuthenticatedOrReadOnly,
        ContributorOrPublic,
        ExcludeWithdrawals,
        ReadOnlyIfRegistration,
        base_permissions.TokenHasScope,
    )

    required_read_scopes = [CoreScopes.NODE_ADDON_READ]
    required_write_scopes = [CoreScopes.NODE_ADDON_WRITE]

    serializer_class = NodeAddonSettingsSerializer
    view_category = 'nodes'
    view_name = 'node-addon-detail'

    def get_object(self):
        return self.get_addon_settings(check_object_permissions=False)

    def perform_create(self, serializer):
        addon = self.kwargs['provider']
        if addon not in ADDONS_OAUTH:
            raise NotFound('Requested addon unavailable')

        node = self.get_node()
        if node.has_addon(addon):
            raise InvalidModelValueError(
                detail='Add-on {} already enabled for node {}'.format(addon, node._id)
            )

        return super(NodeAddonDetail, self).perform_create(serializer)

    def perform_destroy(self, instance):
        addon = instance.config.short_name
        node = self.get_node()
        if not node.has_addon(instance.config.short_name):
            raise NotFound('Node {} does not have add-on {}'.format(node._id, addon))

        node.delete_addon(addon, auth=get_user_auth(self.request))

    def get_serializer_class(self):
        """
        Use NodeDetailSerializer which requires 'id'
        """
        if 'provider' in self.kwargs and self.kwargs['provider'] == 'forward':
            return ForwardNodeAddonSettingsSerializer
        else:
            return NodeAddonSettingsSerializer


class NodeAddonFolderList(JSONAPIBaseView, generics.ListAPIView, NodeMixin, AddonSettingsMixin):
    """The documentation for this endpoint can be found [here](https://developer.osf.io/#operation/nodes_addons_folders_list).
    """
    permission_classes = (
        drf_permissions.IsAuthenticatedOrReadOnly,
        ContributorOrPublic,
        ExcludeWithdrawals,
        base_permissions.TokenHasScope,
    )

    required_read_scopes = [CoreScopes.NODE_ADDON_READ, CoreScopes.NODE_FILE_READ]
    required_write_scopes = [CoreScopes.NULL]

    pagination_class = MaxSizePagination
    serializer_class = NodeAddonFolderSerializer
    view_category = 'nodes'
    view_name = 'node-addon-folders'

    def get_queryset(self):
        # TODO: [OSF-6120] refactor this/NS models to be generalizable
        node_addon = self.get_addon_settings()
        if not node_addon.has_auth:
            raise JSONAPIException(detail='This addon is enabled but an account has not been imported from your user settings',
                meta={'link': '{}users/me/addons/{}/accounts/'.format(API_BASE, node_addon.config.short_name)})

        path = self.request.query_params.get('path')
        folder_id = self.request.query_params.get('id')

        if not hasattr(node_addon, 'get_folders'):
            raise EndpointNotImplementedError('Endpoint not yet implemented for this addon')

        return node_addon.get_folders(path=path, folder_id=folder_id)


class NodeProvider(object):

    def __init__(self, provider, node):
        self.path = '/'
        self.node = node
        self.kind = 'folder'
        self.name = provider
        self.provider = provider
        self.node_id = node._id
        self.pk = node._id
        self.id = node.id


class NodeProvidersList(JSONAPIBaseView, generics.ListAPIView, NodeMixin):
    """The documentation for this endpoint can be found [here](https://developer.osf.io/#operation/nodes_providers_list).
    """
    permission_classes = (
        drf_permissions.IsAuthenticatedOrReadOnly,
        ContributorOrPublic,
        ExcludeWithdrawals,
        base_permissions.TokenHasScope,
    )

    required_read_scopes = [CoreScopes.NODE_FILE_READ]
    required_write_scopes = [CoreScopes.NODE_FILE_WRITE]

    serializer_class = NodeProviderSerializer
    view_category = 'nodes'
    view_name = 'node-providers'

    ordering = ('-id',)

    def get_provider_item(self, provider):
        return NodeProvider(provider, self.get_node())

    def get_queryset(self):
        return [
            self.get_provider_item(addon.config.short_name)
            for addon
            in self.get_node().get_addons()
            if addon.config.has_hgrid_files
            and addon.configured
        ]

class NodeProviderDetail(JSONAPIBaseView, generics.RetrieveAPIView, NodeMixin):
    """The documentation for this endpoint can be found [here](https://developer.osf.io/#operation/nodes_providers_read).
    """
    permission_classes = (
        drf_permissions.IsAuthenticatedOrReadOnly,
        ContributorOrPublic,
        ExcludeWithdrawals,
        base_permissions.TokenHasScope,
    )

    required_read_scopes = [CoreScopes.NODE_FILE_READ]
    required_write_scopes = [CoreScopes.NODE_FILE_WRITE]

    serializer_class = NodeProviderSerializer
    view_category = 'nodes'
    view_name = 'node-provider-detail'

    def get_object(self):
        return NodeProvider(self.kwargs['provider'], self.get_node())


class NodeLogList(JSONAPIBaseView, generics.ListAPIView, NodeMixin, ListFilterMixin):
    """The documentation for this endpoint can be found [here](https://developer.osf.io/#operation/nodes_logs_list).
    """

    serializer_class = NodeLogSerializer
    view_category = 'nodes'
    view_name = 'node-logs'

    required_read_scopes = [CoreScopes.NODE_LOG_READ]
    required_write_scopes = [CoreScopes.NULL]

    log_lookup_url_kwarg = 'node_id'

    ordering = ('-date', )

    permission_classes = (
        drf_permissions.IsAuthenticatedOrReadOnly,
        ContributorOrPublic,
        base_permissions.TokenHasScope,
        ExcludeWithdrawals
    )

    def get_default_queryset(self):
        auth = get_user_auth(self.request)
        return self.get_node().get_aggregate_logs_queryset(auth)

    def get_queryset(self):
        return self.get_queryset_from_request().include(
            'node__guids', 'user__guids', 'original_node__guids', limit_includes=10
        )


class NodeCommentsList(JSONAPIBaseView, generics.ListCreateAPIView, ListFilterMixin, NodeMixin):
    """The documentation for this endpoint can be found [here](https://developer.osf.io/#operation/nodes_comments_list).
    """
    permission_classes = (
        drf_permissions.IsAuthenticatedOrReadOnly,
        CanCommentOrPublic,
        base_permissions.TokenHasScope,
        ExcludeWithdrawals
    )

    required_read_scopes = [CoreScopes.NODE_COMMENTS_READ]
    required_write_scopes = [CoreScopes.NODE_COMMENTS_WRITE]

    pagination_class = CommentPagination
    serializer_class = NodeCommentSerializer
    view_category = 'nodes'
    view_name = 'node-comments'

    ordering = ('-created', )  # default ordering

    def get_default_queryset(self):
        return Comment.objects.filter(node=self.get_node(), root_target__isnull=False)

    # Hook to make filtering on 'target' work
    def postprocess_query_param(self, key, field_name, operation):
        if field_name == 'target':
            operation['value'] = Guid.load(operation['value'])

    def get_queryset(self):
<<<<<<< HEAD
        return self.get_queryset_from_request()
=======
        comments = self.get_queryset_from_request()
        for comment in comments:
            # Deleted root targets still appear as tuples in the database,
            # but need to be None in order for the query to be correct.
            if comment.root_target:
                if hasattr(comment.root_target.referent, 'is_deleted') and comment.root_target.referent.is_deleted:
                    comment.root_target = None
                    comment.save()
                # Temporary while there are both 'is_deleted' and 'deleted' attributes on referents
                if comment.root_target and hasattr(comment.root_target.referent, 'deleted') and comment.root_target.referent.deleted:
                    comment.root_target = None
                    comment.save()
        return comments
>>>>>>> f64aa188

    def get_serializer_class(self):
        if self.request.method == 'POST':
            return CommentCreateSerializer
        else:
            return NodeCommentSerializer

    # overrides ListCreateAPIView
    def get_parser_context(self, http_request):
        """
        Tells parser that we are creating a relationship
        """
        res = super(NodeCommentsList, self).get_parser_context(http_request)
        res['is_relationship'] = True
        return res

    def perform_create(self, serializer):
        node = self.get_node()
        serializer.validated_data['user'] = self.request.user
        serializer.validated_data['node'] = node
        serializer.save()


class NodeInstitutionsList(JSONAPIBaseView, generics.ListAPIView, ListFilterMixin, NodeMixin):
    """The documentation for this endpoint can be found [here](https://developer.osf.io/#operation/nodes_institutions_list).
    """
    permission_classes = (
        drf_permissions.IsAuthenticatedOrReadOnly,
        base_permissions.TokenHasScope,
        AdminOrPublic
    )

    required_read_scopes = [CoreScopes.NODE_BASE_READ, CoreScopes.INSTITUTION_READ]
    required_write_scopes = [CoreScopes.NULL]
    serializer_class = InstitutionSerializer

    model = Institution
    view_category = 'nodes'
    view_name = 'node-institutions'

    ordering = ('-id',)

    def get_queryset(self):
        node = self.get_node()
        return node.affiliated_institutions.all() or []


class NodeInstitutionsRelationship(JSONAPIBaseView, generics.RetrieveUpdateDestroyAPIView, generics.CreateAPIView, NodeMixin):
    """ Relationship Endpoint for Node -> Institutions Relationship

    Used to set, remove, update and retrieve the affiliated_institutions of a node to an institution

    ##Actions

    ###Create

        Method:        POST
        URL:           /links/self
        Query Params:  <none>
        Body (JSON):   {
                         "data": [{
                           "type": "institutions",   # required
                           "id": <institution_id>   # required
                         }]
                       }
        Success:       201

        This requires write permissions on the node and for the user making the request to
        have the institutions in the payload as affiliated in their account.

    ###Update

        Method:        PUT || PATCH
        URL:           /links/self
        Query Params:  <none>
        Body (JSON):   {
                         "data": [{
                           "type": "institutions",   # required
                           "id": <institution_id>   # required
                         }]
                       }
        Success:       200

        This requires write permissions on the node and for the user making the request to
        have the institutions in the payload as affiliated in their account. This will delete
        all institutions not listed, meaning a data: [] payload does the same as a DELETE with all
        the institutions.

    ###Destroy

        Method:        DELETE
        URL:           /links/self
        Query Params:  <none>
        Body (JSON):   {
                         "data": [{
                           "type": "institutions",   # required
                           "id": <institution_id>   # required
                         }]
                       }
        Success:       204

        This requires write permissions in the node. If the user has admin permissions, the institution in the payload does
        not need to be affiliated in their account.
    """
    permission_classes = (
        drf_permissions.IsAuthenticatedOrReadOnly,
        base_permissions.TokenHasScope,
        WriteOrPublicForRelationshipInstitutions
    )
    required_read_scopes = [CoreScopes.NODE_BASE_READ]
    required_write_scopes = [CoreScopes.NODE_BASE_WRITE]
    serializer_class = NodeInstitutionsRelationshipSerializer
    parser_classes = (JSONAPIRelationshipParser, JSONAPIRelationshipParserForRegularJSON, )

    view_category = 'nodes'
    view_name = 'node-relationships-institutions'

    def get_object(self):
        node = self.get_node(check_object_permissions=False)
        obj = {
            'data': node.affiliated_institutions.all(),
            'self': node
        }
        self.check_object_permissions(self.request, obj)
        return obj

    def perform_destroy(self, instance):
        data = self.request.data['data']
        user = self.request.user
        current_insts = {inst._id: inst for inst in instance['data']}
        node = instance['self']

        for val in data:
            if val['id'] in current_insts:
                if not user.is_affiliated_with_institution(current_insts[val['id']]) and not node.has_permission(user, 'admin'):
                    raise PermissionDenied
                node.remove_affiliated_institution(inst=current_insts[val['id']], user=user)
        node.save()

    def create(self, *args, **kwargs):
        try:
            ret = super(NodeInstitutionsRelationship, self).create(*args, **kwargs)
        except RelationshipPostMakesNoChanges:
            return Response(status=HTTP_204_NO_CONTENT)
        return ret


class NodeWikiList(JSONAPIBaseView, generics.ListCreateAPIView, NodeMixin, ListFilterMixin):
    """The documentation for this endpoint can be found [here](https://developer.osf.io/#operation/nodes_wikis_list).
    """

    permission_classes = (
        drf_permissions.IsAuthenticatedOrReadOnly,
        base_permissions.TokenHasScope,
        ContributorOrPublic,
        ExcludeWithdrawals
    )

    required_read_scopes = [CoreScopes.WIKI_BASE_READ]
    required_write_scopes = [CoreScopes.WIKI_BASE_WRITE]
    serializer_class = NodeWikiSerializer

    view_category = 'nodes'
    view_name = 'node-wikis'

    ordering = ('-modified', )  # default ordering

    def get_default_queryset(self):
        node = self.get_node()
        if node.addons_wiki_node_settings.deleted:
            raise NotFound(detail='The wiki for this node has been disabled.')
        return node.wikis.filter(deleted__isnull=True)

    def get_queryset(self):
        return self.get_queryset_from_request()

    def perform_create(self, serializer):
        return serializer.save(node=self.get_node())


class NodeLinkedNodesRelationship(LinkedNodesRelationship, NodeMixin):
    """ Relationship Endpoint for Nodes -> Linked Node relationships

    Used to set, remove, update and retrieve the ids of the linked nodes attached to this collection. For each id, there
    exists a node link that contains that node.

    ##Actions

    ###Create

        Method:        POST
        URL:           /links/self
        Query Params:  <none>
        Body (JSON):   {
                         "data": [{
                           "type": "linked_nodes",   # required
                           "id": <node_id>   # required
                         }]
                       }
        Success:       201

    This requires both edit permission on the collection, and for the user that is
    making the request to be able to read the nodes requested. Data can be contain any number of
    node identifiers. This will create a node_link for all node_ids in the request that
    do not currently have a corresponding node_link in this collection.

    ###Update

        Method:        PUT || PATCH
        URL:           /links/self
        Query Params:  <none>
        Body (JSON):   {
                         "data": [{
                           "type": "linked_nodes",   # required
                           "id": <node_id>   # required
                         }]
                       }
        Success:       200

    This requires both edit permission on the collection, and for the user that is
    making the request to be able to read the nodes requested. Data can be contain any number of
    node identifiers. This will replace the contents of the node_links for this collection with
    the contents of the request. It will delete all node links that don't have a node_id in the data
    array, create node links for the node_ids that don't currently have a node id, and do nothing
    for node_ids that already have a corresponding node_link. This means a update request with
    {"data": []} will remove all node_links in this collection

    ###Destroy

        Method:        DELETE
        URL:           /links/self
        Query Params:  <none>
        Body (JSON):   {
                         "data": [{
                           "type": "linked_nodes",   # required
                           "id": <node_id>   # required
                         }]
                       }
        Success:       204

    This requires edit permission on the node. This will delete any node_links that have a
    corresponding node_id in the request.
    """

    view_category = 'nodes'
    view_name = 'node-pointer-relationship'


class LinkedNodesList(BaseLinkedList, NodeMixin):
    """The documentation for this endpoint can be found [here](https://developer.osf.io/#operation/nodes_linked_nodes_list).
    """
    serializer_class = NodeSerializer
    view_category = 'nodes'
    view_name = 'linked-nodes'

    def get_queryset(self):
        queryset = super(LinkedNodesList, self).get_queryset()
        return queryset.exclude(type='osf.registration')

    # overrides APIView
    def get_parser_context(self, http_request):
        """
        Tells parser that we are creating a relationship
        """
        res = super(LinkedNodesList, self).get_parser_context(http_request)
        res['is_relationship'] = True
        return res


class NodeLinkedRegistrationsRelationship(LinkedRegistrationsRelationship, NodeMixin):
    """ Relationship Endpoint for Node -> Linked Registration relationships

    Used to set, remove, update and retrieve the ids of the linked registrations attached to this node. For each id, there
    exists a node link that contains that node.

    ##Actions

    ###Create

        Method:        POST
        URL:           /links/self
        Query Params:  <none>
        Body (JSON):   {
                         "data": [{
                           "type": "linked_registrations",   # required
                           "id": <node_id>   # required
                         }]
                       }
        Success:       201

    This requires both edit permission on the node, and for the user that is
    making the request to be able to read the registrations requested. Data can contain any number of
    node identifiers. This will create a node_link for all node_ids in the request that
    do not currently have a corresponding node_link in this node.

    ###Update

        Method:        PUT || PATCH
        URL:           /links/self
        Query Params:  <none>
        Body (JSON):   {
                         "data": [{
                           "type": "linked_registrations",   # required
                           "id": <node_id>   # required
                         }]
                       }
        Success:       200

    This requires both edit permission on the node, and for the user that is
    making the request to be able to read the registrations requested. Data can contain any number of
    node identifiers. This will replace the contents of the node_links for this node with
    the contents of the request. It will delete all node links that don't have a node_id in the data
    array, create node links for the node_ids that don't currently have a node id, and do nothing
    for node_ids that already have a corresponding node_link. This means a update request with
    {"data": []} will remove all node_links in this node.

    ###Destroy

        Method:        DELETE
        URL:           /links/self
        Query Params:  <none>
        Body (JSON):   {
                         "data": [{
                           "type": "linked_registrations",   # required
                           "id": <node_id>   # required
                         }]
                       }
        Success:       204

    This requires edit permission on the node. This will delete any node_links that have a
    corresponding node_id in the request.
    """

    view_category = 'nodes'
    view_name = 'node-registration-pointer-relationship'


class NodeLinkedRegistrationsList(BaseLinkedList, NodeMixin):
    """List of registrations linked to this node. *Read-only*.

    Linked registrations are the registration nodes pointed to by node links.

    <!--- Copied Spiel from RegistrationDetail -->
    Registrations are read-only snapshots of a project. This view shows details about the given registration.

    Each resource contains the full representation of the registration, meaning additional requests to an individual
    registration's detail view are not necessary. A withdrawn registration will display a limited subset of information,
    namely, title, description, created, registration, withdrawn, date_registered, withdrawal_justification, and
    registration supplement. All other fields will be displayed as null. Additionally, the only relationships permitted
    to be accessed for a withdrawn registration are the contributors - other relationships will return a 403.

    ##Linked Registration Attributes

    <!--- Copied Attributes from RegistrationDetail -->

    Registrations have the "registrations" `type`.

        name                            type               description
        =======================================================================================================
        title                           string             title of the registered project or component
        description                     string             description of the registered node
        category                        string             bode category, must be one of the allowed values
        created                         iso8601 timestamp  timestamp that the node was created
        modified                        iso8601 timestamp  timestamp when the node was last updated
        tags                            array of strings   list of tags that describe the registered node
        current_user_can_comment        boolean            Whether the current user is allowed to post comments
        current_user_permissions        array of strings   list of strings representing the permissions for the current user on this node
        fork                            boolean            is this project a fork?
        registration                    boolean            has this project been registered? (always true - may be deprecated in future versions)
        collection                      boolean            is this registered node a collection? (always false - may be deprecated in future versions)
        node_license                    object             details of the license applied to the node
        year                            string             date range of the license
        copyright_holders               array of strings   holders of the applied license
        public                          boolean            has this registration been made publicly-visible?
        withdrawn                       boolean            has this registration been withdrawn?
        date_registered                 iso8601 timestamp  timestamp that the registration was created
        embargo_end_date                iso8601 timestamp  when the embargo on this registration will be lifted (if applicable)
        withdrawal_justification        string             reasons for withdrawing the registration
        pending_withdrawal              boolean            is this registration pending withdrawal?
        pending_withdrawal_approval     boolean            is this registration pending approval?
        pending_embargo_approval        boolean            is the associated Embargo awaiting approval by project admins?
        registered_meta                 dictionary         registration supplementary information
        registration_supplement         string             registration template

    ##Links

    See the [JSON-API spec regarding pagination](http://jsonapi.org/format/1.0/#fetching-pagination).

    ##Query Params

    + `page=<Int>` -- page number of results to view, default 1

    + `filter[<fieldname>]=<Str>` -- fields and values to filter the search results on.

    Nodes may be filtered by their `title`, `category`, `description`, `public`, `registration`, or `tags`.  `title`,
    `description`, and `category` are string fields and will be filtered using simple substring matching.  `public` and
    `registration` are booleans, and can be filtered using truthy values, such as `true`, `false`, `0`, or `1`.  Note
    that quoting `true` or `false` in the query will cause the match to fail regardless.  `tags` is an array of simple strings.

    #This Request/Response
    """
    serializer_class = RegistrationSerializer
    view_category = 'nodes'
    view_name = 'linked-registrations'

    def get_queryset(self):
        ret = [node for node in
            super(NodeLinkedRegistrationsList, self).get_queryset()
            if node.is_registration]
        return ret

    # overrides APIView
    def get_parser_context(self, http_request):
        """
        Tells parser that we are creating a relationship
        """
        res = super(NodeLinkedRegistrationsList, self).get_parser_context(http_request)
        res['is_relationship'] = True
        return res


class NodeViewOnlyLinksList(JSONAPIBaseView, generics.ListCreateAPIView, ListFilterMixin, NodeMixin):
    """The documentation for this endpoint can be found [here](https://developer.osf.io/#operation/nodes_view_only_links_list).
    """
    permission_classes = (
        IsAdmin,
        base_permissions.TokenHasScope,
        drf_permissions.IsAuthenticatedOrReadOnly
    )

    required_read_scopes = [CoreScopes.NODE_VIEW_ONLY_LINKS_READ]
    required_write_scopes = [CoreScopes.NODE_VIEW_ONLY_LINKS_WRITE]

    serializer_class = NodeViewOnlyLinkSerializer

    view_category = 'nodes'
    view_name = 'node-view-only-links'

    ordering = ('-created',)

    def get_default_queryset(self):
        return self.get_node().private_links.filter(is_deleted=False)

    def get_queryset(self):
        return self.get_queryset_from_request()


class NodeViewOnlyLinkDetail(JSONAPIBaseView, generics.RetrieveUpdateDestroyAPIView, NodeMixin):
    """The documentation for this endpoint can be found [here](https://developer.osf.io/#operation/nodes_view_only_links_read).
    """

    permission_classes = (
        IsAdmin,
        base_permissions.TokenHasScope,
        drf_permissions.IsAuthenticatedOrReadOnly
    )

    required_read_scopes = [CoreScopes.NODE_VIEW_ONLY_LINKS_READ]
    required_write_scopes = [CoreScopes.NODE_VIEW_ONLY_LINKS_WRITE]

    serializer_class = NodeViewOnlyLinkSerializer

    view_category = 'nodes'
    view_name = 'node-view-only-link-detail'

    def get_serializer_class(self):
        if self.request.method == 'PUT':
            return NodeViewOnlyLinkUpdateSerializer
        return NodeViewOnlyLinkSerializer

    def get_object(self):
        try:
            return self.get_node().private_links.get(_id=self.kwargs['link_id'])
        except PrivateLink.DoesNotExist:
            raise NotFound

    def perform_destroy(self, link):
        assert isinstance(link, PrivateLink), 'link must be a PrivateLink'
        link.is_deleted = True
        link.save()
        enqueue_postcommit_task(ban_url, (self.get_node(),), {}, celery=True, once_per_request=True)


class NodeIdentifierList(NodeMixin, IdentifierList):
    """The documentation for this endpoint can be found [here](https://developer.osf.io/#operation/nodes_identifiers_list).
    """

    serializer_class = NodeIdentifierSerializer
    node_lookup_url_kwarg = 'node_id'

    view_category = 'nodes'
    view_name = 'identifier-list'

    # overrides IdentifierList
    def get_object(self, check_object_permissions=True):
        return self.get_node(check_object_permissions=check_object_permissions)

    def get_node(self, check_object_permissions=True):
        node = get_object_or_error(
            Node,
            self.kwargs[self.node_lookup_url_kwarg],
            self.request,
            display_name='node'
        )
        # Nodes that are folders/collections are treated as a separate resource, so if the client
        # requests a collection through a node endpoint, we return a 404
        if node.is_collection:
            raise NotFound
        # May raise a permission denied
        if check_object_permissions:
            self.check_object_permissions(self.request, node)
        return node


class NodePreprintsList(JSONAPIBaseView, generics.ListAPIView, NodeMixin, PreprintFilterMixin):
    """The documentation for this endpoint can be found [here](https://developer.osf.io/#operation/nodes_preprints_list).
    """
    permission_classes = (
        drf_permissions.IsAuthenticatedOrReadOnly,
        base_permissions.TokenHasScope,
        ContributorOrPublic,
    )
    parser_classes = (JSONAPIMultipleRelationshipsParser, JSONAPIMultipleRelationshipsParserForRegularJSON,)

    required_read_scopes = [CoreScopes.NODE_PREPRINTS_READ]
    required_write_scopes = [CoreScopes.NODE_PREPRINTS_WRITE]

    serializer_class = PreprintSerializer

    view_category = 'nodes'
    view_name = 'node-preprints'

    ordering = ('-modified',)

    def get_default_queryset(self):
        auth = get_user_auth(self.request)
        auth_user = getattr(auth, 'user', None)
        node = self.get_node()
        # Permissions on the node are handled by the permissions_classes
        # Permissions on the list objects are handled by the query
        return self.preprints_queryset(node.preprints.all(), auth_user)

    def get_queryset(self):
        return self.get_queryset_from_request()


class NodeRequestListCreate(JSONAPIBaseView, generics.ListCreateAPIView, ListFilterMixin, NodeRequestMixin):
    permission_classes = (
        drf_permissions.IsAuthenticatedOrReadOnly,
        base_permissions.TokenHasScope,
        NodeRequestPermission
    )

    required_read_scopes = [CoreScopes.NODE_REQUESTS_READ]
    required_write_scopes = [CoreScopes.NODE_REQUESTS_WRITE]

    parser_classes = (JSONAPIMultipleRelationshipsParser, JSONAPIMultipleRelationshipsParserForRegularJSON,)

    serializer_class = NodeRequestSerializer

    view_category = 'node-requests'
    view_name = 'node-request-list'

    def get_serializer_class(self):
        if self.request.method == 'POST':
            return NodeRequestCreateSerializer
        else:
            return NodeRequestSerializer

    def get_default_queryset(self):
        return self.get_node().requests.all()

    def get_queryset(self):
        return self.get_queryset_from_request()<|MERGE_RESOLUTION|>--- conflicted
+++ resolved
@@ -1252,23 +1252,7 @@
             operation['value'] = Guid.load(operation['value'])
 
     def get_queryset(self):
-<<<<<<< HEAD
         return self.get_queryset_from_request()
-=======
-        comments = self.get_queryset_from_request()
-        for comment in comments:
-            # Deleted root targets still appear as tuples in the database,
-            # but need to be None in order for the query to be correct.
-            if comment.root_target:
-                if hasattr(comment.root_target.referent, 'is_deleted') and comment.root_target.referent.is_deleted:
-                    comment.root_target = None
-                    comment.save()
-                # Temporary while there are both 'is_deleted' and 'deleted' attributes on referents
-                if comment.root_target and hasattr(comment.root_target.referent, 'deleted') and comment.root_target.referent.deleted:
-                    comment.root_target = None
-                    comment.save()
-        return comments
->>>>>>> f64aa188
 
     def get_serializer_class(self):
         if self.request.method == 'POST':

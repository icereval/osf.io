--- conflicted
+++ resolved
@@ -1,12 +1,8 @@
 import re
 
 from django.apps import apps
-<<<<<<< HEAD
-from django.db.models import Q
+from django.db.models import Q, OuterRef, Exists
 from django.utils import timezone
-=======
-from django.db.models import Q, OuterRef, Exists
->>>>>>> 2881a189
 from rest_framework import generics, permissions as drf_permissions
 from rest_framework.exceptions import PermissionDenied, ValidationError, NotFound, MethodNotAllowed, NotAuthenticated
 from rest_framework.response import Response

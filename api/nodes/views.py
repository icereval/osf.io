import requests

from modularodm import Q
from rest_framework import generics, permissions as drf_permissions
from rest_framework.exceptions import PermissionDenied, ValidationError, NotFound
from rest_framework.status import is_server_error

from framework.auth.core import Auth
from framework.auth.oauth_scopes import CoreScopes

from api.base import permissions as base_permissions
from api.base.filters import ODMFilterMixin, ListFilterMixin
from api.base.utils import get_object_or_error
from api.files.serializers import FileSerializer
from api.users.views import UserMixin
from api.nodes.serializers import (
    NodeSerializer,
    NodeLinksSerializer,
    NodeDetailSerializer,
    NodeProviderSerializer,
    NodeContributorsSerializer,
<<<<<<< HEAD
    NodeRegistrationSerializer,
    NodeContributorDetailSerializer,
    NodeContributorsCreateSerializer
=======
    NodeContributorDetailSerializer
>>>>>>> 75694e2b
)
from api.registrations.serializers import RegistrationSerializer
from api.nodes.permissions import (
    AdminOrPublic,
    ContributorOrPublic,
    ContributorOrPublicForPointers,
    ContributorDetailPermissions,
    ReadOnlyIfRegistration,
)
from api.base.exceptions import ServiceUnavailableError

from website.exceptions import NodeStateError
from website.files.models import FileNode
from website.files.models import OsfStorageFileNode
from website.models import Node, Pointer
from website.util import waterbutler_api_url_for


class NodeMixin(object):
    """Mixin with convenience methods for retrieving the current node based on the
    current URL. By default, fetches the current node based on the node_id kwarg.
    """

    serializer_class = NodeSerializer
    node_lookup_url_kwarg = 'node_id'

    def get_node(self, check_object_permissions=True):
        node = get_object_or_error(
            Node,
            self.kwargs[self.node_lookup_url_kwarg],
            display_name='node'
        )
        # Nodes that are folders/collections are treated as a separate resource, so if the client
        # requests a collection through a node endpoint, we return a 404
        if node.is_folder:
            raise NotFound
        # May raise a permission denied
        if check_object_permissions:
            self.check_object_permissions(self.request, node)
        return node


class WaterButlerMixin(object):

    path_lookup_url_kwarg = 'path'
    provider_lookup_url_kwarg = 'provider'

    def get_file_item(self, item):
        attrs = item['attributes']
        file_node = FileNode.resolve_class(
            attrs['provider'],
            FileNode.FOLDER if attrs['kind'] == 'folder'
            else FileNode.FILE
        ).get_or_create(self.get_node(check_object_permissions=False), attrs['path'])

        file_node.update(None, attrs, user=self.request.user)

        self.check_object_permissions(self.request, file_node)

        return file_node

    def fetch_from_waterbutler(self):
        node = self.get_node(check_object_permissions=False)
        path = self.kwargs[self.path_lookup_url_kwarg]
        provider = self.kwargs[self.provider_lookup_url_kwarg]

        if provider == 'osfstorage':
            # Kinda like /me for a user
            # The one odd case where path is not really path
            if path == '/':
                obj = node.get_addon('osfstorage').get_root()
            else:
                obj = get_object_or_error(
                    OsfStorageFileNode,
                    Q('node', 'eq', node._id) &
                    Q('_id', 'eq', path.strip('/')) &
                    Q('is_file', 'eq', not path.endswith('/'))
                )

            self.check_object_permissions(self.request, obj)

            return obj

        url = waterbutler_api_url_for(node._id, provider, path, meta=True)
        waterbutler_request = requests.get(
            url,
            cookies=self.request.COOKIES,
            headers={'Authorization': self.request.META.get('HTTP_AUTHORIZATION')},
        )

        if waterbutler_request.status_code == 401:
            raise PermissionDenied

        if waterbutler_request.status_code == 404:
            raise NotFound

        if is_server_error(waterbutler_request.status_code):
            raise ServiceUnavailableError(detail='Could not retrieve files information at this time.')

        try:
            return waterbutler_request.json()['data']
        except KeyError:
            raise ServiceUnavailableError(detail='Could not retrieve files information at this time.')


class NodeList(generics.ListCreateAPIView, ODMFilterMixin):
    """Nodes that represent projects and components. *Writeable*.

    Paginated list of nodes ordered by their `date_modified`.  Each resource contains the full representation of the
    node, meaning additional requests to an individual node's detail view are not necessary.

    <!--- Copied Spiel from NodeDetail -->

    On the front end, nodes are considered 'projects' or 'components'. The difference between a project and a component
    is that a project is the top-level node, and components are children of the project. There is also a [category
    field](/v2/#osf-node-categories) that includes 'project' as an option. The categorization essentially determines
    which icon is displayed by the node in the front-end UI and helps with search organization. Top-level nodes may have
    a category other than project, and children nodes may have a category of project.  Registrations are not included
    in this endpoint.

    ##Node Attributes

    <!--- Copied Attributes from NodeDetail -->

    OSF Node entities have the "nodes" `type`.

        name           type               description
        ---------------------------------------------------------------------------------
        title          string             title of project or component
        description    string             description of the node
        category       string             node category, must be one of the allowed values
        date_created   iso8601 timestamp  timestamp that the node was created
        date_modified  iso8601 timestamp  timestamp when the node was last updated
        tags           array of strings   list of tags that describe the node
        registration   boolean            is this is a registration?
        collection     boolean            is this node a collection of other nodes?
        dashboard      boolean            is this node visible on the user dashboard?
        public         boolean            has this node been made publicly-visible?

    ##Links

    See the [JSON-API spec regarding pagination](http://jsonapi.org/format/1.0/#fetching-pagination).

    ##Actions

    ###Creating New Nodes

        Method:        POST
        URL:           links.self
        Query Params:  <none>
        Body (JSON):   {
                         "data": {
                           "type": "nodes", # required
                           "attributes": {
                             "title":       {title},          # required
                             "category":    {category},       # required
                             "description": {description},    # optional
                             "tags":        [{tag1}, {tag2}], # optional
                             "public":      true|false        # optional
                           }
                         }
                       }
        Success:       201 CREATED + node representation

    New nodes are created by issuing a POST request to this endpoint.  The `title` and `category` fields are
    mandatory. `category` must be one of the [permitted node categories](/v2/#osf-node-categories).  `public` defaults
    to false.  All other fields not listed above will be ignored.  If the node creation is successful the API will
    return a 201 response with the representation of the new node in the body.  For the new node's canonical URL, see
    the `links.self` field of the response.

    ##Query Params

    + `page=<Int>` -- page number of results to view, default 1

    + `filter[<fieldname>]=<Str>` -- fields and values to filter the search results on.

    Nodes may be filtered by their `title`, `category`, `description`, `public`, `registration`, or `tags`.  `title`,
    `description`, and `category` are string fields and will be filtered using simple substring matching.  `public` and
    `registration` are booleans, and can be filtered using truthy values, such as `true`, `false`, `0`, or `1`.  Note
    that quoting `true` or `false` in the query will cause the match to fail regardless.  `tags` is an array of simple strings.

    #This Request/Response

    """
    permission_classes = (
        drf_permissions.IsAuthenticatedOrReadOnly,
        base_permissions.TokenHasScope,
    )

    required_read_scopes = [CoreScopes.NODE_BASE_READ]
    required_write_scopes = [CoreScopes.NODE_BASE_WRITE]

    serializer_class = NodeSerializer

    ordering = ('-date_modified', )  # default ordering

    # overrides ODMFilterMixin
    def get_default_odm_query(self):
        base_query = (
            Q('is_deleted', 'ne', True) &
            Q('is_folder', 'ne', True) &
            Q('is_registration', 'eq', False)
        )
        user = self.request.user
        permission_query = Q('is_public', 'eq', True)
        if not user.is_anonymous():
            permission_query = (permission_query | Q('contributors', 'icontains', user._id))

        query = base_query & permission_query
        return query

    # overrides ListCreateAPIView
    def get_queryset(self):
        query = self.get_query_from_request()
        return Node.find(query)

    # overrides ListCreateAPIView
    def perform_create(self, serializer):
        """Create a node.

        :param serializer:
        """
        # On creation, make sure that current user is the creator
        user = self.request.user
        serializer.save(creator=user)


class NodeDetail(generics.RetrieveUpdateDestroyAPIView, NodeMixin):
    """Details about a given node (project or component). *Writeable*.

    On the front end, nodes are considered 'projects' or 'components'. The difference between a project and a component
    is that a project is the top-level node, and components are children of the project. There is also a [category
    field](/v2/#osf-node-categories) that includes 'project' as an option. The categorization essentially determines
    which icon is displayed by the node in the front-end UI and helps with search organization. Top-level nodes may have
    a category other than project, and children nodes may have a category of project. Registrations cannot be accessed
    through this endpoint.

    ###Permissions

    Nodes that are made public will give read-only access to everyone. Private nodes require explicit read
    permission. Write and admin access are the same for public and private nodes. Administrators on a parent node have
    implicit read permissions for all child nodes.

    ##Attributes

    OSF Node entities have the "nodes" `type`.

        name           type               description
        ---------------------------------------------------------------------------------
        title          string             title of project or component
        description    string             description of the node
        category       string             node category, must be one of the allowed values
        date_created   iso8601 timestamp  timestamp that the node was created
        date_modified  iso8601 timestamp  timestamp when the node was last updated
        tags           array of strings   list of tags that describe the node
        registration   boolean            has this project been registered?
        collection     boolean            is this node a collection of other nodes?
        dashboard      boolean            is this node visible on the user dashboard?
        public         boolean            has this node been made publicly-visible?

    ##Relationships

    ###Children

    List of nodes that are children of this node.  New child nodes may be added through this endpoint.

    ###Contributors

    List of users who are contributors to this node.  Contributors may have "read", "write", or "admin" permissions.  A
    node must always have at least one "admin" contributor.  Contributors may be added via this endpoint.

    ###Files

    List of top-level folders (actually cloud-storage providers) associated with this node. This is the starting point
    for accessing the actual files stored within this node.

    ###Parent

    If this node is a child node of another node, the parent's canonical endpoint will be available in the
    `parent.links.self.href` key.  Otherwise, it will be null.

    ##Links

        self:  the canonical api endpoint of this node
        html:  this node's page on the OSF website

    ##Actions

    ###Update

        Method:        PUT / PATCH
        URL:           links.self
        Query Params:  <none>
        Body (JSON):   {
                         "data": {
                           "type": "nodes",   # required
                           "id":   {node_id}, # required
                           "attributes": {
                             "title":       {title},          # mandatory
                             "category":    {category},       # mandatory
                             "description": {description},    # optional
                             "tags":        [{tag1}, {tag2}], # optional
                             "public":      true|false        # optional
                           }
                         }
                       }
        Success:       200 OK + node representation

    To update a node, issue either a PUT or a PATCH request against the `links.self` URL.  The `title` and `category`
    fields are mandatory if you PUT and optional if you PATCH.  The `tags` parameter must be an array of strings.
    Non-string values will be accepted and stringified, but we make no promises about the stringification output.  So
    don't do that.

    ###Delete

        Method:   DELETE
        URL:      links.self
        Params:   <none>
        Success:  204 No Content

    To delete a node, issue a DELETE request against `links.self`.  A successful delete will return a 204 No Content
    response. Attempting to delete a node you do not own will result in a 403 Forbidden.

    ##Query Params

    *None*.

    #This Request/Response

    """
    permission_classes = (
        drf_permissions.IsAuthenticatedOrReadOnly,
        ContributorOrPublic,
        ReadOnlyIfRegistration,
        base_permissions.TokenHasScope,
    )

    required_read_scopes = [CoreScopes.NODE_BASE_READ]
    required_write_scopes = [CoreScopes.NODE_BASE_WRITE]

    serializer_class = NodeDetailSerializer

    # overrides RetrieveUpdateDestroyAPIView
    def get_object(self):
        node = self.get_node()
        if node.is_registration:
            raise ValidationError('This is a registration.')
        return node

    # overrides RetrieveUpdateDestroyAPIView
    def get_serializer_context(self):
        # Serializer needs the request in order to make an update to privacy
        # TODO: The method it overrides already returns request (plus more stuff). Why does this method exist?
        return {'request': self.request}

    # overrides RetrieveUpdateDestroyAPIView
    def perform_destroy(self, instance):
        user = self.request.user
        auth = Auth(user)
        node = self.get_object()
        try:
            node.remove_node(auth=auth)
        except NodeStateError as err:
            raise ValidationError(err.message)
        node.save()


class NodeContributorsList(generics.ListCreateAPIView, ListFilterMixin, NodeMixin):
    """Contributors (users) for a node. *Writeable*.

    Contributors are users who can make changes to the node or, in the case of private nodes,
    have read access to the node. Contributors are divided between 'bibliographic' and 'non-bibliographic'
    contributors. From a permissions standpoint, both are the same, but bibliographic contributors
    are included in citations, while non-bibliographic contributors are not included in citations.

    ##Node Contributor Attributes

    <!--- Copied Attributes from NodeContributorDetail -->

    `type` is "contributors"

        name           type     description
        ------------------------------------------------------------------------------------------------------
        bibliographic  boolean  Whether the user will be included in citations for this node. Default is true.
        permission     string   User permission level. Must be "read", "write", or "admin". Default is "write".

    ##Links

    See the [JSON-API spec regarding pagination](http://jsonapi.org/format/1.0/#fetching-pagination).

    ##Relationships

    ###Users

    This endpoint shows the contributor user detail.
    ##Actions

    ###Adding Contributors

        Method:        POST
        URL:           links.self
        Query Params:  <none>
        Body (JSON): {
                      "data": {
                        "type": "contributors",                   # required
                        "attributes": {
                          "bibliographic": true|false,            # optional
                          "permission": "read"|"write"|"admin"    # optional
                        },
                        "relationships": {
                          "users": {
                            "data": {
                              "type": "users",                    # required
                              "id":   "{user_id}"                 # required
                            }
                        }
                    }
                }
            }
        Success:       201 CREATED + node contributor representation

    Add a contributor to a node by issuing a POST request to this endpoint.  This effectively creates a relationship
    between the node and the user.  Besides the top-level type, there are optional "attributes" which describe the
    relationship between the node and the user. `bibliographic` is a boolean and defaults to `true`.  `permission` must
    be a [valid OSF permission key](/v2/#osf-node-permission-keys) and defaults to `"write"`.  A relationship object
    with a "data" member, containing the user `type` and user `id` must be included.  The id must be a valid user id.
    All other fields not listed above will be ignored.  If the request is successful the API will return
    a 201 response with the representation of the new node contributor in the body.  For the new node contributor's
    canonical URL, see the `links.self` field of the response.

    ##Query Params

    + `page=<Int>` -- page number of results to view, default 1

    + `filter[<fieldname>]=<Str>` -- fields and values to filter the search results on.

    NodeContributors may be filtered by `bibliographic`, or `permission` attributes.  `bibliographic` is a boolean, and
    can be filtered using truthy values, such as `true`, `false`, `0`, or `1`.  Note that quoting `true` or `false` in
    the query will cause the match to fail regardless.

    #This Request/Response
    """
    permission_classes = (
        AdminOrPublic,
        drf_permissions.IsAuthenticatedOrReadOnly,
        ReadOnlyIfRegistration,
        base_permissions.TokenHasScope,
    )

    required_read_scopes = [CoreScopes.NODE_CONTRIBUTORS_READ]
    required_write_scopes = [CoreScopes.NODE_CONTRIBUTORS_WRITE]

    serializer_class = NodeContributorsSerializer

    def get_default_queryset(self):
        node = self.get_node()
        visible_contributors = node.visible_contributor_ids
        contributors = []
        for contributor in node.contributors:
            contributor.bibliographic = contributor._id in visible_contributors
            contributor.permission = node.get_permissions(contributor)[-1]
            contributor.node_id = node._id
            contributors.append(contributor)
        return contributors

    def get_serializer_class(self):
        if self.request.method == 'POST':
            return NodeContributorsCreateSerializer
        else:
            return NodeContributorsSerializer

    # overrides ListAPIView
    def get_queryset(self):
        return self.get_queryset_from_request()

    # overrides ListCreateAPIView
    def get_parser_context(self, http_request):
        """
        Tells parser that we are creating a relationship
        """
        res = super(NodeContributorsList, self).get_parser_context(http_request)
        res['is_relationship'] = True
        return res


class NodeContributorDetail(generics.RetrieveUpdateDestroyAPIView, NodeMixin, UserMixin):
    """Detail of a contributor for a node. *Writeable*.

    Contributors are users who can make changes to the node or, in the case of private nodes,
    have read access to the node. Contributors are divided between 'bibliographic' and 'non-bibliographic'
    contributors. From a permissions standpoint, both are the same, but bibliographic contributors
    are included in citations, while non-bibliographic contributors are not included in citations.

    Contributors can be viewed, removed, and have their permissions and bibliographic status changed via this
    endpoint.

    ##Attributes

    `type` is "contributors"

        name           type     description
        ------------------------------------------------------------------------------------------------------
        bibliographic  boolean  Whether the user will be included in citations for this node. Default is true.
        permission     string   User permission level. Must be "read", "write", or "admin". Default is "write".

    ##Relationships

    ###Users

    This endpoint shows the contributor user detail.

    ##Links

        self:  the detail url for this node contributor
        html:  this user's page on the OSF website
        profile_image: this user's gravatar

    ##Actions

    ###Update Contributor

        Method:        PUT / PATCH
        URL:           links.self
        Query Params:  <none>
        Body (JSON):   {
                         "data": {
                           "type": "contributors",                    # required
                           "id": {contributor_id},                    # required
                           "attributes": {
                             "bibliographic": true|false,             # optional
                             "permission": "read"|"write"|"admin"     # optional
                           }
                         }
                       }
        Success:       200 OK + node representation

    To update a contributor's bibliographic preferences or access permissions for the node, issue a PUT request to the
    `self` link. Since this endpoint has no mandatory attributes, PUT and PATCH are functionally the same.  If the given
    user is not already in the contributor list, a 404 Not Found error will be returned.  A node must always have at
    least one admin, and any attempt to downgrade the permissions of a sole admin will result in a 400 Bad Request
    error.

    ###Remove Contributor

        Method:        DELETE
        URL:           links.self
        Query Params:  <none>
        Success:       204 No Content

    To remove a contributor from a node, issue a DELETE request to the `self` link.  Attempting to remove the only admin
    from a node will result in a 400 Bad Request response.  This request will only remove the relationship between the
    node and the user, not the user itself.

    ##Query Params

    *None*.

    #This Request/Response

    """
    permission_classes = (
        ContributorDetailPermissions,
        drf_permissions.IsAuthenticatedOrReadOnly,
        ReadOnlyIfRegistration,
        base_permissions.TokenHasScope,
    )

    required_read_scopes = [CoreScopes.NODE_CONTRIBUTORS_READ]
    required_write_scopes = [CoreScopes.NODE_CONTRIBUTORS_WRITE]

    serializer_class = NodeContributorDetailSerializer

    # overrides RetrieveAPIView
    def get_object(self):
        node = self.get_node()
        user = self.get_user()
        # May raise a permission denied
        self.check_object_permissions(self.request, user)
        if user not in node.contributors:
            raise NotFound('{} cannot be found in the list of contributors.'.format(user))
        user.permission = node.get_permissions(user)[-1]
        user.bibliographic = node.get_visible(user)
        user.node_id = node._id
        return user

    # overrides DestroyAPIView
    def perform_destroy(self, instance):
        node = self.get_node()
        current_user = self.request.user
        auth = Auth(current_user)
        if len(node.visible_contributors) == 1 and node.get_visible(instance):
            raise ValidationError("Must have at least one visible contributor")
        removed = node.remove_contributor(instance, auth)
        if not removed:
            raise ValidationError("Must have at least one registered admin contributor")


# TODO: Support creating registrations
class NodeRegistrationsList(generics.ListAPIView, NodeMixin):
    """Node Registrations.

    Registrations are read-only snapshots of a project. This view is a list of all the registrations of the current node.

    Each resource contains the full representation of the registration, meaning additional requests to an individual
    registrations's detail view are not necessary.

    ##Registration Attributes

    Registrations have the "registrations" `type`.

        name               type               description
        ---------------------------------------------------------------------------------
        title              string             title of the registered project or component
        description        string             description of the registered node
        category           string             node category, must be one of the allowed values
        date_created       iso8601 timestamp  timestamp that the node was created
        date_modified      iso8601 timestamp  timestamp when the node was last updated
        tags               array of strings   list of tags that describe the registered node
        fork               boolean            is this project a fork?
        registration       boolean            has this project been registered?
        collection         boolean            is this registered node a collection of other nodes?
        dashboard          boolean            is this registered node visible on the user dashboard?
        public             boolean            has this registration been made publicly-visible?
        retracted          boolean            has this registration been retracted?
        date_registered    iso8601 timestamp  timestamp that the registration was created


    ##Relationships

    ###Registered from

    The registration is branched from this node.

    ###Registered by

    The registration was initiated by this user.

    ##Links

    See the [JSON-API spec regarding pagination](http://jsonapi.org/format/1.0/#fetching-pagination).

    #This request/response

    """
    permission_classes = (
        ContributorOrPublic,
        drf_permissions.IsAuthenticatedOrReadOnly,
        base_permissions.TokenHasScope,
    )

    required_read_scopes = [CoreScopes.NODE_REGISTRATIONS_READ]
    required_write_scopes = [CoreScopes.NODE_REGISTRATIONS_WRITE]

    serializer_class = RegistrationSerializer

    # overrides ListAPIView
    # TODO: Filter out retractions by default
    def get_queryset(self):
        nodes = self.get_node().node__registrations
        user = self.request.user
        if user.is_anonymous():
            auth = Auth(None)
        else:
            auth = Auth(user)
        registrations = [node for node in nodes if node.can_view(auth)]
        return registrations


class NodeChildrenList(generics.ListCreateAPIView, NodeMixin, ODMFilterMixin):
    """Children of the current node. *Writeable*.

    This will get the next level of child nodes for the selected node if the current user has read access for those
    nodes. Creating a node via this endpoint will behave the same as the [node list endpoint](/v2/nodes/), but the new
    node will have the selected node set as its parent.

    ##Node Attributes

    <!--- Copied Attributes from NodeDetail -->

    OSF Node entities have the "nodes" `type`.

        name           type               description
        ---------------------------------------------------------------------------------
        title          string             title of project or component
        description    string             description of the node
        category       string             node category, must be one of the allowed values
        date_created   iso8601 timestamp  timestamp that the node was created
        date_modified  iso8601 timestamp  timestamp when the node was last updated
        tags           array of strings   list of tags that describe the node
        registration   boolean            has this project been registered?
        collection     boolean            is this node a collection of other nodes?
        dashboard      boolean            is this node visible on the user dashboard?
        public         boolean            has this node been made publicly-visible?

    ##Links

    See the [JSON-API spec regarding pagination](http://jsonapi.org/format/1.0/#fetching-pagination).

    ##Actions

    ###Create Child Node

    <!--- Copied Creating New Node from NodeList -->

        Method:        POST
        URL:           links.self
        Query Params:  <none>
        Body (JSON):   {
                         "data": {
                           "type": "nodes", # required
                           "attributes": {
                             "title":       {title},         # required
                             "category":    {category},      # required
                             "description": {description},   # optional
                             "tags":        [{tag1}, {tag2}] # optional
                           }
                         }
                       }
        Success:       201 CREATED + node representation

    To create a child node of the current node, issue a POST request to this endpoint.  The `title` and `category`
    fields are mandatory. `category` must be one of the [permitted node categories](/v2/#osf-node-categories).  If the
    node creation is successful the API will return a 201 response with the respresentation of the new node in the body.
    For the new node's canonical URL, see the `links.self` field of the response.

    ##Query Params

    + `page=<Int>` -- page number of results to view, default 1

    + `filter[<fieldname>]=<Str>` -- fields and values to filter the search results on.

    <!--- Copied Query Params from NodeList -->

    Nodes may be filtered by their `title`, `category`, `description`, `public`, `registration`, or `tags`.  `title`,
    `description`, and `category` are string fields and will be filtered using simple substring matching.  `public` and
    `registration` are booleans, and can be filtered using truthy values, such as `true`, `false`, `0`, or `1`.  Note
    that quoting `true` or `false` in the query will cause the match to fail regardless.  `tags` is an array of simple strings.

    #This Request/Response

    """
    permission_classes = (
        ContributorOrPublic,
        drf_permissions.IsAuthenticatedOrReadOnly,
        ReadOnlyIfRegistration,
        base_permissions.TokenHasScope,
    )

    required_read_scopes = [CoreScopes.NODE_CHILDREN_READ]
    required_write_scopes = [CoreScopes.NODE_CHILDREN_WRITE]

    serializer_class = NodeSerializer

    # overrides ODMFilterMixin
    def get_default_odm_query(self):
        return (
            Q('is_deleted', 'ne', True) &
            Q('is_folder', 'ne', True)
        )

    # overrides ListAPIView
    def get_queryset(self):
        node = self.get_node()
        req_query = self.get_query_from_request()

        query = (
            Q('_id', 'in', [e._id for e in node.nodes if e.primary]) &
            req_query
        )
        nodes = Node.find(query)
        user = self.request.user
        if user.is_anonymous():
            auth = Auth(None)
        else:
            auth = Auth(user)
        children = [each for each in nodes if each.can_view(auth)]
        return children

    # overrides ListCreateAPIView
    def perform_create(self, serializer):
        user = self.request.user
        serializer.save(creator=user, parent=self.get_node())


# TODO: Make NodeLinks filterable. They currently aren't filterable because we have can't
# currently query on a Pointer's node's attributes.
# e.g. Pointer.find(Q('node.title', 'eq', ...)) doesn't work
class NodeLinksList(generics.ListCreateAPIView, NodeMixin):
    """Node Links to other nodes. *Writeable*.

    Node Links act as pointers to other nodes. Unlike Forks, they are not copies of nodes;
    Node Links are a direct reference to the node that they point to.

    ##Node Link Attributes
    `type` is "node_links"

        None

    ##Links

    See the [JSON-API spec regarding pagination](http://jsonapi.org/format/1.0/#fetching-pagination).

    ##Relationships

    ### Target Node

    This endpoint shows the target node detail.

    ##Actions

    ###Adding Node Links
        Method:        POST
        URL:           links.self
        Query Params:  <none>
        Body (JSON): {
                       "data": {
                          "type": "node_links",                  # required
                          "relationships": {
                            "nodes": {
                              "data": {
                                "type": "nodes",                 # required
                                "id": "{target_node_id}",        # required
                              }
                            }
                          }
                       }
                    }
        Success:       201 CREATED + node link representation

    To add a node link (a pointer to another node), issue a POST request to this endpoint.  This effectively creates a
    relationship between the node and the target node.  The target node must be described as a relationship object with
    a "data" member, containing the nodes `type` and the target node `id`.

    ##Query Params

    + `page=<Int>` -- page number of results to view, default 1

    + `filter[<fieldname>]=<Str>` -- fields and values to filter the search results on.

    #This Request/Response
    """
    permission_classes = (
        drf_permissions.IsAuthenticatedOrReadOnly,
        ContributorOrPublic,
        ReadOnlyIfRegistration,
        base_permissions.TokenHasScope,
    )

    required_read_scopes = [CoreScopes.NODE_LINKS_READ]
    required_write_scopes = [CoreScopes.NODE_LINKS_WRITE]

    serializer_class = NodeLinksSerializer

    def get_queryset(self):
        return [
            pointer for pointer in
            self.get_node().nodes_pointer
            if not pointer.node.is_deleted
        ]

    # overrides ListCreateAPIView
    def get_parser_context(self, http_request):
        """
        Tells parser that we are creating a relationship
        """
        res = super(NodeLinksList, self).get_parser_context(http_request)
        res['is_relationship'] = True
        return res


class NodeLinksDetail(generics.RetrieveDestroyAPIView, NodeMixin):
    """Node Link details. *Writeable*.

    Node Links act as pointers to other nodes. Unlike Forks, they are not copies of nodes;
    Node Links are a direct reference to the node that they point to.

    ##Attributes
    `type` is "node_links"

        None

    ##Links

        self:  the detail url for this node link
        html:  this node's page on the OSF website
        profile_image: this contributor's gravatar

    ##Relationships

    ###Target node

    This endpoint shows the target node detail.

    ##Actions

    ###Remove Node Link

        Method:        DELETE
        URL:           links.self
        Query Params:  <none>
        Success:       204 No Content

    To remove a node link from a node, issue a DELETE request to the `self` link.  This request will remove the
    relationship between the node and the target node, not the nodes themselves.

    ##Query Params

    *None*.

    #This Request/Response
    """
    permission_classes = (
        ContributorOrPublicForPointers,
        drf_permissions.IsAuthenticatedOrReadOnly,
        base_permissions.TokenHasScope,
        ReadOnlyIfRegistration,
    )

    required_read_scopes = [CoreScopes.NODE_LINKS_READ]
    required_write_scopes = [CoreScopes.NODE_LINKS_WRITE]

    serializer_class = NodeLinksSerializer

    # overrides RetrieveAPIView
    def get_object(self):
        node_link_lookup_url_kwarg = 'node_link_id'
        node_link = get_object_or_error(
            Pointer,
            self.kwargs[node_link_lookup_url_kwarg],
            'node link'
        )
        # May raise a permission denied
        self.check_object_permissions(self.request, node_link)
        return node_link

    # overrides DestroyAPIView
    def perform_destroy(self, instance):
        user = self.request.user
        auth = Auth(user)
        node = self.get_node()
        pointer = self.get_object()
        try:
            node.rm_pointer(pointer, auth=auth)
        except ValueError as err:  # pointer doesn't belong to node
            raise ValidationError(err.message)
        node.save()


class NodeFilesList(generics.ListAPIView, WaterButlerMixin, ListFilterMixin, NodeMixin):
    """Files attached to a node for a given provider. *Read-only*.

    This gives a list of all of the files and folders that are attached to your project for the given storage provider.
    If the provider is not "osfstorage", the metadata for the files in the storage will be retrieved and cached whenever
    this endpoint is accessed.  To see the cached metadata, GET the endpoint for the file directly (available through
    its `links.info` attribute).

    When a create/update/delete action is performed against the file or folder, the action is handled by an external
    service called WaterButler.  The WaterButler response format differs slightly from the OSF's.

    <!--- Copied from FileDetail.Spiel -->

    ###Waterbutler Entities

    When an action is performed against a WaterButler endpoint, it will generally respond with a file entity, a folder
    entity, or no content.

    ####File Entity

        name          type       description
        -------------------------------------------------------------------------
        name          string     name of the file
        path          string     unique identifier for this file entity for this
                                 project and storage provider. may not end with '/'
        materialized  string     the full path of the file relative to the storage
                                 root.  may not end with '/'
        kind          string     "file"
        etag          string     etag - http caching identifier w/o wrapping quotes
        modified      timestamp  last modified timestamp - format depends on provider
        contentType   string     MIME-type when available
        provider      string     id of provider e.g. "osfstorage", "s3", "googledrive".
                                 equivalent to addon_short_name on the OSF
        size          integer    size of file in bytes
        extra         object     may contain additional data beyond what's describe here,
                                 depending on the provider
          version     integer    version number of file. will be 1 on initial upload
          downloads   integer    count of the number times the file has been downloaded
          hashes      object
            md5       string     md5 hash of file
            sha256    string     SHA-256 hash of file

    ####Folder Entity

        name          type    description
        ----------------------------------------------------------------------
        name          string  name of the folder
        path          string  unique identifier for this folder entity for this
                              project and storage provider. must end with '/'
        materialized  string  the full path of the folder relative to the storage
                              root.  must end with '/'
        kind          string  "folder"
        etag          string  etag - http caching identifier w/o wrapping quotes
        extra         object  varies depending on provider

    ##File Attributes

    <!--- Copied Attributes from FileDetail -->

    For an OSF File entity, the `type` is "files" regardless of whether the entity is actually a file or folder.  They
    can be distinguished by the `kind` attribute.  Files and folders use the same representation, but some attributes may
    be null for one kind but not the other. `size` will be null for folders.  A list of storage provider keys can be
    found [here](/v2/#storage-providers).

        name          type               description
        ---------------------------------------------------------------------------------
        name          string             name of the file or folder; use for display
        kind          string             "file" or "folder"
        path          url path           unique path for this entity, used in "move" actions
        size          integer            size of file in bytes, null for folders
        provider      string             storage provider for this file. "osfstorage" if stored on the OSF.  Other
                                         examples include "s3" for Amazon S3, "googledrive" for Google Drive, "box"
                                         for Box.com.
        last_touched  iso8601 timestamp  last time the metadata for the file was retrieved. only applies to non-OSF
                                         storage providers.

    ##Links

    See the [JSON-API spec regarding pagination](http://jsonapi.org/format/1.0/#fetching-pagination).

    ##Actions

    <!--- Copied from FileDetail.Actions -->

    The `links` property of the response provides endpoints for common file operations. The currently-supported actions
    are:

    ###Get Info (*files, folders*)

        Method:   GET
        URL:      links.info
        Params:   <none>
        Success:  200 OK + file representation

    The contents of a folder or details of a particular file can be retrieved by performing a GET request against the
    `info` link. The response will be a standard OSF response format with the [OSF File attributes](#attributes).

    ###Download (*files*)

        Method:   GET
        URL:      links.download
        Params:   <none>
        Success:  200 OK + file body

    To download a file, issue a GET request against the `download` link.  The response will have the Content-Disposition
    header set, which will will trigger a download in a browser.

    ###Create Subfolder (*folders*)

        Method:       PUT
        URL:          links.new_folder
        Query Params: ?kind=folder&name={new_folder_name}
        Body:         <empty>
        Success:      201 Created + new folder representation

    You can create a subfolder of an existing folder by issuing a PUT request against the `new_folder` link.  The
    `?kind=folder` portion of the query parameter is already included in the `new_folder` link.  The name of the new
    subfolder should be provided in the `name` query parameter.  The response will contain a [WaterButler folder
    entity](#folder-entity).  If a folder with that name already exists in the parent directory, the server will return
    a 409 Conflict error response.

    ###Upload New File (*folders*)

        Method:       PUT
        URL:          links.upload
        Query Params: ?kind=file&name={new_file_name}
        Body (Raw):   <file data (not form-encoded)>
        Success:      201 Created or 200 OK + new file representation

    To upload a file to a folder, issue a PUT request to the folder's `upload` link with the raw file data in the
    request body, and the `kind` and `name` query parameters set to `'file'` and the desired name of the file.  The
    response will contain a [WaterButler file entity](#file-entity) that describes the new file.  If a file with the
    same name already exists in the folder, it will be considered a new version.  In this case, the response will be a
    200 OK.

    ###Update Existing File (*file*)

        Method:       PUT
        URL:          links.upload
        Query Params: ?kind=file
        Body (Raw):   <file data (not form-encoded)>
        Success:      200 OK + updated file representation

    To update an existing file, issue a PUT request to the file's `upload` link with the raw file data in the request
    body and the `kind` query parameter set to `"file"`.  The update action will create a new version of the file.
    The response will contain a [WaterButler file entity](#file-entity) that describes the updated file.

    ###Rename (*files, folders*)

        Method:        POST
        URL:           links.move
        Query Params:  <none>
        Body (JSON):   {
                        "action": "rename",
                        "rename": {new_file_name}
                       }
        Success:       200 OK + new entity representation

    To rename a file or folder, issue a POST request to the `move` link with the `action` body parameter set to
    `"rename"` and the `rename` body parameter set to the desired name.  The response will contain either a folder
    entity or file entity with the new name.

    ###Move & Copy (*files, folders*)

        Method:        POST
        URL:           links.move
        Query Params:  <none>
        Body (JSON):   {
                        // mandatory
                        "action":   "move"|"copy",
                        "path":     {path_attribute_of_target_folder},
                        // optional
                        "rename":   {new_name},
                        "conflict": "replace"|"keep", // defaults to 'replace'
                        "resource": {node_id},        // defaults to current {node_id}
                        "provider": {provider}        // defaults to current {provider}
                       }
        Succes:        200 OK + new entity representation

    Move and copy actions both use the same request structure, a POST to the `move` url, but with different values for
    the `action` body parameters.  The `path` parameter is also required and should be the OSF `path` attribute of the
    folder being written to.  The `rename` and `conflict` parameters are optional.  If you wish to change the name of
    the file or folder at its destination, set the `rename` parameter to the new name.  The `conflict` param governs how
    name clashes are resolved.  Possible values are `replace` and `keep`.  `replace` is the default and will overwrite
    the file that already exists in the target folder.  `keep` will attempt to keep both by adding a suffix to the new
    file's name until it no longer conflicts.  The suffix will be ' (**x**)' where **x** is a increasing integer
    starting from 1.  This behavior is intended to mimic that of the OS X Finder.  The response will contain either a
    folder entity or file entity with the new name.

    Files and folders can also be moved between nodes and providers.  The `resource` parameter is the id of the node
    under which the file/folder should be moved.  It *must* agree with the `path` parameter, that is the `path` must
    identify a valid folder under the node identified by `resource`.  Likewise, the `provider` parameter may be used to
    move the file/folder to another storage provider, but both the `resource` and `path` parameters must belong to a
    node and folder already extant on that provider.  Both `resource` and `provider` default to the current node and
    providers.

    ###Delete (*file, folders*)

        Method:        DELETE
        URL:           links.delete
        Query Params:  <none>
        Success:       204 No Content

    To delete a file or folder send a DELETE request to the `delete` link.  Nothing will be returned in the response
    body.

    ##Query Params

    + `page=<Int>` -- page number of results to view, default 1

    + `filter[<fieldname>]=<Str>` -- fields and values to filter the search results on.

    Node files may be filtered by `id`, `name`, `node`, `kind`, `path`, `provider`, `size`, and `last_touched`.

    #This Request/Response

    """
    permission_classes = (
        drf_permissions.IsAuthenticatedOrReadOnly,
        base_permissions.PermissionWithGetter(ContributorOrPublic, 'node'),
        base_permissions.PermissionWithGetter(ReadOnlyIfRegistration, 'node'),
        base_permissions.TokenHasScope,
    )

    serializer_class = FileSerializer

    required_read_scopes = [CoreScopes.NODE_FILE_READ]
    required_write_scopes = [CoreScopes.NODE_FILE_WRITE]

    def get_default_queryset(self):
        # Don't bother going to waterbutler for osfstorage
        files_list = self.fetch_from_waterbutler()

        if isinstance(files_list, list):
            return [self.get_file_item(file) for file in files_list]

        if isinstance(files_list, dict) or getattr(files_list, 'is_file', False):
            # We should not have gotten a file here
            raise NotFound

        return list(files_list.children)

    # overrides ListAPIView
    def get_queryset(self):
        return self.get_queryset_from_request()


class NodeFileDetail(generics.RetrieveAPIView, WaterButlerMixin, NodeMixin):
    permission_classes = (
        drf_permissions.IsAuthenticatedOrReadOnly,
        base_permissions.PermissionWithGetter(ContributorOrPublic, 'node'),
        base_permissions.PermissionWithGetter(ReadOnlyIfRegistration, 'node'),
        base_permissions.TokenHasScope,
    )

    serializer_class = FileSerializer

    required_read_scopes = [CoreScopes.NODE_FILE_READ]
    required_write_scopes = [CoreScopes.NODE_FILE_WRITE]

    def get_object(self):
        fobj = self.fetch_from_waterbutler()
        if isinstance(fobj, dict):
            return self.get_file_item(fobj)

        if isinstance(fobj, list) or not getattr(fobj, 'is_file', True):
            # We should not have gotten a folder here
            raise NotFound

        return fobj


class NodeProvider(object):

    def __init__(self, provider, node):
        self.path = '/'
        self.node = node
        self.kind = 'folder'
        self.name = provider
        self.provider = provider
        self.node_id = node._id
        self.pk = node._id


class NodeProvidersList(generics.ListAPIView, NodeMixin):
    """List of storage providers enabled for this node. *Read-only*.

    Users of the OSF may access their data on a [number of cloud-storage](/v2/#storage-providers) services that have
    integratations with the OSF.  We call these "providers".  By default every node has access to the OSF-provided
    storage but may use as many of the supported providers as desired.  This endpoint lists all of the providers that are
    configured for this node.  If you want to add more, you will need to do that in the Open Science Framework front end
    for now.

    In the OSF filesystem model, providers are treated as folders, but with special properties that distinguish them
    from regular folders.  Every provider folder is considered a root folder, and may not be deleted through the regular
    file API.  To see the contents of the provider, issue a GET request to the `relationships.files.links.related.href`
    attribute of the provider resource.  The `new_folder` and `upload` actions are handled by another service called
    WaterButler, whose response format differs slightly from the OSF's.

    <!--- Copied from FileDetail.Spiel -->

    ###Waterbutler Entities

    When an action is performed against a WaterButler endpoint, it will generally respond with a file entity, a folder
    entity, or no content.

    ####File Entity

        name          type       description
        -------------------------------------------------------------------------
        name          string     name of the file
        path          string     unique identifier for this file entity for this
                                 project and storage provider. may not end with '/'
        materialized  string     the full path of the file relative to the storage
                                 root.  may not end with '/'
        kind          string     "file"
        etag          string     etag - http caching identifier w/o wrapping quotes
        modified      timestamp  last modified timestamp - format depends on provider
        contentType   string     MIME-type when available
        provider      string     id of provider e.g. "osfstorage", "s3", "googledrive".
                                 equivalent to addon_short_name on the OSF
        size          integer    size of file in bytes
        extra         object     may contain additional data beyond what's describe here,
                                 depending on the provider
          version     integer    version number of file. will be 1 on initial upload
          downloads   integer    count of the number times the file has been downloaded
          hashes      object
            md5       string     md5 hash of file
            sha256    string     SHA-256 hash of file

    ####Folder Entity

        name          type    description
        ----------------------------------------------------------------------
        name          string  name of the folder
        path          string  unique identifier for this folder entity for this
                              project and storage provider. must end with '/'
        materialized  string  the full path of the folder relative to the storage
                              root.  must end with '/'
        kind          string  "folder"
        etag          string  etag - http caching identifier w/o wrapping quotes
        extra         object  varies depending on provider

    ##Provider Attributes

    `type` is "files"

        name      type    description
        ---------------------------------------------------------------------------------
        name      string  name of the provider
        kind      string  type of this file/folder.  always "folder"
        path      path    relative path of this folder within the provider filesys. always "/"
        node      string  node this provider belongs to
        provider  string  provider id, same as "name"

    ##Links

    See the [JSON-API spec regarding pagination](http://jsonapi.org/format/1.0/#fetching-pagination).

    ##Actions

    <!--- Copied from FileDetail.Actions -->

    ###Create Subfolder (*folders*)

        Method:       PUT
        URL:          links.new_folder
        Query Params: ?kind=folder&name={new_folder_name}
        Body:         <empty>
        Success:      201 Created + new folder representation

    You can create a subfolder of an existing folder by issuing a PUT request against the `new_folder` link.  The
    `?kind=folder` portion of the query parameter is already included in the `new_folder` link.  The name of the new
    subfolder should be provided in the `name` query parameter.  The response will contain a [WaterButler folder
    entity](#folder-entity).  If a folder with that name already exists in the parent directory, the server will return
    a 409 Conflict error response.

    ###Upload New File (*folders*)

        Method:       PUT
        URL:          links.upload
        Query Params: ?kind=file&name={new_file_name}
        Body (Raw):   <file data (not form-encoded)>
        Success:      201 Created or 200 OK + new file representation

    To upload a file to a folder, issue a PUT request to the folder's `upload` link with the raw file data in the
    request body, and the `kind` and `name` query parameters set to `'file'` and the desired name of the file.  The
    response will contain a [WaterButler file entity](#file-entity) that describes the new file.  If a file with the
    same name already exists in the folder, it will be considered a new version.  In this case, the response will be a
    200 OK.

    ##Query Params

    + `page=<Int>` -- page number of results to view, default 1

    #This Request/Response

    """
    permission_classes = (
        drf_permissions.IsAuthenticatedOrReadOnly,
        ContributorOrPublic,
        base_permissions.TokenHasScope,
    )

    required_read_scopes = [CoreScopes.NODE_FILE_READ]
    required_write_scopes = [CoreScopes.NODE_FILE_WRITE]

    serializer_class = NodeProviderSerializer

    def get_provider_item(self, provider):
        return NodeProvider(provider, self.get_node())

    def get_queryset(self):
        return [
            self.get_provider_item(addon.config.short_name)
            for addon
            in self.get_node().get_addons()
            if addon.config.has_hgrid_files
            and addon.complete
        ]<|MERGE_RESOLUTION|>--- conflicted
+++ resolved
@@ -19,13 +19,8 @@
     NodeDetailSerializer,
     NodeProviderSerializer,
     NodeContributorsSerializer,
-<<<<<<< HEAD
-    NodeRegistrationSerializer,
     NodeContributorDetailSerializer,
     NodeContributorsCreateSerializer
-=======
-    NodeContributorDetailSerializer
->>>>>>> 75694e2b
 )
 from api.registrations.serializers import RegistrationSerializer
 from api.nodes.permissions import (

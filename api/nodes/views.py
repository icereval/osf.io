import requests
from modularodm import Q
from rest_framework import generics, permissions as drf_permissions
from rest_framework.exceptions import PermissionDenied, ValidationError, NotFound

from framework.auth.core import Auth
<<<<<<< HEAD
from framework.auth.oauth_scopes import CoreScopes
from api.base import permissions as base_permissions

from website.exceptions import NodeStateError
from website.models import Node, Pointer
from api.users.serializers import ContributorSerializer
=======

from api.files.serializers import FileSerializer
>>>>>>> f75afd0e
from api.base.filters import ODMFilterMixin, ListFilterMixin
from api.base.utils import get_object_or_error
from api.nodes.serializers import (
    NodeSerializer,
    NodeLinksSerializer,
    NodeProviderSerializer,
    NodeContributorsSerializer,
    NodeRegistrationSerializer,
    NodeContributorDetailSerializer,
)
from api.nodes.permissions import (
    AdminOrPublic,
    ContributorOrPublic,
    ReadOnlyIfRegistration,
    ContributorOrPublicForPointers,
    ContributorDetailPermissions
)

from website.exceptions import NodeStateError
from website.files.models import FileNode
from website.files.models import OsfStorageFileNode
from website.models import Node, Pointer, User
from website.util import waterbutler_api_url_for


class NodeMixin(object):
    """Mixin with convenience methods for retrieving the current node based on the
    current URL. By default, fetches the current node based on the node_id kwarg.
    """

    serializer_class = NodeSerializer
    node_lookup_url_kwarg = 'node_id'

    def get_node(self):
        node = get_object_or_error(
            Node,
            self.kwargs[self.node_lookup_url_kwarg],
            display_name='node'
        )
        # Nodes that are folders/collections are treated as a separate resource, so if the client
        # requests a collection through a node endpoint, we return a 404
        if node.is_folder:
            raise NotFound
        # May raise a permission denied
        self.check_object_permissions(self.request, node)
        return node


class NodeList(generics.ListCreateAPIView, ODMFilterMixin):
    """Projects and components.

    On the front end, nodes are considered 'projects' or 'components'. The difference between a project and a component
    is that a project is the top-level node, and components are children of the project. There is also a category field
    that includes the option of project. The categorization essentially determines which icon is displayed by the
    Node in the front-end UI and helps with search organization. Top-level Nodes may have a category other than
    project, and children nodes may have a category of project.

    By default, a GET will return a list of public nodes, sorted by date_modified. You can filter Nodes by their title,
    description, and public fields.
    """
    permission_classes = (
        drf_permissions.IsAuthenticatedOrReadOnly,
        base_permissions.TokenHasScope,
    )

    required_read_scopes = [CoreScopes.NODE_BASE_READ]
    required_write_scopes = [CoreScopes.NODE_BASE_WRITE]

    serializer_class = NodeSerializer

    ordering = ('-date_modified', )  # default ordering

    # overrides ODMFilterMixin
    def get_default_odm_query(self):
        base_query = (
            Q('is_deleted', 'ne', True) &
            Q('is_folder', 'ne', True)
        )
        user = self.request.user
        permission_query = Q('is_public', 'eq', True)
        if not user.is_anonymous():
            permission_query = (Q('is_public', 'eq', True) | Q('contributors', 'icontains', user._id))

        query = base_query & permission_query
        return query

    # overrides ListCreateAPIView
    def get_queryset(self):
        query = self.get_query_from_request()
        return Node.find(query)

    # overrides ListCreateAPIView
    def perform_create(self, serializer):
        """Create a node.

        :param serializer:
        """
        # On creation, make sure that current user is the creator
        user = self.request.user
        serializer.save(creator=user)


class NodeDetail(generics.RetrieveUpdateDestroyAPIView, NodeMixin):
    """Projects and component details.

    On the front end, nodes are considered 'projects' or 'components'. The difference between a project and a component
    is that a project is the top-level node, and components are children of the project. There is also a category field
    that includes the option of project. The categorization essentially determines which icon is displayed by the
    Node in the front-end UI and helps with search organization. Top-level Nodes may have a category other than
    project, and children nodes may have a category of project.
    """
    permission_classes = (
        ContributorOrPublic,
        ReadOnlyIfRegistration,
        base_permissions.TokenHasScope,
    )

    required_read_scopes = [CoreScopes.NODE_BASE_READ]
    required_write_scopes = [CoreScopes.NODE_BASE_WRITE]

    serializer_class = NodeSerializer

    # overrides RetrieveUpdateDestroyAPIView
    def get_object(self):
        return self.get_node()

    # overrides RetrieveUpdateDestroyAPIView
    def get_serializer_context(self):
        # Serializer needs the request in order to make an update to privacy
        # TODO: The method it overrides already returns request (plus more stuff). Why does this method exist?
        return {'request': self.request}

    # overrides RetrieveUpdateDestroyAPIView
    def perform_destroy(self, instance):
        user = self.request.user
        auth = Auth(user)
        node = self.get_object()
        try:
            node.remove_node(auth=auth)
        except NodeStateError as err:
            raise ValidationError(err.message)
        node.save()


class NodeContributorsList(generics.ListCreateAPIView, ListFilterMixin, NodeMixin):
    """Contributors (users) for a node.

    Contributors are users who can make changes to the node or, in the case of private nodes,
    have read access to the node. Contributors are divided between 'bibliographic' and 'non-bibliographic'
    contributors. From a permissions standpoint, both are the same, but bibliographic contributors
    are included in citations, while non-bibliographic contributors are not included in citations.
    """
    permission_classes = (
        AdminOrPublic,
        drf_permissions.IsAuthenticatedOrReadOnly,
<<<<<<< HEAD
        ContributorOrPublic,
        base_permissions.TokenHasScope,
    )

    required_read_scopes = [CoreScopes.NODE_CONTRIBUTORS_READ]
    required_write_scopes = [CoreScopes.NODE_CONTRIBUTORS_WRITE]

    serializer_class = ContributorSerializer
=======
        ReadOnlyIfRegistration,
    )

    serializer_class = NodeContributorsSerializer
>>>>>>> f75afd0e

    def get_default_queryset(self):
        node = self.get_node()
        visible_contributors = node.visible_contributor_ids
        contributors = []
        for contributor in node.contributors:
            contributor.bibliographic = contributor._id in visible_contributors
            contributor.permission = node.get_permissions(contributor)[-1]
            contributor.node_id = node._id
            contributors.append(contributor)
        return contributors

    # overrides ListAPIView
    def get_queryset(self):
        return self.get_queryset_from_request()


# TODO: Support creating registrations
class NodeContributorDetail(generics.RetrieveUpdateDestroyAPIView, NodeMixin):
    """Detail of a contributor for a node.

    View, remove from, and change bibliographic and permissions for a given contributor on a given node.
    """

    permission_classes = (
        ContributorDetailPermissions,
        drf_permissions.IsAuthenticatedOrReadOnly,
        ReadOnlyIfRegistration,
    )

    serializer_class = NodeContributorDetailSerializer

    # overrides RetrieveAPIView
    def get_object(self):
        node = self.get_node()
        user = get_object_or_error(User, self.kwargs['user_id'], display_name='user')
        # May raise a permission denied
        self.check_object_permissions(self.request, user)
        if user not in node.contributors:
            raise NotFound('{} cannot be found in the list of contributors.'.format(user))
        user.permission = node.get_permissions(user)[-1]
        user.bibliographic = node.get_visible(user)
        user.node_id = node._id
        return user

    # overrides DestroyAPIView
    def perform_destroy(self, instance):
        node = self.get_node()
        current_user = self.request.user
        auth = Auth(current_user)
        if len(node.visible_contributors) == 1 and node.get_visible(instance):
            raise ValidationError("Must have at least one visible contributor")
        removed = node.remove_contributor(instance, auth)
        if not removed:
            raise ValidationError("Must have at least one registered admin contributor")

class NodeRegistrationsList(generics.ListAPIView, NodeMixin):
    """Registrations of the current node.

    Registrations are read-only snapshots of a project. This view lists all of the existing registrations
    created for the current node.
     """
    permission_classes = (
        ContributorOrPublic,
        drf_permissions.IsAuthenticatedOrReadOnly,
        base_permissions.TokenHasScope,
    )

<<<<<<< HEAD
    required_read_scopes = [CoreScopes.NODE_REGISTRATIONS_READ]
    required_write_scopes = [CoreScopes.NODE_REGISTRATIONS_WRITE]

    serializer_class = NodeSerializer
=======
    serializer_class = NodeRegistrationSerializer
>>>>>>> f75afd0e

    # overrides ListAPIView
    # TODO: Filter out retractions by default
    def get_queryset(self):
        nodes = self.get_node().node__registrations
        user = self.request.user
        if user.is_anonymous():
            auth = Auth(None)
        else:
            auth = Auth(user)
        registrations = [node for node in nodes if node.can_view(auth)]
        return registrations


class NodeChildrenList(generics.ListCreateAPIView, NodeMixin, ODMFilterMixin):
    """Children of the current node.

    This will get the next level of child nodes for the selected node if the current user has read access for those
    nodes. Currently, if there is a discrepancy between the children count and the number of children returned, it
    probably indicates private nodes that aren't being returned. That discrepancy should disappear before everything
    is finalized.
    """
    permission_classes = (
        ContributorOrPublic,
        drf_permissions.IsAuthenticatedOrReadOnly,
<<<<<<< HEAD
        base_permissions.TokenHasScope,
=======
        ReadOnlyIfRegistration,
>>>>>>> f75afd0e
    )

    required_read_scopes = [CoreScopes.NODE_CHILDREN_READ]
    required_write_scopes = [CoreScopes.NODE_CHILDREN_WRITE]

    serializer_class = NodeSerializer

    # overrides ODMFilterMixin
    def get_default_odm_query(self):
        return (
            Q('is_deleted', 'ne', True) &
            Q('is_folder', 'ne', True)
        )

    # overrides ListAPIView
    def get_queryset(self):
        node = self.get_node()
        req_query = self.get_query_from_request()

        query = (
            Q('_id', 'in', [e._id for e in node.nodes if e.primary]) &
            req_query
        )
        nodes = Node.find(query)
        user = self.request.user
        if user.is_anonymous():
            auth = Auth(None)
        else:
            auth = Auth(user)
        children = [each for each in nodes if each.can_view(auth)]
        return children

    # overrides ListCreateAPIView
    def perform_create(self, serializer):
        user = self.request.user
        serializer.save(creator=user, parent=self.get_node())


# TODO: Make NodeLinks filterable. They currently aren't filterable because we have can't
# currently query on a Pointer's node's attributes.
# e.g. Pointer.find(Q('node.title', 'eq', ...)) doesn't work
class NodeLinksList(generics.ListCreateAPIView, NodeMixin):
    """Node Links to other nodes.

    Node Links act as pointers to other nodes. Unlike Forks, they are not copies of nodes;
    Node Links are a direct reference to the node that they point to.
    """
    permission_classes = (
        drf_permissions.IsAuthenticatedOrReadOnly,
        ContributorOrPublic,
<<<<<<< HEAD
        base_permissions.TokenHasScope,
=======
        ReadOnlyIfRegistration,
>>>>>>> f75afd0e
    )

    required_read_scopes = [CoreScopes.NODE_LINKS_READ]
    required_write_scopes = [CoreScopes.NODE_LINKS_WRITE]

    serializer_class = NodeLinksSerializer

    def get_queryset(self):
        return [
            pointer for pointer in
            self.get_node().nodes_pointer
            if not pointer.node.is_deleted
        ]


class NodeLinksDetail(generics.RetrieveDestroyAPIView, NodeMixin):
    """Node Link details.

    Node Links act as pointers to other nodes. Unlike Forks, they are not copies of nodes;
    Node Links are a direct reference to the node that they point to.
    """
    permission_classes = (
        ContributorOrPublicForPointers,
        drf_permissions.IsAuthenticatedOrReadOnly,
        base_permissions.TokenHasScope,
    )

    required_read_scopes = [CoreScopes.NODE_LINKS_READ]
    required_write_scopes = [CoreScopes.NODE_LINKS_WRITE]

    serializer_class = NodeLinksSerializer

    # overrides RetrieveAPIView
    def get_object(self):
        node_link_lookup_url_kwarg = 'node_link_id'
        node_link = get_object_or_error(
            Pointer,
            self.kwargs[node_link_lookup_url_kwarg],
            'node link'
        )
        # May raise a permission denied
        self.check_object_permissions(self.request, node_link)
        return node_link

    # overrides DestroyAPIView
    def perform_destroy(self, instance):
        user = self.request.user
        auth = Auth(user)
        node = self.get_node()
        pointer = self.get_object()
        try:
            node.rm_pointer(pointer, auth=auth)
        except ValueError as err:  # pointer doesn't belong to node
            raise ValidationError(err.message)
        node.save()


class NodeFilesList(generics.ListAPIView, NodeMixin):
    """Files attached to a node.

    This gives a list of all of the files that are on your project. Because this works with external services, some
    ours and some not, there is some extra data that you need for how to interact with those services.

    At the top level file list of your project you have a list of providers that are connected to this project. If you
    want to add more, you will need to do that in the Open Science Framework front end for now. For everything in the
    data.links dictionary, you'll have two types of fields: `self` and `related`. These are the same as everywhere else:
    self links are what you use to manipulate the object itself with GET, POST, DELETE, and PUT requests, while
    related links give you further data about that resource.

    So if you GET a self link for a file, it will return the file itself for downloading. If you GET a related link for
    a file, you'll get the metadata about the file. GETting a related link for a folder will get you the listing of
    what's in that folder. GETting a folder's self link won't work, because there's nothing to get.

    Which brings us to the other useful thing about the links here: there's a field called `self-methods`. This field
    will tell you what the valid methods are for the self links given the kind of thing they are (file vs folder) and
    given your permissions on the object.

    NOTE: Most of the API will be stable as far as how the links work because the things they are accessing are fairly
    stable and predictable, so if you felt the need, you could construct them in the normal REST way and they should
    be fine.
    The 'self' links from the NodeFilesList may have to change from time to time, so you are highly encouraged to use
    the links as we provide them before you use them, and not to reverse engineer the structure of the links as they
    are at any given time.
    """
    permission_classes = (
        drf_permissions.IsAuthenticatedOrReadOnly,
        ContributorOrPublic,
<<<<<<< HEAD
        base_permissions.TokenHasScope,
=======
        ReadOnlyIfRegistration,
>>>>>>> f75afd0e
    )

    required_read_scopes = [CoreScopes.NODE_FILE_READ]
    required_write_scopes = [CoreScopes.NODE_FILE_WRITE]

    serializer_class = FileSerializer

    def get_file_item(self, item):
        file_node = FileNode.resolve_class(
            item['provider'],
            FileNode.FOLDER if item['kind'] == 'folder'
            else FileNode.FILE
        ).get_or_create(self.get_node(), item['path'])

        file_node.update(None, item, user=self.request.user)

        return file_node

    def get_queryset(self):
        # Don't bother going to waterbutler for osfstorage
        if self.kwargs['provider'] == 'osfstorage':
            self.check_object_permissions(self.request, self.get_node())
            # Kinda like /me for a user
            # The one odd case where path is not really path
            if self.kwargs['path'] == '/':
                return list(self.get_node().get_addon('osfstorage').get_root().children)

            fobj = OsfStorageFileNode.find_one(
                Q('node', 'eq', self.get_node()._id) &
                Q('path', 'eq', self.kwargs['path'])
            )

            if fobj.is_file:
                return [fobj]

            return list(fobj.children)

        url = waterbutler_api_url_for(
            self.get_node()._id,
            self.kwargs['provider'],
            self.kwargs['path'],
            meta=True
        )

        waterbutler_request = requests.get(
            url,
            cookies=self.request.COOKIES,
            headers={'Authorization': self.request.META.get('HTTP_AUTHORIZATION')},
        )
        if waterbutler_request.status_code == 401:
            raise PermissionDenied
        try:
            files_list = waterbutler_request.json()['data']
        except KeyError:
            raise ValidationError(detail='detail: Could not retrieve files information.')

        if isinstance(files_list, dict):
            files_list = [files_list]

        return [self.get_file_item(file) for file in files_list]


class NodeProvider(object):

    def __init__(self, provider, node):
        self.path = '/'
        self.node = node
        self.kind = 'folder'
        self.name = provider
        self.provider = provider
        self.node_id = node._id
        self.pk = node._id


class NodeProvidersList(generics.ListAPIView, NodeMixin):
    permission_classes = (
        drf_permissions.IsAuthenticatedOrReadOnly,
        ContributorOrPublic,
        base_permissions.TokenHasScope,
    )

    required_read_scopes = [CoreScopes.NODE_FILE_READ]
    required_write_scopes = [CoreScopes.NODE_FILE_WRITE]

    serializer_class = NodeProviderSerializer

    def get_provider_item(self, provider):
        return NodeProvider(provider, self.get_node())

    def get_queryset(self):
        return [
            self.get_provider_item(addon.config.short_name)
            for addon
            in self.get_node().get_addons()
            if addon.config.has_hgrid_files
            and addon.complete
        ]<|MERGE_RESOLUTION|>--- conflicted
+++ resolved
@@ -1,22 +1,16 @@
 import requests
+
 from modularodm import Q
 from rest_framework import generics, permissions as drf_permissions
 from rest_framework.exceptions import PermissionDenied, ValidationError, NotFound
 
 from framework.auth.core import Auth
-<<<<<<< HEAD
 from framework.auth.oauth_scopes import CoreScopes
+
 from api.base import permissions as base_permissions
-
-from website.exceptions import NodeStateError
-from website.models import Node, Pointer
-from api.users.serializers import ContributorSerializer
-=======
-
-from api.files.serializers import FileSerializer
->>>>>>> f75afd0e
 from api.base.filters import ODMFilterMixin, ListFilterMixin
 from api.base.utils import get_object_or_error
+from api.files.serializers import FileSerializer
 from api.nodes.serializers import (
     NodeSerializer,
     NodeLinksSerializer,
@@ -170,21 +164,14 @@
     permission_classes = (
         AdminOrPublic,
         drf_permissions.IsAuthenticatedOrReadOnly,
-<<<<<<< HEAD
-        ContributorOrPublic,
+        ReadOnlyIfRegistration,
         base_permissions.TokenHasScope,
     )
 
     required_read_scopes = [CoreScopes.NODE_CONTRIBUTORS_READ]
     required_write_scopes = [CoreScopes.NODE_CONTRIBUTORS_WRITE]
 
-    serializer_class = ContributorSerializer
-=======
-        ReadOnlyIfRegistration,
-    )
-
     serializer_class = NodeContributorsSerializer
->>>>>>> f75afd0e
 
     def get_default_queryset(self):
         node = self.get_node()
@@ -208,12 +195,15 @@
 
     View, remove from, and change bibliographic and permissions for a given contributor on a given node.
     """
-
     permission_classes = (
         ContributorDetailPermissions,
         drf_permissions.IsAuthenticatedOrReadOnly,
         ReadOnlyIfRegistration,
-    )
+        base_permissions.TokenHasScope,
+    )
+
+    required_read_scopes = [CoreScopes.NODE_CONTRIBUTORS_READ]
+    required_write_scopes = [CoreScopes.NODE_CONTRIBUTORS_WRITE]
 
     serializer_class = NodeContributorDetailSerializer
 
@@ -253,14 +243,10 @@
         base_permissions.TokenHasScope,
     )
 
-<<<<<<< HEAD
     required_read_scopes = [CoreScopes.NODE_REGISTRATIONS_READ]
     required_write_scopes = [CoreScopes.NODE_REGISTRATIONS_WRITE]
 
-    serializer_class = NodeSerializer
-=======
     serializer_class = NodeRegistrationSerializer
->>>>>>> f75afd0e
 
     # overrides ListAPIView
     # TODO: Filter out retractions by default
@@ -286,11 +272,8 @@
     permission_classes = (
         ContributorOrPublic,
         drf_permissions.IsAuthenticatedOrReadOnly,
-<<<<<<< HEAD
-        base_permissions.TokenHasScope,
-=======
         ReadOnlyIfRegistration,
->>>>>>> f75afd0e
+        base_permissions.TokenHasScope,
     )
 
     required_read_scopes = [CoreScopes.NODE_CHILDREN_READ]
@@ -341,11 +324,8 @@
     permission_classes = (
         drf_permissions.IsAuthenticatedOrReadOnly,
         ContributorOrPublic,
-<<<<<<< HEAD
-        base_permissions.TokenHasScope,
-=======
         ReadOnlyIfRegistration,
->>>>>>> f75afd0e
+        base_permissions.TokenHasScope,
     )
 
     required_read_scopes = [CoreScopes.NODE_LINKS_READ]
@@ -433,11 +413,8 @@
     permission_classes = (
         drf_permissions.IsAuthenticatedOrReadOnly,
         ContributorOrPublic,
-<<<<<<< HEAD
-        base_permissions.TokenHasScope,
-=======
         ReadOnlyIfRegistration,
->>>>>>> f75afd0e
+        base_permissions.TokenHasScope,
     )
 
     required_read_scopes = [CoreScopes.NODE_FILE_READ]

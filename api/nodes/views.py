import re

from django.apps import apps
from modularodm import Q
from rest_framework import generics, permissions as drf_permissions
from rest_framework.exceptions import PermissionDenied, ValidationError, NotFound, MethodNotAllowed, NotAuthenticated
from rest_framework.response import Response
from rest_framework.status import HTTP_204_NO_CONTENT

from api.addons.serializers import NodeAddonFolderSerializer
from api.addons.views import AddonSettingsMixin
from api.base import generic_bulk_views as bulk_views
from api.base import permissions as base_permissions
from api.base.exceptions import InvalidModelValueError, JSONAPIException, Gone
from api.base.exceptions import RelationshipPostMakesNoChanges, EndpointNotImplementedError
from api.base.filters import ODMFilterMixin, ListFilterMixin
from api.base.pagination import CommentPagination, NodeContributorPagination, MaxSizePagination
from api.base.parsers import (
    JSONAPIRelationshipParser,
    JSONAPIRelationshipParserForRegularJSON,
    JSONAPIMultipleRelationshipsParser,
    JSONAPIMultipleRelationshipsParserForRegularJSON,
)
from api.base.settings import ADDONS_OAUTH, API_BASE
<<<<<<< HEAD
from api.caching.tasks import ban_url
from api.addons.views import AddonSettingsMixin
from api.files.serializers import FileSerializer
from api.comments.serializers import NodeCommentSerializer, CommentCreateSerializer
from api.comments.permissions import CanCommentOrPublic
from api.users.views import UserMixin
from api.wikis.serializers import NodeWikiSerializer
from api.base.views import (
    LinkedNodesRelationship,
    LinkedRegistrationsRelationship,
    BaseContributorDetail,
    BaseContributorList,
    BaseNodeLinksDetail,
    BaseNodeLinksList,
    BaseLinkedList,
)
=======
>>>>>>> d837f5fd
from api.base.throttling import (
    UserRateThrottle,
    NonCookieAuthThrottle,
    AddContributorThrottle,
)
from api.base.utils import default_node_list_query, default_node_permission_query
from api.base.utils import get_object_or_error, is_bulk_request, get_user_auth, is_truthy
from api.base.views import JSONAPIBaseView
from api.base.views import LinkedNodesRelationship, BaseContributorDetail, BaseContributorList, BaseNodeLinksDetail, BaseNodeLinksList, BaseLinkedList
from api.caching.tasks import ban_url
from api.citations.utils import render_citation
from api.comments.permissions import CanCommentOrPublic
from api.comments.serializers import (CommentCreateSerializer,
                                      NodeCommentSerializer)
from api.files.serializers import FileSerializer, OsfStorageFileSerializer
from api.identifiers.serializers import NodeIdentifierSerializer
from api.identifiers.views import IdentifierList
from api.institutions.serializers import InstitutionSerializer
from api.logs.serializers import NodeLogSerializer
from api.nodes.filters import NodePreprintsFilterMixin
from api.nodes.permissions import (
    IsAdmin,
    IsPublic,
    AdminOrPublic,
    ContributorOrPublic,
    RegistrationAndPermissionCheckForPointers,
    ContributorDetailPermissions,
    ReadOnlyIfRegistration,
    IsAdminOrReviewer,
    WriteOrPublicForRelationshipInstitutions,
    ExcludeWithdrawals,
    NodeLinksShowIfVersion,
)
from api.nodes.serializers import (
    NodeSerializer,
    ForwardNodeAddonSettingsSerializer,
    NodeAddonSettingsSerializer,
    NodeLinksSerializer,
    NodeForksSerializer,
    NodeDetailSerializer,
    NodeProviderSerializer,
    DraftRegistrationSerializer,
    DraftRegistrationDetailSerializer,
    NodeContributorsSerializer,
    NodeContributorDetailSerializer,
    NodeInstitutionsRelationshipSerializer,
    NodeAlternativeCitationSerializer,
    NodeContributorsCreateSerializer,
    NodeViewOnlyLinkSerializer,
    NodeViewOnlyLinkUpdateSerializer,
    NodeCitationSerializer,
    NodeCitationStyleSerializer
)
from api.nodes.utils import get_file_object
from api.preprints.serializers import PreprintSerializer
from api.registrations.serializers import RegistrationSerializer
from api.users.views import UserMixin
from api.wikis.serializers import NodeWikiSerializer
from framework.auth.oauth_scopes import CoreScopes
from framework.postcommit_tasks.handlers import enqueue_postcommit_task
from osf.models import AbstractNode
from osf.models import (Node, PrivateLink, NodeLog, Institution, Comment, DraftRegistration, PreprintService, FileNode)
from osf.models import OSFUser as User
from osf.models import NodeRelation, AlternativeCitation, Guid
from osf.models import StoredFileNode
from website.addons.wiki.model import NodeWikiPage
from website.exceptions import NodeStateError
from website.util.permissions import ADMIN


class NodeMixin(object):
    """Mixin with convenience methods for retrieving the current node based on the
    current URL. By default, fetches the current node based on the node_id kwarg.
    """

    serializer_class = NodeSerializer
    node_lookup_url_kwarg = 'node_id'

    def get_node(self, check_object_permissions=True):
        node = get_object_or_error(
            Node,
            self.kwargs[self.node_lookup_url_kwarg],
            display_name='node'
        )
        # Nodes that are folders/collections are treated as a separate resource, so if the client
        # requests a collection through a node endpoint, we return a 404
        if node.is_collection or node.is_registration:
            raise NotFound
        # May raise a permission denied
        if check_object_permissions:
            self.check_object_permissions(self.request, node)
        return node


class DraftMixin(object):

    serializer_class = DraftRegistrationSerializer

    def get_draft(self, draft_id=None):
        node_id = self.kwargs['node_id']
        if draft_id is None:
            draft_id = self.kwargs['draft_id']
        draft = get_object_or_error(DraftRegistration, draft_id)

        if not draft.branched_from._id == node_id:
            raise ValidationError('This draft registration is not created from the given node.')

        if self.request.method not in drf_permissions.SAFE_METHODS:
            registered_and_deleted = draft.registered_node and draft.registered_node.is_deleted

            if draft.registered_node and not draft.registered_node.is_deleted:
                raise PermissionDenied('This draft has already been registered and cannot be modified.')

            if draft.is_pending_review:
                raise PermissionDenied('This draft is pending review and cannot be modified.')

            if draft.requires_approval and draft.is_approved and (not registered_and_deleted):
                raise PermissionDenied('This draft has already been approved and cannot be modified.')

        self.check_object_permissions(self.request, draft)
        return draft


class WaterButlerMixin(object):

    path_lookup_url_kwarg = 'path'
    provider_lookup_url_kwarg = 'provider'

    def get_file_item(self, item):
        attrs = item['attributes']
        file_node = FileNode.resolve_class(
            attrs['provider'],
            FileNode.FOLDER if attrs['kind'] == 'folder'
            else FileNode.FILE
        ).get_or_create(self.get_node(check_object_permissions=False), attrs['path'])

        file_node.update(None, attrs, user=self.request.user)

        self.check_object_permissions(self.request, file_node)

        return file_node

    def fetch_from_waterbutler(self):
        node = self.get_node(check_object_permissions=False)
        path = self.kwargs[self.path_lookup_url_kwarg]
        provider = self.kwargs[self.provider_lookup_url_kwarg]
        return self.get_file_object(node, path, provider)

    def get_file_object(self, node, path, provider, check_object_permissions=True):
        obj = get_file_object(node=node, path=path, provider=provider, request=self.request)
        if provider == 'osfstorage':
            if check_object_permissions:
                self.check_object_permissions(self.request, obj)
        return obj


class NodeList(JSONAPIBaseView, bulk_views.BulkUpdateJSONAPIView, bulk_views.BulkDestroyJSONAPIView, bulk_views.ListBulkCreateJSONAPIView, NodePreprintsFilterMixin, WaterButlerMixin):
    """Nodes that represent projects and components. *Writeable*.

    Paginated list of nodes ordered by their `date_modified`.  Each resource contains the full representation of the
    node, meaning additional requests to an individual node's detail view are not necessary.  Registrations and withdrawn
    registrations cannot be accessed through this endpoint (see registration endpoints instead).

    <!--- Copied Spiel from NodeDetail -->

    On the front end, nodes are considered 'projects' or 'components'. The difference between a project and a component
    is that a project is the top-level node, and components are children of the project. There is also a [category
    field](/v2/#osf-node-categories) that includes 'project' as an option. The categorization essentially determines
    which icon is displayed by the node in the front-end UI and helps with search organization. Top-level nodes may have
    a category other than project, and children nodes may have a category of project.

    ##Node Attributes

    <!--- Copied Attributes from NodeDetail -->

    OSF Node entities have the "nodes" `type`.

        name                            type               description
        =================================================================================
        title                           string             title of project or component
        description                     string             description of the node
        category                        string             node category, must be one of the allowed values
        date_created                    iso8601 timestamp  timestamp that the node was created
        date_modified                   iso8601 timestamp  timestamp when the node was last updated
        tags                            array of strings   list of tags that describe the node
        current_user_can_comment        boolean            Whether the current user is allowed to post comments
        current_user_permissions        array of strings   list of strings representing the permissions for the current user on this node
        registration                    boolean            is this a registration? (always false - may be deprecated in future versions)
        fork                            boolean            is this node a fork of another node?
        public                          boolean            has this node been made publicly-visible?
        preprint                        boolean            is this a preprint?
        collection                      boolean            is this a collection? (always false - may be deprecated in future versions)
        node_license                    object             details of the license applied to the node
            year                        string             date range of the license
            copyright_holders           array of strings   holders of the applied license

    ##Links

    See the [JSON-API spec regarding pagination](http://jsonapi.org/format/1.0/#fetching-pagination).

    ##Actions

    ###Creating New Nodes

        Method:        POST
        URL:           /links/self
        Query Params:  <none>
        Body (JSON):   {
                         "data": {
                           "type": "nodes", # required
                           "attributes": {
                             "title":         {title},          # required
                             "category":      {category},       # required
                             "description":   {description},    # optional
                             "tags":          [{tag1}, {tag2}], # optional
                             "public":        true|false        # optional
                             "template_from": {node_id}         # optional
                           }
                         }
                       }
        Success:       201 CREATED + node representation

    New nodes are created by issuing a POST request to this endpoint.  The `title` and `category` fields are
    mandatory. `category` must be one of the [permitted node categories](/v2/#osf-node-categories).  `public` defaults
    to false.  All other fields not listed above will be ignored.  If the node creation is successful the API will
    return a 201 response with the representation of the new node in the body.  For the new node's canonical URL, see
    the `/links/self` field of the response.

    ##Query Params

    + `page=<Int>` -- page number of results to view, default 1

    + `filter[<fieldname>]=<Str>` -- fields and values to filter the search results on.

    + `view_only=<Str>` -- Allow users with limited access keys to access this node. Note that some keys are anonymous,
    so using the view_only key will cause user-related information to no longer serialize. This includes blank ids for
    users and contributors and missing serializer fields and relationships.

    Nodes may be filtered by their `id`, `title`, `category`, `description`, `public`, `tags`, `date_created`, `date_modified`,
    `root`, `parent`, 'preprint', and `contributors`.  Most are string fields and will be filtered using simple substring matching.  `public`
    and `preprint` are boolean values, and can be filtered using truthy values, such as `true`, `false`, `0`, or `1`.  Note that quoting `true`
    or `false` in the query will cause the match to fail regardless.  `tags` is an array of simple strings.

    #This Request/Response

    """
    permission_classes = (
        drf_permissions.IsAuthenticatedOrReadOnly,
        base_permissions.TokenHasScope,
    )

    required_read_scopes = [CoreScopes.NODE_BASE_READ]
    required_write_scopes = [CoreScopes.NODE_BASE_WRITE]
    model_class = apps.get_model('osf.AbstractNode')

    serializer_class = NodeSerializer
    view_category = 'nodes'
    view_name = 'node-list'

    ordering = ('-date_modified', )  # default ordering

    # overrides ODMFilterMixin
    def _operation_to_query(self, operation):
        # We special case filters on root because root isn't a field; to get the children
        # of a root, we use a custom manager method, Node.objects.get_children, and build
        # a query from that
        if operation['source_field_name'] == 'root':
            child_pks = []
            for root_guid in operation['value']:
                root = get_object_or_error(Node, root_guid, display_name='root')
                child_pks.extend(Node.objects.get_children(root=root, primary_keys=True))
            return Q('id', 'in', child_pks)
        elif operation['source_field_name'] == 'parent_node':
            if operation['value']:
                parent = get_object_or_error(Node, operation['value'], display_name='parent')
                return Q('parent_nodes', 'eq', parent.id)
            else:
                return Q('parent_nodes', 'isnull', True)
        else:
            return super(NodeList, self)._operation_to_query(operation)

    # overrides FilterMixin
    def postprocess_query_param(self, key, field_name, operation):
        # tag queries will usually be on Tag.name,
        # ?filter[tags]=foo should be translated to Q('tags__name', 'eq', 'foo')
        # But queries on lists should be tags, e.g.
        # ?filter[tags]=foo,bar should be translated to Q('tags', 'isnull', True)
        # ?filter[tags]=[] should be translated to Q('tags', 'isnull', True)
        if field_name == 'tags':
            if operation['value'] not in (list(), tuple()):
                operation['source_field_name'] = 'tags__name'
                operation['op'] = 'iexact'

    # overrides ODMFilterMixin
    def get_default_odm_query(self):
        user = self.request.user
        base_query = default_node_list_query()
        permissions_query = default_node_permission_query(user)
        return base_query & permissions_query

    # overrides ListBulkCreateJSONAPIView, BulkUpdateJSONAPIView
    def get_queryset(self):
        # For bulk requests, queryset is formed from request body.
        if is_bulk_request(self.request):
            query = Q('_id', 'in', [node['id'] for node in self.request.data])
            auth = get_user_auth(self.request)

            nodes = AbstractNode.find(query)

            # If skip_uneditable=True in query_params, skip nodes for which the user
            # does not have EDIT permissions.
            if is_truthy(self.request.query_params.get('skip_uneditable', False)):
                has_permission = []
                for node in nodes:
                    if node.can_edit(auth):
                        has_permission.append(node)

                query = Q('_id', 'in', [node._id for node in has_permission])
                return AbstractNode.find(query)

            for node in nodes:
                if not node.can_edit(auth):
                    raise PermissionDenied
            return nodes
        else:
            query = self.get_query_from_request()
            return AbstractNode.find(query)

    # overrides ListBulkCreateJSONAPIView, BulkUpdateJSONAPIView, BulkDestroyJSONAPIView
    def get_serializer_class(self):
        """
        Use NodeDetailSerializer which requires 'id'
        """
        if self.request.method in ('PUT', 'PATCH', 'DELETE'):
            return NodeDetailSerializer
        else:
            return NodeSerializer

    # overrides ListBulkCreateJSONAPIView
    def perform_create(self, serializer):
        """Create a node.

        :param serializer:
        """
        # On creation, make sure that current user is the creator
        user = self.request.user
        serializer.save(creator=user)

    # overrides BulkDestroyJSONAPIView
    def allow_bulk_destroy_resources(self, user, resource_list):
        """User must have admin permissions to delete nodes."""
        if is_truthy(self.request.query_params.get('skip_uneditable', False)):
            return any([node.has_permission(user, ADMIN) for node in resource_list])
        return all([node.has_permission(user, ADMIN) for node in resource_list])

    def bulk_destroy_skip_uneditable(self, resource_object_list, user, object_type):
        """
        If skip_uneditable=True in query_params, skip the resources for which the user does not have
        admin permissions and delete the remaining resources
        """
        allowed = []
        skipped = []

        if not is_truthy(self.request.query_params.get('skip_uneditable', False)):
            return None

        for resource in resource_object_list:
            if resource.has_permission(user, ADMIN):
                allowed.append(resource)
            else:
                skipped.append({'id': resource._id, 'type': object_type})

        return {'skipped': skipped, 'allowed': allowed}

    # Overrides BulkDestroyJSONAPIView
    def perform_destroy(self, instance):
        auth = get_user_auth(self.request)
        try:
            instance.remove_node(auth=auth)
        except NodeStateError as err:
            raise ValidationError(err.message)
        instance.save()


class NodeDetail(JSONAPIBaseView, generics.RetrieveUpdateDestroyAPIView, NodeMixin, WaterButlerMixin):
    """Details about a given node (project or component). *Writeable*.

    A registration or withdrawn registration cannot be accessed through this endpoint. See Registration Detail endpoint.

    On the front end, nodes are considered 'projects' or 'components'. The difference between a project and a component
    is that a project is the top-level node, and components are children of the project. There is also a [category
    field](/v2/#osf-node-categories) that includes 'project' as an option. The categorization essentially determines
    which icon is displayed by the node in the front-end UI and helps with search organization. Top-level nodes may have
    a category other than project, and children nodes may have a category of project.

    ###Permissions

    Nodes that are made public will give read-only access to everyone. Private nodes require explicit read
    permission. Write and admin access are the same for public and private nodes. Administrators on a parent node have
    implicit read permissions for all child nodes.

    ##Attributes

    OSF Node entities have the "nodes" `type`.

        name                            type                description
        =================================================================================
        title                           string              title of project or component
        description                     string              description of the node
        category                        string              node category, must be one of the allowed values
        date_created                    iso8601 timestamp   timestamp that the node was created
        date_modified                   iso8601 timestamp   timestamp when the node was last updated
        tags                            array of strings    list of tags that describe the node
        current_user_can_comment        boolean            Whether the current user is allowed to post comments
        current_user_permissions        array of strings    list of strings representing the permissions for the current user on this node
        registration                    boolean             is this a registration? (always false - may be deprecated in future versions)
        fork                            boolean             is this node a fork of another node?
        public                          boolean             has this node been made publicly-visible?
        collection                      boolean             is this a collection? (always false - may be deprecated in future versions)
        node_license                    object             details of the license applied to the node
        year                            string             date range of the license
        copyright_holders               array of strings   holders of the applied license

    ##Relationships

    ###Children

    List of nodes that are children of this node.  New child nodes may be added through this endpoint.

    ###Comments

    List of comments on this node.  New comments can be left on the node through this endpoint.

    ###Contributors

    List of users who are contributors to this node. Contributors may have "read", "write", or "admin" permissions.
    A node must always have at least one "admin" contributor.  Contributors may be added via this endpoint.

    ###Draft Registrations

    List of draft registrations of the current node.

    ###Files

    List of top-level folders (actually cloud-storage providers) associated with this node. This is the starting point
    for accessing the actual files stored within this node.

    ###Forked From

    If this node was forked from another node, the canonical endpoint of the node that was forked from will be
    available in the `/forked_from/links/related/href` key.  Otherwise, it will be null.

    ###Logs

    List of read-only log actions pertaining to the node.

    ###Node Links

    List of links (pointers) to other nodes on the OSF.  Node links can be added through this endpoint.

    ###Parent

    If this node is a child node of another node, the parent's canonical endpoint will be available in the
    `/parent/links/related/href` key.  Otherwise, it will be null.

    ###Registrations

    List of registrations of the current node.

    ###Root

    Returns the top-level node associated with the current node.  If the current node is the top-level node, the root is
    the current node.

    ### Linked Nodes

    List of nodes linked to the current node.

    ### Linked Registrations

    List of registrations linked to the current node.

    ##Links

        self:  the canonical api endpoint of this node
        html:  this node's page on the OSF website

    ##Actions

    ###Update

        Method:        PUT / PATCH
        URL:           /links/self
        Query Params:  <none>
        Body (JSON):   {
                         "data": {
                           "type": "nodes",   # required
                           "id":   {node_id}, # required
                           "attributes": {
                             "title":       {title},          # mandatory
                             "category":    {category},       # mandatory
                             "description": {description},    # optional
                             "tags":        [{tag1}, {tag2}], # optional
                             "public":      true|false        # optional
                           }
                         }
                       }
        Success:       200 OK + node representation

    To update a node, issue either a PUT or a PATCH request against the `/links/self` URL.  The `title` and `category`
    fields are mandatory if you PUT and optional if you PATCH.  The `tags` parameter must be an array of strings.
    Non-string values will be accepted and stringified, but we make no promises about the stringification output.  So
    don't do that.

    ###Delete

        Method:   DELETE
        URL:      /links/self
        Params:   <none>
        Success:  204 No Content

    To delete a node, issue a DELETE request against `/links/self`.  A successful delete will return a 204 No Content
    response. Attempting to delete a node you do not own will result in a 403 Forbidden.

    ##Query Params

    + `view_only=<Str>` -- Allow users with limited access keys to access this node. Note that some keys are anonymous, so using the view_only key will cause user-related information to no longer serialize. This includes blank ids for users and contributors and missing serializer fields and relationships.

    #This Request/Response

    """
    permission_classes = (
        drf_permissions.IsAuthenticatedOrReadOnly,
        ContributorOrPublic,
        ReadOnlyIfRegistration,
        base_permissions.TokenHasScope,
        ExcludeWithdrawals,
    )

    required_read_scopes = [CoreScopes.NODE_BASE_READ]
    required_write_scopes = [CoreScopes.NODE_BASE_WRITE]

    parser_classes = (JSONAPIMultipleRelationshipsParser, JSONAPIMultipleRelationshipsParserForRegularJSON,)

    serializer_class = NodeDetailSerializer
    view_category = 'nodes'
    view_name = 'node-detail'

    # overrides RetrieveUpdateDestroyAPIView
    def get_object(self):
        return self.get_node()

    # overrides RetrieveUpdateDestroyAPIView
    def perform_destroy(self, instance):
        auth = get_user_auth(self.request)
        node = self.get_object()
        try:
            node.remove_node(auth=auth)
        except NodeStateError as err:
            raise ValidationError(err.message)
        node.save()


class NodeContributorsList(BaseContributorList, bulk_views.BulkUpdateJSONAPIView, bulk_views.BulkDestroyJSONAPIView, bulk_views.ListBulkCreateJSONAPIView, NodeMixin):
    """Contributors (users) for a node.

    Contributors are users who can make changes to the node or, in the case of private nodes,
    have read access to the node. Contributors are divided between 'bibliographic' and 'non-bibliographic'
    contributors. From a permissions standpoint, both are the same, but bibliographic contributors
    are included in citations, while non-bibliographic contributors are not included in citations.

    Note that if an anonymous view_only key is being used, the user relationship will not be exposed and the id for
    the contributor will be an empty string.

    ##Node Contributor Attributes

    <!--- Copied Attributes from NodeContributorDetail -->

    `type` is "contributors"

        name                        type     description
        ======================================================================================================
        bibliographic               boolean  Whether the user will be included in citations for this node. Default is true.
        permission                  string   User permission level. Must be "read", "write", or "admin". Default is "write".
        unregistered_contributor    string   Contributor's assigned name if contributor hasn't yet claimed account

    ##Links

    See the [JSON-API spec regarding pagination](http://jsonapi.org/format/1.0/#fetching-pagination).

    ##Relationships

    ###Users

    This endpoint shows the contributor user detail and is automatically embedded.

    ##Actions

    ###Adding Contributors

        Method:        POST
        URL:           /links/self
        Query Params:  <none>
        Body (JSON): {
                      "data": {
                        "type": "contributors",                   # required
                        "attributes": {
                          "bibliographic": true|false,            # optional
                          "permission": "read"|"write"|"admin"    # optional
                        },
                        "relationships": {
                          "users": {
                            "data": {
                              "type": "users",                    # required
                              "id":   "{user_id}"                 # required
                            }
                        }
                    }
                }
            }
        Success:       201 CREATED + node contributor representation

    Add a contributor to a node by issuing a POST request to this endpoint.  This effectively creates a relationship
    between the node and the user.  Besides the top-level type, there are optional "attributes" which describe the
    relationship between the node and the user. `bibliographic` is a boolean and defaults to `true`.  `permission` must
    be a [valid OSF permission key](/v2/#osf-node-permission-keys) and defaults to `"write"`.  A relationship object
    with a "data" member, containing the user `type` and user `id` must be included.  The id must be a valid user id.
    All other fields not listed above will be ignored.  If the request is successful the API will return
    a 201 response with the representation of the new node contributor in the body.  For the new node contributor's
    canonical URL, see the `/links/self` field of the response.

    ##Query Params

    + `page=<Int>` -- page number of results to view, default 1

    + `filter[<fieldname>]=<Str>` -- fields and values to filter the search results on.

    NodeContributors may be filtered by `bibliographic`, or `permission` attributes.  `bibliographic` is a boolean, and
    can be filtered using truthy values, such as `true`, `false`, `0`, or `1`.  Note that quoting `true` or `false` in
    the query will cause the match to fail regardless.

    + `profile_image_size=<Int>` -- Modifies `/links/profile_image_url` of the user entities so that it points to
    the user's profile image scaled to the given size in pixels.  If left blank, the size depends on the image provider.

    #This Request/Response
    """
    permission_classes = (
        AdminOrPublic,
        drf_permissions.IsAuthenticatedOrReadOnly,
        ReadOnlyIfRegistration,
        base_permissions.TokenHasScope,
    )

    required_read_scopes = [CoreScopes.NODE_CONTRIBUTORS_READ]
    required_write_scopes = [CoreScopes.NODE_CONTRIBUTORS_WRITE]
    model_class = User

    throttle_classes = (AddContributorThrottle, UserRateThrottle, NonCookieAuthThrottle, )

    pagination_class = NodeContributorPagination
    serializer_class = NodeContributorsSerializer
    view_category = 'nodes'
    view_name = 'node-contributors'
    ordering = ('index',)  # default ordering

    # overrides ListBulkCreateJSONAPIView, BulkUpdateJSONAPIView, BulkDeleteJSONAPIView
    def get_serializer_class(self):
        """
        Use NodeContributorDetailSerializer which requires 'id'
        """
        if self.request.method == 'PUT' or self.request.method == 'PATCH' or self.request.method == 'DELETE':
            return NodeContributorDetailSerializer
        elif self.request.method == 'POST':
            return NodeContributorsCreateSerializer
        else:
            return NodeContributorsSerializer

    # overrides ListBulkCreateJSONAPIView, BulkUpdateJSONAPIView
    def get_queryset(self):
        queryset = self.get_queryset_from_request()
        # If bulk request, queryset only contains contributors in request
        if is_bulk_request(self.request):
            contrib_ids = []
            for item in self.request.data:
                try:
                    contrib_ids.append(item['id'].split('-')[1])
                except AttributeError:
                    raise ValidationError('Contributor identifier not provided.')
                except IndexError:
                    raise ValidationError('Contributor identifier incorrectly formatted.')
            queryset[:] = [contrib for contrib in queryset if contrib._id in contrib_ids]
        return queryset

    # Overrides BulkDestroyJSONAPIView
    def perform_destroy(self, instance):
        auth = get_user_auth(self.request)
        node = self.get_node()
        if len(node.visible_contributors) == 1 and node.get_visible(instance):
            raise ValidationError('Must have at least one visible contributor')
        if not node.contributor_set.filter(user=instance).exists():
            raise NotFound('User cannot be found in the list of contributors.')
        removed = node.remove_contributor(instance, auth)
        if not removed:
            raise ValidationError('Must have at least one registered admin contributor')

    # Overrides BulkDestroyJSONAPIView
    def get_requested_resources(self, request, request_data):
        requested_ids = []
        for data in request_data:
            try:
                requested_ids.append(data['id'].split('-')[1])
            except IndexError:
                raise ValidationError('Contributor identifier incorrectly formatted.')

        resource_object_list = User.find(Q('_id', 'in', requested_ids))
        for resource in resource_object_list:
            if getattr(resource, 'is_deleted', None):
                raise Gone

        if len(resource_object_list) != len(request_data):
            raise ValidationError({'non_field_errors': 'Could not find all objects to delete.'})

        return resource_object_list


class NodeContributorDetail(BaseContributorDetail, generics.RetrieveUpdateDestroyAPIView, NodeMixin, UserMixin):
    """Detail of a contributor for a node. *Writeable*.

    Contributors are users who can make changes to the node or, in the case of private nodes,
    have read access to the node. Contributors are divided between 'bibliographic' and 'non-bibliographic'
    contributors. From a permissions standpoint, both are the same, but bibliographic contributors
    are included in citations, while non-bibliographic contributors are not included in citations.

    Note that if an anonymous view_only key is being used, the user relationship will not be exposed and the id for
    the contributor will be an empty string.

    Contributors can be viewed, removed, and have their permissions and bibliographic status changed via this
    endpoint.

    ##Attributes

    `type` is "contributors"

        name                        type     description
        ======================================================================================================
        bibliographic               boolean  Whether the user will be included in citations for this node. Default is true.
        permission                  string   User permission level. Must be "read", "write", or "admin". Default is "write".
        unregistered_contributor    string   Contributor's assigned name if contributor hasn't yet claimed account
        index                       integer  The position in the list of contributors reflected in the bibliography. Zero Indexed.

    ##Relationships

    ###Users

    This endpoint shows the contributor user detail.

    ##Links

        self:           the canonical api endpoint of this contributor
        html:           the contributing user's page on the OSF website
        profile_image:  a url to the contributing user's profile image

    ##Actions

    ###Update Contributor

        Method:        PUT / PATCH
        URL:           /links/self
        Query Params:  <none>
        Body (JSON):   {
                         "data": {
                           "type": "contributors",                    # required
                           "id": {contributor_id},                    # required
                           "attributes": {
                             "bibliographic": true|false,             # optional
                             "permission": "read"|"write"|"admin"     # optional
                             "index": "0"                             # optional
                           }
                         }
                       }
        Success:       200 OK + node representation

    To update a contributor's bibliographic preferences, order in the bibliography,
    or access permissions for the node, issue a PUT request to the
    `self` link. Since this endpoint has no mandatory attributes, PUT and PATCH are functionally the same.  If the given
    user is not already in the contributor list, a 404 Not Found error will be returned.  A node must always have at
    least one admin, and any attempt to downgrade the permissions of a sole admin will result in a 400 Bad Request
    error.

    ###Remove Contributor

        Method:        DELETE
        URL:           /links/self
        Query Params:  <none>
        Success:       204 No Content

    To remove a contributor from a node, issue a DELETE request to the `self` link.  Attempting to remove the only admin
    from a node will result in a 400 Bad Request response.  This request will only remove the relationship between the
    node and the user, not the user itself.

    ##Query Params

    + `profile_image_size=<Int>` -- Modifies `/links/profile_image_url` so that it points the image scaled to the given
    size in pixels.  If left blank, the size depends on the image provider.

    #This Request/Response

    """
    permission_classes = (
        ContributorDetailPermissions,
        drf_permissions.IsAuthenticatedOrReadOnly,
        ReadOnlyIfRegistration,
        base_permissions.TokenHasScope,
    )

    required_read_scopes = [CoreScopes.NODE_CONTRIBUTORS_READ]
    required_write_scopes = [CoreScopes.NODE_CONTRIBUTORS_WRITE]

    serializer_class = NodeContributorDetailSerializer
    view_category = 'nodes'
    view_name = 'node-contributor-detail'

    # overrides DestroyAPIView
    def perform_destroy(self, instance):
        node = self.get_node()
        auth = get_user_auth(self.request)
        if len(node.visible_contributors) == 1 and node.get_visible(instance):
            raise ValidationError('Must have at least one visible contributor')
        removed = node.remove_contributor(instance, auth)
        if not removed:
            raise ValidationError('Must have at least one registered admin contributor')


class NodeDraftRegistrationsList(JSONAPIBaseView, generics.ListCreateAPIView, NodeMixin):
    """Draft registrations of the current node.

     <!--- Copied partially from NodeDraftRegistrationDetail -->

    Draft registrations contain the supplemental registration questions that accompany a registration. A registration
    is a frozen version of the project that can never be edited or deleted but can be withdrawn.
    Your original project remains editable but will now have the registration linked to it.

    ###Permissions

    Users must have admin permission on the node in order to view or create a draft registration.

    ##Draft Registration Attributes


    Draft Registrations have the "draft_registrations" `type`.

        name                       type               description
        ===========================================================================
        registration_supplement    string             id of registration_schema, must be an active schema
        registration_metadata      dictionary         dictionary of question ids and responses from registration schema
        datetime_initiated         iso8601 timestamp  timestamp that the draft was created
        datetime_updated           iso8601 timestamp  timestamp when the draft was last updated

    ##Relationships

    ###Branched From

    Node that the draft is branched from.  The node endpoint is available in `/branched_from/links/related/href`.

    ###Initiator

    User who initiated the draft registration.  The user endpoint is available in `/initiator/links/related/href`.

    ##Registration Schema

    Detailed registration schema.  The schema endpoint is available in `/registration_schema/links/related/href`.

    ##Actions

    ###Create Draft Registration

        Method:        POST
        URL:           /links/self
        Query Params:  <none>
        Body (JSON):   {
                        "data": {
                            "type": "draft_registrations",  # required
                            "attributes": {
                                "registration_supplement": {schema_id}, # required
                                "registration_metadata": {"question_id": {"value": "question response"}} # optional
                            }
                        }
                    }
        Success:       201 OK + draft representation

    To create a draft registration, issue a POST request to the `self` link.  Registration supplement must be the id of an
    active registration schema.  Registration metadata is not required on the creation of the draft. If registration metadata is included,
    it must be a dictionary with keys as question ids in the registration supplement, and values as nested dictionaries
    matching the specific format in the registration schema.  See registration schema endpoints for specifics. If question
    is multiple-choice, question response must exactly match one of the possible choices.

    ##Links

    See the [JSON-API spec regarding pagination](http://jsonapi.org/format/1.0/#fetching-pagination).

    #This request/response

    """
    permission_classes = (
        IsAdmin,
        drf_permissions.IsAuthenticatedOrReadOnly,
        base_permissions.TokenHasScope,
    )

    required_read_scopes = [CoreScopes.NODE_DRAFT_REGISTRATIONS_READ]
    required_write_scopes = [CoreScopes.NODE_DRAFT_REGISTRATIONS_WRITE]

    serializer_class = DraftRegistrationSerializer
    view_category = 'nodes'
    view_name = 'node-draft-registrations'

    # overrides ListCreateAPIView
    def get_queryset(self):
        node = self.get_node()
        drafts = DraftRegistration.find(Q('branched_from', 'eq', node))
        return [draft for draft in drafts if not draft.registered_node or draft.registered_node.is_deleted]

    # overrides ListBulkCreateJSONAPIView
    def perform_create(self, serializer):
        user = self.request.user
        serializer.save(initiator=user, node=self.get_node())


class NodeDraftRegistrationDetail(JSONAPIBaseView, generics.RetrieveUpdateDestroyAPIView, DraftMixin):
    """Details about a given draft registration. *Writeable*.

    Draft registrations contain the supplemental registration questions that accompany a registration. A registration
    is a frozen version of the project that can never be edited or deleted but can be withdrawn.  Answer the questions
    in the draft registration with PUT/PATCH requests until you are ready to submit.  Final submission will include sending the
    draft registration id as part of a POST request to the Node Registrations endpoint.

    ###Permissions

    Users must have admin permission on the node in order to view, update, or delete a draft registration.

    ##Attributes

    Draft Registrations have the "draft_registrations" `type`.

        name                       type               description
        ===========================================================================
        registration_supplement    string             id of registration_schema, must be an active schema
        registration_metadata      dictionary         dictionary of question ids and responses from registration schema
        datetime_initiated         iso8601 timestamp  timestamp that the draft was created
        datetime_updated           iso8601 timestamp  timestamp when the draft was last updated

    ##Relationships

    ###Branched From

    Node that the draft is branched from.  The node endpoint is available in `/branched_from/links/related/href`.

    ###Initiator

    User who initiated the draft registration.  The user endpoint is available in `/initiator/links/related/href`.

    ##Registration Schema

    Detailed registration schema.  The schema endpoint is available in `/registration_schema/links/related/href`.

    ##Actions

    ###Update Draft Registration

        Method:        PUT/PATCH
        URL:           /links/self
        Query Params:  <none>
        Body (JSON):   {
                        "data": {
                            "id": {draft_registration_id},  # required
                            "type": "draft_registrations",  # required
                            "attributes": {
                                "registration_metadata": {"question_id": {"value": "question response"}} # optional
                            }
                        }
                    }
        Success:       200 OK + draft representation

    To update a draft registration, issue a PUT/PATCH request to the `self` link.  Registration supplement cannot be updated
    after the draft registration has been created.  Registration metadata is required.  It must be a dictionary with
    keys as question ids in the registration form, and values as nested dictionaries matching the specific format in the
    registration schema. See registration schema endpoints for specifics. If question is multiple-choice, question response
    must exactly match one of the possible choices.


    ###Delete Draft Registration

        Method:        DELETE
        URL:           /links/self
        Query Params:  <none>
        Success:       204 No Content

    To delete a draft registration, issue a DELETE request to the `self` link.  This request will remove the draft completely.
    A draft that has already been registered cannot be deleted.

    ##Query Params

    + `view_only=<Str>` -- Allow users with limited access keys to access this node. Note that some keys are anonymous,
    so using the view_only key will cause user-related information to no longer serialize. This includes blank ids for users and contributors and missing serializer fields and relationships.

    #This Request/Response

    """
    permission_classes = (
        IsAdminOrReviewer,
        drf_permissions.IsAuthenticatedOrReadOnly,
        base_permissions.TokenHasScope
    )

    required_read_scopes = [CoreScopes.NODE_DRAFT_REGISTRATIONS_READ]
    required_write_scopes = [CoreScopes.NODE_DRAFT_REGISTRATIONS_WRITE]

    serializer_class = DraftRegistrationDetailSerializer
    view_category = 'nodes'
    view_name = 'node-draft-registration-detail'

    def get_object(self):
        return self.get_draft()

    def perform_destroy(self, draft):
        DraftRegistration.remove_one(draft)


class NodeRegistrationsList(JSONAPIBaseView, generics.ListCreateAPIView, NodeMixin, DraftMixin):
    """Registrations of the current node.

    Registrations are read-only snapshots of a project that can never be edited or deleted but can be withdrawn. This view
    is a list of all the registrations and withdrawn registrations of the current node. To create a registration, first
    create a draft registration and answer the required supplemental registration questions. Then, submit a POST request
    to this endpoint with the draft registration id in the body of the request.

    <!--- Copied from RegistrationList -->

    A withdrawn registration will display a limited subset of information, namely, title, description,
    date_created, registration, withdrawn, date_registered, withdrawal_justification, and registration supplement. All
    other fields will be displayed as null. Additionally, the only relationships permitted to be accessed for a withdrawn
    registration are the contributors - other relationships will return a 403. Each resource contains the full representation
    of the registration, meaning additional requests to an individual registrations's detail view are not necessary.


    <!--- Copied Attributes from RegistrationList -->

    ##Registration Attributes

    Registrations have the "registrations" `type`.

        name                            type               description
        =======================================================================================================
        title                           string             title of the registered project or component
        description                     string             description of the registered node
        category                        string             bode category, must be one of the allowed values
        date_created                    iso8601 timestamp  timestamp that the node was created
        date_modified                   iso8601 timestamp  timestamp when the node was last updated
        tags                            array of strings   list of tags that describe the registered node
        current_user_can_comment        boolean            Whether the current user is allowed to post comments
        current_user_permissions        array of strings   list of strings representing the permissions for the current user on this node
        fork                            boolean            is this project a fork?
        registration                    boolean            is this node a registration? (always true - may be deprecated in future versions)
        collection                      boolean            is this registered node a collection? (always false - may be deprecated in future versions)
        public                          boolean            has this registration been made publicly-visible?
        withdrawn                       boolean            has this registration been withdrawn?
        date_registered                 iso8601 timestamp  timestamp that the registration was created
        embargo_end_date                iso8601 timestamp  when the embargo on this registration will be lifted (if applicable)
        withdrawal_justification        string             reasons for withdrawing the registration
        pending_withdrawal              boolean            is this registration pending withdrawal?
        pending_withdrawal_approval     boolean            is this registration pending approval?
        pending_embargo_approval        boolean            is the associated Embargo awaiting approval by project admins?
        registered_meta                 dictionary         registration supplementary information
        registration_supplement         string             registration template

    ##Actions

    ###Create Registration

        Method:        POST
        URL:           /links/self
        Query Params:  <none>
        Body (JSON):   {
                        "data": {
                            "type": "registrations",                                         # required
                            "attributes": {
                                "draft_registration": {draft_registration_id},               # required, write-only
                                "registration_choice": one of ['embargo', 'immediate'],      # required, write-only
                                "lift_embargo": format %Y-%m-%dT%H:%M:%S'                    # required if registration_choice is 'embargo'
                            }
                        }
                    }
        Success:       201 OK + draft representation

    To create a registration, issue a POST request to the `self` link.  'draft_registration' must be the id of a completed
    draft registration created for the current node.  All required supplemental questions in the draft registration must
    have been answered. Registration choice should be 'embargo' if you wish to add an embargo date to the registration.
    Registrations can have embargo periods for up to four years. 'lift_embargo' should be the embargo end date.
    When the embargo expires, the registration will be made public. If 'immediate' is selected as the "registration_choice",
    the registration will be made public once it is approved.

    ##Relationships

    ###Registered from

    The registration is branched from this node.

    ###Registered by

    The registration was initiated by this user.

    ##Registration Schema

    Detailed registration schema.  The schema endpoint is available in `/registration_schema/links/related/href`.

    ##Links

    See the [JSON-API spec regarding pagination](http://jsonapi.org/format/1.0/#fetching-pagination).

    #This request/response

    """
    permission_classes = (
        AdminOrPublic,
        drf_permissions.IsAuthenticatedOrReadOnly,
        base_permissions.TokenHasScope,
        ExcludeWithdrawals
    )

    required_read_scopes = [CoreScopes.NODE_REGISTRATIONS_READ]
    required_write_scopes = [CoreScopes.NODE_REGISTRATIONS_WRITE]

    serializer_class = RegistrationSerializer
    view_category = 'nodes'
    view_name = 'node-registrations'

    # overrides ListCreateAPIView
    # TODO: Filter out withdrawals by default
    def get_queryset(self):
        nodes = self.get_node().registrations_all
        auth = get_user_auth(self.request)
        registrations = [node for node in nodes if node.can_view(auth)]
        return registrations

    # overrides ListCreateJSONAPIView
    def perform_create(self, serializer):
        """Create a registration from a draft.
        """
        # On creation, make sure that current user is the creator
        draft_id = self.request.data.get('draft_registration', None)
        draft = self.get_draft(draft_id)
        serializer.save(draft=draft)


class NodeChildrenList(JSONAPIBaseView, bulk_views.ListBulkCreateJSONAPIView, NodeMixin, NodePreprintsFilterMixin):
    """Children of the current node. *Writeable*.

    This will get the next level of child nodes for the selected node if the current user has read access for those
    nodes. Creating a node via this endpoint will behave the same as the [node list endpoint](/v2/nodes/), but the new
    node will have the selected node set as its parent.

    ##Node Attributes

    <!--- Copied Attributes from NodeDetail -->

    OSF Node entities have the "nodes" `type`.

        name                            type                description
        =================================================================================
        title                           string              title of project or component
        description                     string              description of the node
        category                        string              node category, must be one of the allowed values
        date_created                    iso8601 timestamp   timestamp that the node was created
        date_modified                   iso8601 timestamp   timestamp when the node was last updated
        tags                            array of strings    list of tags that describe the node
        current_user_can_comment        boolean            Whether the current user is allowed to post comments
        current_user_permissions        array of strings    list of strings representing the permissions for the current user on this node
        registration                    boolean             is this a registration? (always false - may be deprecated in future versions)
        fork                            boolean             is this node a fork of another node?
        public                          boolean             has this node been made publicly-visible?
        collection                      boolean             is this a collection? (always false - may be deprecated in future versions)

    ##Links

    See the [JSON-API spec regarding pagination](http://jsonapi.org/format/1.0/#fetching-pagination).

    ##Actions

    ###Create Child Node

    <!--- Copied Creating New Node from NodeList -->

        Method:        POST
        URL:           /links/self
        Query Params:  <none>
        Body (JSON):   {
                         "data": {
                           "type": "nodes", # required
                           "attributes": {
                             "title":       {title},         # required
                             "category":    {category},      # required
                             "description": {description},   # optional
                             "tags":        [{tag1}, {tag2}] # optional
                           }
                         }
                       }
        Success:       201 CREATED + node representation

    To create a child node of the current node, issue a POST request to this endpoint.  The `title` and `category`
    fields are mandatory. `category` must be one of the [permitted node categories](/v2/#osf-node-categories).  If the
    node creation is successful the API will return a 201 response with the representation of the new node in the body.
    For the new node's canonical URL, see the `/links/self` field of the response.

    ##Query Params

    + `page=<Int>` -- page number of results to view, default 1

    + `filter[<fieldname>]=<Str>` -- fields and values to filter the search results on.

    <!--- Copied Query Params from NodeList -->

    Nodes may be filtered by their `id`, `title`, `category`, `description`, `public`, `tags`, `date_created`, `date_modified`,
    `root`, `parent`, and `contributors`.  Most are string fields and will be filtered using simple substring matching.  `public`
    is a boolean, and can be filtered using truthy values, such as `true`, `false`, `0`, or `1`.  Note that quoting `true`
    or `false` in the query will cause the match to fail regardless.  `tags` is an array of simple strings.

    #This Request/Response

    """
    permission_classes = (
        ContributorOrPublic,
        drf_permissions.IsAuthenticatedOrReadOnly,
        ReadOnlyIfRegistration,
        base_permissions.TokenHasScope,
        ExcludeWithdrawals
    )

    required_read_scopes = [CoreScopes.NODE_CHILDREN_READ]
    required_write_scopes = [CoreScopes.NODE_CHILDREN_WRITE]

    serializer_class = NodeSerializer
    view_category = 'nodes'
    view_name = 'node-children'

    # overrides NodePreprintsFilterMixin
    def get_default_odm_query(self):
        return default_node_list_query()

    # overrides ListBulkCreateJSONAPIView
    def get_queryset(self):
        node = self.get_node()
        req_query = self.get_query_from_request()

        node_pks = node.node_relations.filter(is_node_link=False).select_related('child')\
                .values_list('child__pk', flat=True)
        query = (
            Q('pk', 'in', node_pks) &
            req_query
        )
        nodes = Node.find(query).order_by('-date_modified')
        auth = get_user_auth(self.request)
        return [each for each in nodes if each.can_view(auth)]

    # overrides ListBulkCreateJSONAPIView
    def perform_create(self, serializer):
        user = self.request.user
        serializer.save(creator=user, parent=self.get_node())


class NodeCitationDetail(JSONAPIBaseView, generics.RetrieveAPIView, NodeMixin):
    """ The node citation for a node in CSL format *read only*

    ##Note
    **This API endpoint is under active development, and is subject to change in the future**

    ##NodeCitationDetail Attributes

        name                     type                description
        =================================================================================
        id                       string               unique ID for the citation
        title                    string               title of project or component
        author                   list                 list of authors for the work
        publisher                string               publisher - most always 'Open Science Framework'
        type                     string               type of citation - web
        doi                      string               doi of the resource

    """
    permission_classes = (
        drf_permissions.IsAuthenticatedOrReadOnly,
        base_permissions.TokenHasScope,
    )

    required_read_scopes = [CoreScopes.NODE_CITATIONS_READ]
    required_write_scopes = [CoreScopes.NULL]

    serializer_class = NodeCitationSerializer
    view_category = 'nodes'
    view_name = 'node-citation'

    def get_object(self):
        node = self.get_node()
        auth = get_user_auth(self.request)
        if not node.is_public and not node.can_view(auth):
            raise PermissionDenied if auth.user else NotAuthenticated
        return node.csl


class NodeCitationStyleDetail(JSONAPIBaseView, generics.RetrieveAPIView, NodeMixin):
    """ The node citation for a node in a specific style's format *read only*

        ##Note
        **This API endpoint is under active development, and is subject to change in the future**

    ##NodeCitationDetail Attributes

        name                     type                description
        =================================================================================
        citation                string               complete citation for a node in the given style

    """
    permission_classes = (
        drf_permissions.IsAuthenticatedOrReadOnly,
        base_permissions.TokenHasScope,
    )

    required_read_scopes = [CoreScopes.NODE_CITATIONS_READ]
    required_write_scopes = [CoreScopes.NULL]

    serializer_class = NodeCitationStyleSerializer
    view_category = 'nodes'
    view_name = 'node-citation'

    def get_object(self):
        node = self.get_node()
        auth = get_user_auth(self.request)
        if not node.is_public and not node.can_view(auth):
            raise PermissionDenied if auth.user else NotAuthenticated

        style = self.kwargs.get('style_id')
        try:
            citation = render_citation(node=node, style=style)
        except ValueError as err:  # style requested could not be found
            csl_name = re.findall('[a-zA-Z]+\.csl', err.message)[0]
            raise NotFound('{} is not a known style.'.format(csl_name))

        return {'citation': citation, 'id': style}


# TODO: Make NodeLinks filterable. They currently aren't filterable because we have can't
# currently query on a Pointer's node's attributes.
# e.g. Pointer.find(Q('node.title', 'eq', ...)) doesn't work
class NodeLinksList(BaseNodeLinksList, bulk_views.BulkDestroyJSONAPIView, bulk_views.ListBulkCreateJSONAPIView, NodeMixin):
    """Node Links to other nodes. *Writeable*.

    Node Links act as pointers to other nodes. Unlike Forks, they are not copies of nodes;
    Node Links are a direct reference to the node that they point to.

    ##Node Link Attributes
    `type` is "node_links"

        None

    ##Links

    See the [JSON-API spec regarding pagination](http://jsonapi.org/format/1.0/#fetching-pagination).

    ##Relationships

    ### Target Node

    This endpoint shows the target node detail and is automatically embedded.

    ##Actions

    ###Adding Node Links
        Method:        POST
        URL:           /links/self
        Query Params:  <none>
        Body (JSON): {
                       "data": {
                          "type": "node_links",                  # required
                          "relationships": {
                            "nodes": {
                              "data": {
                                "type": "nodes",                 # required
                                "id": "{target_node_id}",        # required
                              }
                            }
                          }
                       }
                    }
        Success:       201 CREATED + node link representation

    To add a node link (a pointer to another node), issue a POST request to this endpoint.  This effectively creates a
    relationship between the node and the target node.  The target node must be described as a relationship object with
    a "data" member, containing the nodes `type` and the target node `id`.

    ##Query Params

    + `page=<Int>` -- page number of results to view, default 1

    + `filter[<fieldname>]=<Str>` -- fields and values to filter the search results on.

    #This Request/Response
    """
    permission_classes = (
        drf_permissions.IsAuthenticatedOrReadOnly,
        ContributorOrPublic,
        base_permissions.TokenHasScope,
        ExcludeWithdrawals,
        NodeLinksShowIfVersion,
    )

    required_read_scopes = [CoreScopes.NODE_LINKS_READ]
    required_write_scopes = [CoreScopes.NODE_LINKS_WRITE]
    model_class = NodeRelation

    serializer_class = NodeLinksSerializer
    view_category = 'nodes'
    view_name = 'node-pointers'

    def get_queryset(self):
        return self.get_node().node_relations.select_related('child').filter(is_node_link=True, child__is_deleted=False)

    # Overrides BulkDestroyJSONAPIView
    def perform_destroy(self, instance):
        auth = get_user_auth(self.request)
        node = get_object_or_error(
            Node,
            self.kwargs[self.node_lookup_url_kwarg],
            display_name='node'
        )
        if node.is_registration:
            raise MethodNotAllowed(method=self.request.method)
        node = self.get_node()
        try:
            node.rm_pointer(instance, auth=auth)
        except ValueError as err:  # pointer doesn't belong to node
            raise ValidationError(err.message)
        node.save()

    # overrides ListCreateAPIView
    def get_parser_context(self, http_request):
        """
        Tells parser that we are creating a relationship
        """
        res = super(NodeLinksList, self).get_parser_context(http_request)
        res['is_relationship'] = True
        return res


class NodeLinksDetail(BaseNodeLinksDetail, generics.RetrieveDestroyAPIView, NodeMixin):
    """Node Link details. *Writeable*.

    Node Links act as pointers to other nodes. Unlike Forks, they are not copies of nodes;
    Node Links are a direct reference to the node that they point to.

    ##Attributes
    `type` is "node_links"

        None

    ##Links

    *None*

    ##Relationships

    ###Target node

    This endpoint shows the target node detail and is automatically embedded.

    ##Actions

    ###Remove Node Link

        Method:        DELETE
        URL:           /links/self
        Query Params:  <none>
        Success:       204 No Content

    To remove a node link from a node, issue a DELETE request to the `self` link.  This request will remove the
    relationship between the node and the target node, not the nodes themselves.

    ##Query Params

    *None*.

    #This Request/Response
    """
    permission_classes = (
        base_permissions.TokenHasScope,
        drf_permissions.IsAuthenticatedOrReadOnly,
        RegistrationAndPermissionCheckForPointers,
        ExcludeWithdrawals,
        NodeLinksShowIfVersion,
    )

    required_read_scopes = [CoreScopes.NODE_LINKS_READ]
    required_write_scopes = [CoreScopes.NODE_LINKS_WRITE]

    serializer_class = NodeLinksSerializer
    view_category = 'nodes'
    view_name = 'node-pointer-detail'
    node_link_lookup_url_kwarg = 'node_link_id'

    # overrides RetrieveAPIView
    def get_object(self):
        node_link = get_object_or_error(
            NodeRelation,
            self.kwargs[self.node_link_lookup_url_kwarg],
            'node link'
        )
        self.check_object_permissions(self.request, node_link)
        return node_link

    # overrides DestroyAPIView
    def perform_destroy(self, instance):
        auth = get_user_auth(self.request)
        node = self.get_node()
        pointer = self.get_object()
        try:
            node.rm_pointer(pointer, auth=auth)
        except ValueError as err:  # pointer doesn't belong to node
            raise NotFound(err.message)
        node.save()


class NodeForksList(JSONAPIBaseView, generics.ListCreateAPIView, NodeMixin, NodePreprintsFilterMixin):
    """Forks of the current node. *Writeable*.

    Paginated list of the current node's forks ordered by their `forked_date`. Forks are copies of projects that you can
    change without affecting the original project.  When creating a fork, your fork will will only contain public components or those
    for which you are a contributor.  Private components that you do not have access to will not be forked.

    ##Node Fork Attributes

    <!--- Copied Attributes from NodeDetail with exception of forked_date-->

    OSF Node Fork entities have the "nodes" `type`.

        name                        type               description
        ===============================================================================================================================
        title                       string             title of project or component
        description                 string             description of the node
        category                    string             node category, must be one of the allowed values
        date_created                iso8601 timestamp  timestamp that the node was created
        date_modified               iso8601 timestamp  timestamp when the node was last updated
        tags                        array of strings   list of tags that describe the node
        registration                boolean            has this project been registered? (always False)
        collection                  boolean            is this node a collection (always False)
        fork                        boolean            is this node a fork of another node? (always True)
        public                      boolean            has this node been made publicly-visible?
        forked_date                 iso8601 timestamp  timestamp when the node was forked
        current_user_can_comment    boolean            Whether the current user is allowed to post comments
        current_user_permissions    array of strings   List of strings representing the permissions for the current user on this node

    ##Links

    See the [JSON-API spec regarding pagination](http://jsonapi.org/format/1.0/#fetching-pagination).

    ##Actions

    ###Create Node Fork

        Method:        POST
        URL:           /links/self
        Query Params:  <none>
        Body (JSON): {
                         "data": {
                           "type": "nodes", # required
                           "attributes": {
                             "title": {title} # optional
                           }
                         }
                    }
        Success: 201 CREATED + node representation

    To create a fork of the current node, issue a POST request to this endpoint.  The `title` field is optional, with the
    default title being 'Fork of ' + the current node's title. If the fork's creation is successful the API will return a
    201 response with the representation of the forked node in the body. For the new fork's canonical URL, see the `/links/self`
    field of the response.

    ##Query Params

    + `page=<Int>` -- page number of results to view, default 1

    + `filter[<fieldname>]=<Str>` -- fields and values to filter the search results on.

    <!--- Copied Query Params from NodeList -->

    Nodes may be filtered by their `title`, `category`, `description`, `public`, `registration`, `tags`, `date_created`,
    `date_modified`, `root`, `parent`, and `contributors`. Most are string fields and will be filtered using simple
    substring matching.  Others are booleans, and can be filtered using truthy values, such as `true`, `false`, `0`, or `1`.
    Note that quoting `true` or `false` in the query will cause the match to fail regardless. `tags` is an array of simple strings.

    #This Request/Response
    """
    permission_classes = (
        IsPublic,
        drf_permissions.IsAuthenticatedOrReadOnly,
        base_permissions.TokenHasScope,
        ExcludeWithdrawals
    )

    required_read_scopes = [CoreScopes.NODE_FORKS_READ, CoreScopes.NODE_BASE_READ]
    required_write_scopes = [CoreScopes.NODE_FORKS_WRITE]

    serializer_class = NodeForksSerializer
    view_category = 'nodes'
    view_name = 'node-forks'

    # overrides ListCreateAPIView
    def get_queryset(self):
        all_forks = self.get_node().forks.sort('-forked_date')
        auth = get_user_auth(self.request)

        node_pks = [node.pk for node in all_forks if node.can_view(auth)]
        return AbstractNode.objects.filter(pk__in=node_pks)

    # overrides ListCreateAPIView
    def perform_create(self, serializer):
        serializer.save(node=self.get_node())

    # overrides ListCreateAPIView
    def get_parser_context(self, http_request):
        """
        Tells parser that attributes are not required in request
        """
        res = super(NodeForksList, self).get_parser_context(http_request)
        res['attributes_required'] = False
        return res


class NodeFilesList(JSONAPIBaseView, generics.ListAPIView, WaterButlerMixin, ListFilterMixin, NodeMixin):
    """Files attached to a node for a given provider. *Read-only*.

    This gives a list of all of the files and folders that are attached to your project for the given storage provider.
    If the provider is not "osfstorage", the metadata for the files in the storage will be retrieved and cached whenever
    this endpoint is accessed.  To see the cached metadata, GET the endpoint for the file directly (available through
    its `/links/info` attribute).

    When a create/update/delete action is performed against the file or folder, the action is handled by an external
    service called WaterButler.  The WaterButler response format differs slightly from the OSF's.

    <!--- Copied from FileDetail.Spiel -->

    ###Waterbutler Entities

    When an action is performed against a WaterButler endpoint, it will generally respond with a file entity, a folder
    entity, or no content.

    ####File Entity

        name                        type              description
        ==========================================================================================================
        name                        string            name of the file
        path                        string            unique identifier for this file entity for this
                                                        project and storage provider. may not end with '/'
        materialized                string            the full path of the file relative to the storage
                                                        root.  may not end with '/'
        kind                        string            "file"
        etag                        string            etag - http caching identifier w/o wrapping quotes
        modified                    timestamp         last modified timestamp - format depends on provider
        contentType                 string            MIME-type when available
        provider                    string            id of provider e.g. "osfstorage", "s3", "googledrive".
                                                        equivalent to addon_short_name on the OSF
        size                        integer           size of file in bytes
        current_version             integer           current file version

        current_user_can_comment    boolean           Whether the current user is allowed to post comments

        tags                        array of strings  list of tags that describes the file (osfstorage only)
        extra                       object            may contain additional data beyond what's described here,
                                                       depending on the provider
        version                     integer           version number of file. will be 1 on initial upload
        hashes                      object
        md5                         string            md5 hash of file
        sha256                      string            SHA-256 hash of file

    ####Folder Entity

        name          type    description
        ======================================================================
        name          string  name of the folder
        path          string  unique identifier for this folder entity for this
                              project and storage provider. must end with '/'
        materialized  string  the full path of the folder relative to the storage
                              root.  must end with '/'
        kind          string  "folder"
        etag          string  etag - http caching identifier w/o wrapping quotes
        extra         object  varies depending on provider

    ##File Attributes

    <!--- Copied Attributes from FileDetail -->

    For an OSF File entity, the `type` is "files" regardless of whether the entity is actually a file or folder.  They
    can be distinguished by the `kind` attribute.  Files and folders use the same representation, but some attributes may
    be null for one kind but not the other. `size` will be null for folders.  A list of storage provider keys can be
    found [here](/v2/#storage-providers).

        name          type               description
        ===================================================================================================
        guid              string             OSF GUID for this file (if one has been assigned)
        name              string             name of the file or folder; used for display
        kind              string             "file" or "folder"
        path              string             same as for corresponding WaterButler entity
        materialized_path string             the unix-style path to the file relative to the provider root
        size              integer            size of file in bytes, null for folders
        provider          string             storage provider for this file. "osfstorage" if stored on the
                                             OSF.  other examples include "s3" for Amazon S3, "googledrive"
                                             for Google Drive, "box" for Box.com.
        last_touched      iso8601 timestamp  last time the metadata for the file was retrieved. only
                                             applies to non-OSF storage providers.
        date_modified     iso8601 timestamp  timestamp of when this file was last updated*
        date_created      iso8601 timestamp  timestamp of when this file was created*
        extra             object             may contain additional data beyond what's described here,
                                             depending on the provider
          hashes          object
            md5           string             md5 hash of file, null for folders
            sha256        string             SHA-256 hash of file, null for folders
          downloads       integer            number of times the file has been downloaded (for osfstorage files)

    * A note on timestamps: for files stored in osfstorage, `date_created` refers to the time the file was
    first uploaded to osfstorage, and `date_modified` is the time the file was last updated while in osfstorage.
    Other providers may or may not provide this information, but if they do it will correspond to the provider's
    semantics for created/modified times.  These timestamps may also be stale; metadata retrieved via the File Detail
    endpoint is cached.  The `last_touched` field describes the last time the metadata was retrieved from the external
    provider.  To force a metadata update, access the parent folder via its Node Files List endpoint.

    ##Links

    See the [JSON-API spec regarding pagination](http://jsonapi.org/format/1.0/#fetching-pagination).

    ##Actions

    <!--- Copied from FileDetail.Actions -->

    The `links` property of the response provides endpoints for common file operations. The currently-supported actions
    are:

    ###Get Info (*files, folders*)

        Method:   GET
        URL:      /links/info
        Params:   <none>
        Success:  200 OK + file representation

    The contents of a folder or details of a particular file can be retrieved by performing a GET request against the
    `info` link. The response will be a standard OSF response format with the [OSF File attributes](#attributes).

    ###Download (*files*)

        Method:   GET
        URL:      /links/download
        Params:   <none>
        Success:  200 OK + file body

    To download a file, issue a GET request against the `download` link.  The response will have the Content-Disposition
    header set, which will will trigger a download in a browser.

    ###Create Subfolder (*folders*)

        Method:       PUT
        URL:          /links/new_folder
        Query Params: ?kind=folder&name={new_folder_name}
        Body:         <empty>
        Success:      201 Created + new folder representation

    You can create a subfolder of an existing folder by issuing a PUT request against the `new_folder` link.  The
    `?kind=folder` portion of the query parameter is already included in the `new_folder` link.  The name of the new
    subfolder should be provided in the `name` query parameter.  The response will contain a [WaterButler folder
    entity](#folder-entity).  If a folder with that name already exists in the parent directory, the server will return
    a 409 Conflict error response.

    ###Upload New File (*folders*)

        Method:       PUT
        URL:          /links/upload
        Query Params: ?kind=file&name={new_file_name}
        Body (Raw):   <file data (not form-encoded)>
        Success:      201 Created + new file representation

    To upload a file to a folder, issue a PUT request to the folder's `upload` link with the raw file data in the
    request body, and the `kind` and `name` query parameters set to `'file'` and the desired name of the file.  The
    response will contain a [WaterButler file entity](#file-entity) that describes the new file.  If a file with the
    same name already exists in the folder, the server will return a 409 Conflict error response.

    ###Update Existing File (*file*)

        Method:       PUT
        URL:          /links/upload
        Query Params: ?kind=file
        Body (Raw):   <file data (not form-encoded)>
        Success:      200 OK + updated file representation

    To update an existing file, issue a PUT request to the file's `upload` link with the raw file data in the request
    body and the `kind` query parameter set to `"file"`.  The update action will create a new version of the file.
    The response will contain a [WaterButler file entity](#file-entity) that describes the updated file.

    ###Rename (*files, folders*)

        Method:        POST
        URL:           /links/move
        Query Params:  <none>
        Body (JSON):   {
                        "action": "rename",
                        "rename": {new_file_name}
                       }
        Success:       200 OK + new entity representation

    To rename a file or folder, issue a POST request to the `move` link with the `action` body parameter set to
    `"rename"` and the `rename` body parameter set to the desired name.  The response will contain either a folder
    entity or file entity with the new name.

    ###Move & Copy (*files, folders*)

        Method:        POST
        URL:           /links/move
        Query Params:  <none>
        Body (JSON):   {
                        // mandatory
                        "action":   "move"|"copy",
                        "path":     {path_attribute_of_target_folder},
                        // optional
                        "rename":   {new_name},
                        "conflict": "replace"|"keep", // defaults to 'replace'
                        "resource": {node_id},        // defaults to current {node_id}
                        "provider": {provider}        // defaults to current {provider}
                       }
        Success:       200 OK or 201 Created + new entity representation

    Move and copy actions both use the same request structure, a POST to the `move` url, but with different values for
    the `action` body parameters.  The `path` parameter is also required and should be the OSF `path` attribute of the
    folder being written to.  The `rename` and `conflict` parameters are optional.  If you wish to change the name of
    the file or folder at its destination, set the `rename` parameter to the new name.  The `conflict` param governs how
    name clashes are resolved.  Possible values are `replace` and `keep`.  `replace` is the default and will overwrite
    the file that already exists in the target folder.  `keep` will attempt to keep both by adding a suffix to the new
    file's name until it no longer conflicts.  The suffix will be ' (**x**)' where **x** is a increasing integer
    starting from 1.  This behavior is intended to mimic that of the OS X Finder.  The response will contain either a
    folder entity or file entity with the new name.

    Files and folders can also be moved between nodes and providers.  The `resource` parameter is the id of the node
    under which the file/folder should be moved.  It *must* agree with the `path` parameter, that is the `path` must
    identify a valid folder under the node identified by `resource`.  Likewise, the `provider` parameter may be used to
    move the file/folder to another storage provider, but both the `resource` and `path` parameters must belong to a
    node and folder already extant on that provider.  Both `resource` and `provider` default to the current node and
    providers.

    If a moved/copied file is overwriting an existing file, a 200 OK response will be returned.  Otherwise, a 201
    Created will be returned.

    ###Delete (*file, folders*)

        Method:        DELETE
        URL:           /links/delete
        Query Params:  <none>
        Success:       204 No Content

    To delete a file or folder send a DELETE request to the `delete` link.  Nothing will be returned in the response
    body.

    ##Query Params

    + `page=<Int>` -- page number of results to view, default 1

    + `filter[<fieldname>]=<Str>` -- fields and values to filter the search results on.

    Node files may be filtered by `id`, `name`, `node`, `kind`, `path`, `provider`, `size`, and `last_touched`.

    #This Request/Response

    """
    permission_classes = (
        drf_permissions.IsAuthenticatedOrReadOnly,
        base_permissions.PermissionWithGetter(ContributorOrPublic, 'node'),
        base_permissions.PermissionWithGetter(ReadOnlyIfRegistration, 'node'),
        base_permissions.TokenHasScope,
        ExcludeWithdrawals
    )

    ordering = ('_materialized_path',)  # default ordering

    required_read_scopes = [CoreScopes.NODE_FILE_READ]
    required_write_scopes = [CoreScopes.NODE_FILE_WRITE]

    view_category = 'nodes'
    view_name = 'node-files'

    @property
    def serializer_class(self):
        if self.kwargs[self.provider_lookup_url_kwarg] == 'osfstorage':
            return OsfStorageFileSerializer
        return FileSerializer

    # overrides FilterMixin
    def postprocess_query_param(self, key, field_name, operation):
        # tag queries will usually be on Tag.name,
        # ?filter[tags]=foo should be translated to Q('tags__name', 'eq', 'foo')
        # But queries on lists should be tags, e.g.
        # ?filter[tags]=foo,bar should be translated to Q('tags', 'isnull', True)
        # ?filter[tags]=[] should be translated to Q('tags', 'isnull', True)
        if field_name == 'tags':
            if operation['value'] not in (list(), tuple()):
                operation['source_field_name'] = 'tags__name'
                operation['op'] = 'iexact'

    def get_default_queryset(self):
        # Don't bother going to waterbutler for osfstorage
        files_list = self.fetch_from_waterbutler()

        if isinstance(files_list, list):
            return StoredFileNode.objects.filter(id__in=[self.get_file_item(file).id for file in files_list])

        if isinstance(files_list, dict) or getattr(files_list, 'is_file', False):
            # We should not have gotten a file here
            raise NotFound

        return files_list.children.all()

    # overrides ListAPIView
    def get_queryset(self):
        return self.get_queryset_from_request()


class NodeFileDetail(JSONAPIBaseView, generics.RetrieveAPIView, WaterButlerMixin, NodeMixin):
    permission_classes = (
        drf_permissions.IsAuthenticatedOrReadOnly,
        base_permissions.PermissionWithGetter(ContributorOrPublic, 'node'),
        base_permissions.PermissionWithGetter(ReadOnlyIfRegistration, 'node'),
        base_permissions.TokenHasScope,
        ExcludeWithdrawals
    )

    serializer_class = FileSerializer

    required_read_scopes = [CoreScopes.NODE_FILE_READ]
    required_write_scopes = [CoreScopes.NODE_FILE_WRITE]
    view_category = 'nodes'
    view_name = 'node-file-detail'

    def get_object(self):
        fobj = self.fetch_from_waterbutler()
        if isinstance(fobj, dict):
            return self.get_file_item(fobj)

        if isinstance(fobj, list) or not getattr(fobj, 'is_file', True):
            # We should not have gotten a folder here
            raise NotFound

        return fobj


class NodeAddonList(JSONAPIBaseView, generics.ListAPIView, ListFilterMixin, NodeMixin, AddonSettingsMixin):
    """List of addons connected to this node *Read-only*

    Paginated list of node addons ordered by their `id` or `addon_short_name`. Attributes other than
    `enabled` will be `null` if the addon is not enabled for this node.

    ## <Addon\>NodeSettings Attributes

    OSF <Addon\>NodeSettings entities have the "node_addons" `type`, and their `id` indicates the addon
    service provider (eg. `box`, `googledrive`, etc).

        name                    type                description
        ======================================================================================================
        external_account_id     string              _id of the associated ExternalAccount, if any
        configured              boolean             has this node been configured with a folder?
        enabled                 boolean             has a node settings object been associated with this node?
        folder_id               string              folder id of linked folder, from third-party service
        node_has_auth           boolean             is this node fully authorized to use an ExternalAccount?
        folder_path             boolean             folder path of linked folder, from third-party service

    ##Links

    See the [JSON-API spec regarding pagination](http://jsonapi.org/format/1.0/#fetching-pagination).

        self:  the canonical api endpoint of this node_addon

    #This Request/Response
    """

    permission_classes = (
        drf_permissions.IsAuthenticatedOrReadOnly,
        ContributorOrPublic,
        ExcludeWithdrawals,
        base_permissions.TokenHasScope,
    )

    required_read_scopes = [CoreScopes.NODE_ADDON_READ]
    required_write_scopes = [CoreScopes.NULL]

    serializer_class = NodeAddonSettingsSerializer
    view_category = 'nodes'
    view_name = 'node-addons'

    def get_default_queryset(self):
        qs = []
        for addon in ADDONS_OAUTH:
            obj = self.get_addon_settings(provider=addon, fail_if_absent=False, check_object_permissions=False)
            if obj:
                qs.append(obj)
        qs.sort()
        return qs

    get_queryset = get_default_queryset


class NodeAddonDetail(JSONAPIBaseView, generics.RetrieveUpdateDestroyAPIView, generics.CreateAPIView, NodeMixin, AddonSettingsMixin):
    """
    Detail of individual addon connected to this node *Writeable*.

    Attributes other than `enabled` will be null if the addon is not enabled for this node.

    ##Permissions

    <Addon>NodeSettings that are attached to public Nodes will give read-only access to everyone. Private nodes require explicit read
    permission. Write and admin access are the same for public and private nodes. Administrators on a parent node have
    implicit read permissions for all child nodes.

    Any users with write or admin access to the node are able to deauthorize an enabled addon, but only the addon authorizer is able
    to change the configuration (i.e. selected folder) of an already-configured <Addon>NodeSettings entity.

    ## <Addon>NodeSettings Attributes

    OSF <Addon>NodeSettings entities have the "node_addons" `type`, and their `id` indicates the addon
    service provider (eg. `box`, `googledrive`, etc).

        name                    type                description
        ======================================================================================================
        external_account_id     string              _id of the associated ExternalAccount, if any
        configured              boolean             has this node been configured with a folder?
        enabled                 boolean             has a node settings object been associated with this node?
        folder_id               string              folder id of linked folder, from third-party service
        node_has_auth           boolean             is this node fully authorized to use an ExternalAccount?
        folder_path             boolean             folder path of linked folder, from third-party service
        url                     string              Specific to the `forward` addon
        label                   string              Specific to the `forward` addon

    ##Links

        self:  the canonical api endpoint of this node_addon

    ##Actions

    ###Update

        Method:        PUT / PATCH
        URL:           /links/self
        Query Params:  <none>
        Body (JSON):   {"data": {
                           "type": "node_addons",                   # required
                           "id":   {provider},                      # required
                           "attributes": {
                             "external_account_id": {account_id},   # optional
                             "folder_id":           {folder_id},    # optional
                             "folder_path":         {folder_path},  # optional - Google Drive specific
                             "url":                 {url},          # optional - External Link specific
                             "label":               {label}         # optional - External Link specific
                           }
                         }
                       }
        Success:       200 OK + node_addon representation

    To update a node, issue either a PUT or a PATCH request against the `/links/self` URL.  The `external_account_id`,
    `enabled`, and `folder_id` fields are mandatory if you PUT and optional if you PATCH. However, at least one is always mandatory.
    Non-string values will be accepted and stringified, but we make no promises about the stringification output.  So
    don't do that.

    To delete or deauthorize a node_addon, issue a PUT with all fields set to `null` / `False`, or a PATCH with `enabled` set to `False`.

    ####Note

    Not all addons are currently configurable via the API. The current list of addons that accept PUT/PATCH is [`box`, `dropbox`, `s3`, `googledrive`]

    #This Request/Response
    """

    permission_classes = (
        drf_permissions.IsAuthenticatedOrReadOnly,
        ContributorOrPublic,
        ExcludeWithdrawals,
        ReadOnlyIfRegistration,
        base_permissions.TokenHasScope,
    )

    required_read_scopes = [CoreScopes.NODE_ADDON_READ]
    required_write_scopes = [CoreScopes.NODE_ADDON_WRITE]

    serializer_class = NodeAddonSettingsSerializer
    view_category = 'nodes'
    view_name = 'node-addon-detail'

    def get_object(self):
        return self.get_addon_settings(check_object_permissions=False)

    def perform_create(self, serializer):
        addon = self.kwargs['provider']
        if addon not in ADDONS_OAUTH:
            raise NotFound('Requested addon unavailable')

        node = self.get_node()
        if node.has_addon(addon):
            raise InvalidModelValueError(
                detail='Add-on {} already enabled for node {}'.format(addon, node._id)
            )

        return super(NodeAddonDetail, self).perform_create(serializer)

    def perform_destroy(self, instance):
        addon = instance.config.short_name
        node = self.get_node()
        if not node.has_addon(instance.config.short_name):
            raise NotFound('Node {} does not have add-on {}'.format(node._id, addon))

        node.delete_addon(addon, auth=get_user_auth(self.request))

    def get_serializer_class(self):
        """
        Use NodeDetailSerializer which requires 'id'
        """
        if 'provider' in self.kwargs and self.kwargs['provider'] == 'forward':
            return ForwardNodeAddonSettingsSerializer
        else:
            return NodeAddonSettingsSerializer


class NodeAddonFolderList(JSONAPIBaseView, generics.ListAPIView, NodeMixin, AddonSettingsMixin):
    """List of folders that this node can connect to *Read-only*.

    Paginated list of folders retrieved from the associated third-party service

    ##Permissions

    <Addon> Folders are visible only to the addon authorizer.

    ## <Addon> Folder Attributes

    OSF <Addon\> Folder entities have the "node_addon_folders" `type`, and their `id` indicates the folder_id
    according to the associated service provider (eg. `box`, `googledrive`, etc).

        name        type        description
        ======================================================================================================
        path        string      path of this folder, according to third-party service
        kind        string      `"folder"`, typically.
        provider    string      `short_name` of third-party service provider
        name        string      name of this folder
        folder_id   string      id of this folder, according to third-party service

    ##Links

    See the [JSON-API spec regarding pagination](http://jsonapi.org/format/1.0/#fetching-pagination).

        root:  the canonical api endpoint of the root folder for this account
        children: the canonical api endpoint of this folder's children

    #This Request/Response
    """
    permission_classes = (
        drf_permissions.IsAuthenticatedOrReadOnly,
        ContributorOrPublic,
        ExcludeWithdrawals,
        base_permissions.TokenHasScope,
    )

    required_read_scopes = [CoreScopes.NODE_ADDON_READ, CoreScopes.NODE_FILE_READ]
    required_write_scopes = [CoreScopes.NULL]

    pagination_class = MaxSizePagination
    serializer_class = NodeAddonFolderSerializer
    view_category = 'nodes'
    view_name = 'node-addon-folders'

    def get_queryset(self):
        # TODO: [OSF-6120] refactor this/NS models to be generalizable
        node_addon = self.get_addon_settings()
        if not node_addon.has_auth:
            raise JSONAPIException(detail='This addon is enabled but an account has not been imported from your user settings',
                meta={'link': '{}users/me/addons/{}/accounts/'.format(API_BASE, node_addon.config.short_name)})

        path = self.request.query_params.get('path')
        folder_id = self.request.query_params.get('id')

        if not hasattr(node_addon, 'get_folders'):
            raise EndpointNotImplementedError('Endpoint not yet implemented for this addon')

        return node_addon.get_folders(path=path, folder_id=folder_id)


class NodeProvider(object):

    def __init__(self, provider, node):
        self.path = '/'
        self.node = node
        self.kind = 'folder'
        self.name = provider
        self.provider = provider
        self.node_id = node._id
        self.pk = node._id


class NodeProvidersList(JSONAPIBaseView, generics.ListAPIView, NodeMixin):
    """List of storage providers enabled for this node. *Read-only*.

    Users of the OSF may access their data on a [number of cloud-storage](/v2/#storage-providers) services that have
    integrations with the OSF.  We call these "providers".  By default every node has access to the OSF-provided
    storage but may use as many of the supported providers as desired.  This endpoint lists all of the providers that are
    configured for this node.  If you want to add more, you will need to do that in the Open Science Framework front end
    for now.

    In the OSF filesystem model, providers are treated as folders, but with special properties that distinguish them
    from regular folders.  Every provider folder is considered a root folder, and may not be deleted through the regular
    file API.  To see the contents of the provider, issue a GET request to the `/relationships/files/links/related/href`
    attribute of the provider resource.  The `new_folder` and `upload` actions are handled by another service called
    WaterButler, whose response format differs slightly from the OSF's.

    <!--- Copied from FileDetail.Spiel -->

    ###Waterbutler Entities

    When an action is performed against a WaterButler endpoint, it will generally respond with a file entity, a folder
    entity, or no content.

    ####File Entity

        name          type       description
        =========================================================================
        name          string     name of the file
        path          string     unique identifier for this file entity for this
                                 project and storage provider. may not end with '/'
        materialized  string     the full path of the file relative to the storage
                                 root.  may not end with '/'
        kind          string     "file"
        etag          string     etag - http caching identifier w/o wrapping quotes
        modified      timestamp  last modified timestamp - format depends on provider
        contentType   string     MIME-type when available
        provider      string     id of provider e.g. "osfstorage", "s3", "googledrive".
                                 equivalent to addon_short_name on the OSF
        size          integer    size of file in bytes
        extra         object     may contain additional data beyond what's described here,
                                 depending on the provider
          version     integer    version number of file. will be 1 on initial upload
          downloads   integer    count of the number times the file has been downloaded
          hashes      object
            md5       string     md5 hash of file
            sha256    string     SHA-256 hash of file

    ####Folder Entity

        name          type    description
        ======================================================================
        name          string  name of the folder
        path          string  unique identifier for this folder entity for this
                              project and storage provider. must end with '/'
        materialized  string  the full path of the folder relative to the storage
                              root.  must end with '/'
        kind          string  "folder"
        etag          string  etag - http caching identifier w/o wrapping quotes
        extra         object  varies depending on provider

    ##Provider Attributes

    `type` is "files"

        name      type    description
        =================================================================================
        name      string  name of the provider
        kind      string  type of this file/folder.  always "folder"
        path      path    relative path of this folder within the provider filesys. always "/"
        node      string  node this provider belongs to
        provider  string  provider id, same as "name"

    ##Links

    See the [JSON-API spec regarding pagination](http://jsonapi.org/format/1.0/#fetching-pagination).

    ##Actions

    <!--- Copied from FileDetail.Actions -->

    ###Create Subfolder (*folders*)

        Method:       PUT
        URL:          /links/new_folder
        Query Params: ?kind=folder&name={new_folder_name}
        Body:         <empty>
        Success:      201 Created + new folder representation

    You can create a subfolder of an existing folder by issuing a PUT request against the `new_folder` link.  The
    `?kind=folder` portion of the query parameter is already included in the `new_folder` link.  The name of the new
    subfolder should be provided in the `name` query parameter.  The response will contain a [WaterButler folder
    entity](#folder-entity).  If a folder with that name already exists in the parent directory, the server will return
    a 409 Conflict error response.

    ###Upload New File (*folders*)

        Method:       PUT
        URL:          /links/upload
        Query Params: ?kind=file&name={new_file_name}
        Body (Raw):   <file data (not form-encoded)>
        Success:      201 Created + new file representation

    To upload a file to a folder, issue a PUT request to the folder's `upload` link with the raw file data in the
    request body, and the `kind` and `name` query parameters set to `'file'` and the desired name of the file.  The
    response will contain a [WaterButler file entity](#file-entity) that describes the new file.  If a file with the
    same name already exists in the folder, the server will return a 409 Conflict error response.

    ##Query Params

    + `page=<Int>` -- page number of results to view, default 1

    #This Request/Response

    """
    permission_classes = (
        drf_permissions.IsAuthenticatedOrReadOnly,
        ContributorOrPublic,
        ExcludeWithdrawals,
        base_permissions.TokenHasScope,
    )

    required_read_scopes = [CoreScopes.NODE_FILE_READ]
    required_write_scopes = [CoreScopes.NODE_FILE_WRITE]

    serializer_class = NodeProviderSerializer
    view_category = 'nodes'
    view_name = 'node-providers'

    def get_provider_item(self, provider):
        return NodeProvider(provider, self.get_node())

    def get_queryset(self):
        return [
            self.get_provider_item(addon.config.short_name)
            for addon
            in self.get_node().get_addons()
            if addon.config.has_hgrid_files
            and addon.configured
        ]

class NodeProviderDetail(JSONAPIBaseView, generics.RetrieveAPIView, NodeMixin):
    permission_classes = (
        drf_permissions.IsAuthenticatedOrReadOnly,
        ContributorOrPublic,
        ExcludeWithdrawals,
        base_permissions.TokenHasScope,
    )

    required_read_scopes = [CoreScopes.NODE_FILE_READ]
    required_write_scopes = [CoreScopes.NODE_FILE_WRITE]

    serializer_class = NodeProviderSerializer
    view_category = 'nodes'
    view_name = 'node-provider-detail'

    def get_object(self):
        return NodeProvider(self.kwargs['provider'], Node.load(self.kwargs['node_id']))


class NodeAlternativeCitationsList(JSONAPIBaseView, generics.ListCreateAPIView, NodeMixin):
    """List of alternative citations for a project.

    ##Actions

    ###Create Alternative Citation

        Method:         POST
        Body (JSON):    {
                            "data": {
                                "type": "citations",    # required
                                "attributes": {
                                    "name": {name},     # mandatory
                                    "text": {text}      # mandatory
                                }
                            }
                        }
        Success:        201 Created + new citation representation
    """

    permission_classes = (
        drf_permissions.IsAuthenticatedOrReadOnly,
        AdminOrPublic,
        ReadOnlyIfRegistration,
        base_permissions.TokenHasScope
    )

    required_read_scopes = [CoreScopes.NODE_CITATIONS_READ]
    required_write_scopes = [CoreScopes.NODE_CITATIONS_WRITE]

    serializer_class = NodeAlternativeCitationSerializer
    view_category = 'nodes'
    view_name = 'alternative-citations'

    def get_queryset(self):
        return self.get_node().alternative_citations.all()


class NodeAlternativeCitationDetail(JSONAPIBaseView, generics.RetrieveUpdateDestroyAPIView, NodeMixin):
    """Details about an alternative citations for a project.

    ##Actions

    ###Update Alternative Citation

        Method:         PUT
        Body (JSON):    {
                            "data": {
                                "type": "citations",    # required
                                "id": {{id}}            # required
                                "attributes": {
                                    "name": {name},     # mandatory
                                    "text": {text}      # mandatory
                                }
                            }
                        }
        Success:        200 Ok + updated citation representation

    ###Delete Alternative Citation

        Method:         DELETE
        Success:        204 No content
    """

    permission_classes = (
        drf_permissions.IsAuthenticatedOrReadOnly,
        AdminOrPublic,
        ReadOnlyIfRegistration,
        base_permissions.TokenHasScope
    )

    required_read_scopes = [CoreScopes.NODE_CITATIONS_READ]
    required_write_scopes = [CoreScopes.NODE_CITATIONS_WRITE]

    serializer_class = NodeAlternativeCitationSerializer
    view_category = 'nodes'
    view_name = 'alternative-citation-detail'

    def get_object(self):
        try:
            return self.get_node().alternative_citations.get(_id=str(self.kwargs['citation_id']))
        except AlternativeCitation.DoesNotExist:
            raise NotFound

    def perform_destroy(self, instance):
        self.get_node().remove_citation(get_user_auth(self.request), instance, save=True)


class NodeLogList(JSONAPIBaseView, generics.ListAPIView, NodeMixin, ODMFilterMixin):
    """List of Logs associated with a given Node. *Read-only*.

    <!--- Copied Description from NodeLogDetail -->

    Paginated list of Logs ordered by their `date`. This includes the Logs of the specified Node as well as the logs of that Node's children that the current user has access to.

    Note that if an anonymous view_only key is being used, the user relationship will not be exposed.

    On the front end, logs show record and show actions done on the OSF. The complete list of loggable actions (in the format {identifier}: {description}) is as follows:

    * 'project_created': A Node is created
    * 'project_registered': A Node is registered
    * 'project_deleted': A Node is deleted
    * 'created_from': A Node is created using an existing Node as a template
    * 'pointer_created': A Pointer is created
    * 'pointer_forked': A Pointer is forked
    * 'pointer_removed': A Pointer is removed
    * 'node_removed': A component is deleted
    * 'node_forked': A Node is forked
    ===
    * 'made_public': A Node is made public
    * 'made_private': A Node is made private
    * 'tag_added': A tag is added to a Node
    * 'tag_removed': A tag is removed from a Node
    * 'edit_title': A Node's title is changed
    * 'edit_description': A Node's description is changed
    * 'updated_fields': One or more of a Node's fields are changed
    * 'external_ids_added': An external identifier is added to a Node (e.g. DOI, ARK)
    ===
    * 'contributor_added': A Contributor is added to a Node
    * 'contributor_removed': A Contributor is removed from a Node
    * 'contributors_reordered': A Contributor's position in a Node's bibliography is changed
    * 'permissions_updated': A Contributor's permissions on a Node are changed
    * 'made_contributor_visible': A Contributor is made bibliographically visible on a Node
    * 'made_contributor_invisible': A Contributor is made bibliographically invisible on a Node
    ===
    * 'wiki_updated': A Node's wiki is updated
    * 'wiki_deleted': A Node's wiki is deleted
    * 'wiki_renamed': A Node's wiki is renamed
    * 'made_wiki_public': A Node's wiki is made public
    * 'made_wiki_private': A Node's wiki is made private
    ===
    * 'addon_added': An add-on is linked to a Node
    * 'addon_removed': An add-on is unlinked from a Node
    * 'addon_file_moved': A File in a Node's linked add-on is moved
    * 'addon_file_copied': A File in a Node's linked add-on is copied
    * 'addon_file_renamed': A File in a Node's linked add-on is renamed
    * 'node_authorized': An addon is authorized for a project
    * 'node_deauthorized': An addon is deauthorized for a project
    * 'folder_created': A Folder is created in a Node's linked add-on
    * 'file_added': A File is added to a Node's linked add-on
    * 'file_updated': A File is updated on a Node's linked add-on
    * 'file_removed': A File is removed from a Node's linked add-on
    * 'file_restored': A File is restored in a Node's linked add-on
    ===
    * 'comment_added': A Comment is added to some item
    * 'comment_removed': A Comment is removed from some item
    * 'comment_updated': A Comment is updated on some item
    ===
    * 'embargo_initiated': An embargoed Registration is proposed on a Node
    * 'embargo_approved': A proposed Embargo of a Node is approved
    * 'embargo_cancelled': A proposed Embargo of a Node is cancelled
    * 'embargo_completed': A proposed Embargo of a Node is completed
    * 'retraction_initiated': A Withdrawal of a Registration is proposed
    * 'retraction_approved': A Withdrawal of a Registration is approved
    * 'retraction_cancelled': A Withdrawal of a Registration is cancelled
    * 'registration_initiated': A Registration of a Node is proposed
    * 'registration_approved': A proposed Registration is approved
    * 'registration_cancelled': A proposed Registration is cancelled
    ===
    * 'node_created': A Node is created (_deprecated_)

   ##Log Attributes

    <!--- Copied Attributes from LogList -->

    OSF Log entities have the "logs" `type`.

        name           type                   description
        ============================================================================
        date           iso8601 timestamp      timestamp of Log creation
        action         string                 Log action (see list above)

    ##Relationships

    ###Node

    The node this log belongs to.

    ###User

    The user who performed the logged action.

    ##Links

    See the [JSON-API spec regarding pagination](http://jsonapi.org/format/1.0/#fetching-pagination).

    ##Actions

    ##Query Params

    <!--- Copied Query Params from LogList -->

    Logs may be filtered by their `action` and `date`.

    #This Request/Response

    """

    serializer_class = NodeLogSerializer
    view_category = 'nodes'
    view_name = 'node-logs'

    required_read_scopes = [CoreScopes.NODE_LOG_READ]
    required_write_scopes = [CoreScopes.NULL]

    log_lookup_url_kwarg = 'node_id'

    ordering = ('-date', )

    permission_classes = (
        drf_permissions.IsAuthenticatedOrReadOnly,
        ContributorOrPublic,
        base_permissions.TokenHasScope,
        ExcludeWithdrawals
    )

    def get_default_odm_query(self):
        auth = get_user_auth(self.request)
        query = self.get_node().get_aggregate_logs_query(auth)
        return query

    def get_queryset(self):
        queryset = NodeLog.find(self.get_query_from_request())
        return queryset


class NodeCommentsList(JSONAPIBaseView, generics.ListCreateAPIView, ODMFilterMixin, NodeMixin):
    """List of comments on a node. *Writeable*.

    Paginated list of comments ordered by their `date_created.` Each resource contains the full representation of the
    comment, meaning additional requests to an individual comment's detail view are not necessary.

    Note that if an anonymous view_only key is being used, the user relationship will not be exposed.

    ###Permissions

    Comments on public nodes are given read-only access to everyone. If the node comment-level is "private",
    only contributors have permission to comment. If the comment-level is "public" any logged-in OSF user can comment.
    Comments on private nodes are only visible to contributors and administrators on the parent node.

    ##Attributes

    OSF comment entities have the "comments" `type`.

        name           type               description
        =================================================================================
        content        string             content of the comment
        date_created   iso8601 timestamp  timestamp that the comment was created
        date_modified  iso8601 timestamp  timestamp when the comment was last updated
        modified       boolean            has this comment been edited?
        deleted        boolean            is this comment deleted?
        is_abuse       boolean            has this comment been reported by the current user?
        has_children   boolean            does this comment have replies?
        can_edit       boolean            can the current user edit this comment?

    ##Links

    See the [JSON-API spec regarding pagination](http://jsonapi.org/format/1.0/#fetching-pagination).

    ##Actions

    ###Create

        Method:        POST
        URL:           /links/self
        Query Params:  <none>
        Body (JSON):   {
                         "data": {
                           "type": "comments",   # required
                           "attributes": {
                             "content":       {content},        # mandatory
                           },
                           "relationships": {
                             "target": {
                               "data": {
                                  "type": {target type}         # mandatory
                                  "id": {target._id}            # mandatory
                               }
                             }
                           }
                         }
                       }
        Success:       201 CREATED + comment representation

    To create a comment on this node, issue a POST request against this endpoint. The comment target id and target type
    must be specified. To create a comment on the node overview page, the target `type` would be "nodes" and the `id`
    would be the node id. To reply to a comment on this node, the target `type` would be "comments" and the `id` would
    be the id of the comment to reply to. The `content` field is mandatory.

    If the comment creation is successful the API will return
    a 201 response with the representation of the new comment in the body. For the new comment's canonical URL, see the
    `/links/self` field of the response.

    ##Query Params

    + `filter[deleted]=True|False` -- filter comments based on whether or not they are deleted.

    The list of node comments includes deleted comments by default. The `deleted` field is a boolean and can be
    filtered using truthy values, such as `true`, `false`, `0`, or `1`. Note that quoting `true` or `false` in
    the query will cause the match to fail regardless.

    + `filter[date_created][comparison_operator]=YYYY-MM-DDTH:M:S` -- filter comments based on date created.

    Comments can also be filtered based on their `date_created` and `date_modified` fields. Possible comparison
    operators include 'gt' (greater than), 'gte'(greater than or equal to), 'lt' (less than) and 'lte'
    (less than or equal to). The date must be in the format YYYY-MM-DD and the time is optional.

    + `filter[target]=target_id` -- filter comments based on their target id.

    The list of comments can be filtered by target id. For example, to get all comments with target = project,
    the target_id would be the project_id.

    #This Request/Response
    """
    permission_classes = (
        drf_permissions.IsAuthenticatedOrReadOnly,
        CanCommentOrPublic,
        base_permissions.TokenHasScope,
        ExcludeWithdrawals
    )

    required_read_scopes = [CoreScopes.NODE_COMMENTS_READ]
    required_write_scopes = [CoreScopes.NODE_COMMENTS_WRITE]

    pagination_class = CommentPagination
    serializer_class = NodeCommentSerializer
    view_category = 'nodes'
    view_name = 'node-comments'

    ordering = ('-date_created', )  # default ordering

    # overrides ODMFilterMixin
    def get_default_odm_query(self):
        return Q('node', 'eq', self.get_node()) & Q('root_target', 'ne', None)

    # Hook to make filtering on 'target' work
    def postprocess_query_param(self, key, field_name, operation):
        if field_name == 'target':
            operation['value'] = Guid.load(operation['value'])

    def get_queryset(self):
        comments = Comment.find(self.get_query_from_request())
        for comment in comments:
            # Deleted root targets still appear as tuples in the database,
            # but need to be None in order for the query to be correct.
            if comment.root_target.referent.is_deleted:
                comment.root_target = None
                comment.save()

        return Comment.find(self.get_query_from_request())

    def get_serializer_class(self):
        if self.request.method == 'POST':
            return CommentCreateSerializer
        else:
            return NodeCommentSerializer

    # overrides ListCreateAPIView
    def get_parser_context(self, http_request):
        """
        Tells parser that we are creating a relationship
        """
        res = super(NodeCommentsList, self).get_parser_context(http_request)
        res['is_relationship'] = True
        return res

    def perform_create(self, serializer):
        node = self.get_node()
        serializer.validated_data['user'] = self.request.user
        serializer.validated_data['node'] = node
        serializer.save()


class NodeInstitutionsList(JSONAPIBaseView, generics.ListAPIView, ODMFilterMixin, NodeMixin):
    """ Detail of the affiliated institutions a node has, if any. Returns [] if the node has no
    affiliated institution.

    ##Attributes

    OSF Institutions have the "institutions" `type`.

        name           type               description
        =========================================================================
        name           string             title of the institution
        id             string             unique identifier in the OSF
        logo_path      string             a path to the institution's static logo



    #This Request/Response

    """
    permission_classes = (
        drf_permissions.IsAuthenticatedOrReadOnly,
        base_permissions.TokenHasScope,
        AdminOrPublic
    )

    required_read_scopes = [CoreScopes.NODE_BASE_READ, CoreScopes.INSTITUTION_READ]
    required_write_scopes = [CoreScopes.NULL]
    serializer_class = InstitutionSerializer

    model = Institution
    view_category = 'nodes'
    view_name = 'node-institutions'

    def get_queryset(self):
        node = self.get_node()
        return node.affiliated_institutions.all() or []


class NodeInstitutionsRelationship(JSONAPIBaseView, generics.RetrieveUpdateDestroyAPIView, generics.CreateAPIView, NodeMixin):
    """ Relationship Endpoint for Node -> Institutions Relationship

    Used to set, remove, update and retrieve the affiliated_institutions of a node to an institution

    ##Actions

    ###Create

        Method:        POST
        URL:           /links/self
        Query Params:  <none>
        Body (JSON):   {
                         "data": [{
                           "type": "institutions",   # required
                           "id": <institution_id>   # required
                         }]
                       }
        Success:       201

        This requires write permissions on the node and for the user making the request to
        have the institutions in the payload as affiliated in their account.

    ###Update

        Method:        PUT || PATCH
        URL:           /links/self
        Query Params:  <none>
        Body (JSON):   {
                         "data": [{
                           "type": "institutions",   # required
                           "id": <institution_id>   # required
                         }]
                       }
        Success:       200

        This requires write permissions on the node and for the user making the request to
        have the institutions in the payload as affiliated in their account. This will delete
        all institutions not listed, meaning a data: [] payload does the same as a DELETE with all
        the institutions.

    ###Destroy

        Method:        DELETE
        URL:           /links/self
        Query Params:  <none>
        Body (JSON):   {
                         "data": [{
                           "type": "institutions",   # required
                           "id": <institution_id>   # required
                         }]
                       }
        Success:       204

        This requires write permissions in the node. If the user has admin permissions, the institution in the payload does
        not need to be affiliated in their account.
    """
    permission_classes = (
        drf_permissions.IsAuthenticatedOrReadOnly,
        base_permissions.TokenHasScope,
        WriteOrPublicForRelationshipInstitutions
    )
    required_read_scopes = [CoreScopes.NODE_BASE_READ]
    required_write_scopes = [CoreScopes.NODE_BASE_WRITE]
    serializer_class = NodeInstitutionsRelationshipSerializer
    parser_classes = (JSONAPIRelationshipParser, JSONAPIRelationshipParserForRegularJSON, )

    view_category = 'nodes'
    view_name = 'node-relationships-institutions'

    def get_object(self):
        node = self.get_node(check_object_permissions=False)
        obj = {
            'data': node.affiliated_institutions.all(),
            'self': node
        }
        self.check_object_permissions(self.request, obj)
        return obj

    def perform_destroy(self, instance):
        data = self.request.data['data']
        user = self.request.user
        current_insts = {inst._id: inst for inst in instance['data']}
        node = instance['self']

        for val in data:
            if val['id'] in current_insts:
                if not user.is_affiliated_with_institution(current_insts[val['id']]) and not node.has_permission(user, 'admin'):
                    raise PermissionDenied
                node.remove_affiliated_institution(inst=current_insts[val['id']], user=user)
        node.save()

    def create(self, *args, **kwargs):
        try:
            ret = super(NodeInstitutionsRelationship, self).create(*args, **kwargs)
        except RelationshipPostMakesNoChanges:
            return Response(status=HTTP_204_NO_CONTENT)
        return ret


class NodeWikiList(JSONAPIBaseView, generics.ListAPIView, NodeMixin, ODMFilterMixin):
    """List of wiki pages on a node. *Read only*.

    Paginated list of the node's current wiki page versions ordered by their `date_modified.` Each resource contains the
    full representation of the wiki, meaning additional requests to an individual wiki's detail view are not necessary.

    Note that if an anonymous view_only key is being used, the user relationship will not be exposed.

    ###Permissions

    Wiki pages on public nodes are given read-only access to everyone. Wiki pages on private nodes are only visible to
    contributors and administrators on the parent node.

    ##Attributes

    OSF wiki entities have the "wikis" `type`.

        name                    type               description
        ======================================================================================================
        name                        string             name of the wiki pag
        path                        string             the path of the wiki page
        materialized_path           string             the path of the wiki page
        date_modified               iso8601 timestamp  timestamp when the wiki was last updated
        content_type                string             MIME-type
        current_user_can_comment    boolean            Whether the current user is allowed to post comments
        extra                       object
        version                     integer            version number of the wiki


    ##Links

    See the [JSON-API spec regarding pagination](http://jsonapi.org/format/1.0/#fetching-pagination).

    ##Query Params

    + `filter[name]=<Str>` -- filter wiki pages by name

    + `filter[date_modified][comparison_operator]=YYYY-MM-DDTH:M:S` -- filter wiki pages based on date modified.

    Wiki pages can be filtered based on their `date_modified` fields. Possible comparison
    operators include 'gt' (greater than), 'gte'(greater than or equal to), 'lt' (less than) and 'lte'
    (less than or equal to). The date must be in the format YYYY-MM-DD and the time is optional.


    #This Request/Response
    """

    permission_classes = (
        drf_permissions.IsAuthenticatedOrReadOnly,
        base_permissions.TokenHasScope,
        ContributorOrPublic,
        ExcludeWithdrawals
    )

    required_read_scopes = [CoreScopes.WIKI_BASE_READ]
    required_write_scopes = [CoreScopes.NULL]
    serializer_class = NodeWikiSerializer

    view_category = 'nodes'
    view_name = 'node-wikis'

    ordering = ('-date', )  # default ordering

    # overrides ODMFilterMixin
    def get_default_odm_query(self):
        node = self.get_node()
        node_wiki_pages = node.wiki_pages_current.values() if node.wiki_pages_current else []
        return Q('guids___id', 'in', node_wiki_pages)

    def get_queryset(self):
        return NodeWikiPage.find(self.get_query_from_request())


class NodeLinkedNodesRelationship(LinkedNodesRelationship, NodeMixin):
    """ Relationship Endpoint for Nodes -> Linked Node relationships

    Used to set, remove, update and retrieve the ids of the linked nodes attached to this collection. For each id, there
    exists a node link that contains that node.

    ##Actions

    ###Create

        Method:        POST
        URL:           /links/self
        Query Params:  <none>
        Body (JSON):   {
                         "data": [{
                           "type": "linked_nodes",   # required
                           "id": <node_id>   # required
                         }]
                       }
        Success:       201

    This requires both edit permission on the collection, and for the user that is
    making the request to be able to read the nodes requested. Data can be contain any number of
    node identifiers. This will create a node_link for all node_ids in the request that
    do not currently have a corresponding node_link in this collection.

    ###Update

        Method:        PUT || PATCH
        URL:           /links/self
        Query Params:  <none>
        Body (JSON):   {
                         "data": [{
                           "type": "linked_nodes",   # required
                           "id": <node_id>   # required
                         }]
                       }
        Success:       200

    This requires both edit permission on the collection, and for the user that is
    making the request to be able to read the nodes requested. Data can be contain any number of
    node identifiers. This will replace the contents of the node_links for this collection with
    the contents of the request. It will delete all node links that don't have a node_id in the data
    array, create node links for the node_ids that don't currently have a node id, and do nothing
    for node_ids that already have a corresponding node_link. This means a update request with
    {"data": []} will remove all node_links in this collection

    ###Destroy

        Method:        DELETE
        URL:           /links/self
        Query Params:  <none>
        Body (JSON):   {
                         "data": [{
                           "type": "linked_nodes",   # required
                           "id": <node_id>   # required
                         }]
                       }
        Success:       204

    This requires edit permission on the node. This will delete any node_links that have a
    corresponding node_id in the request.
    """

    view_category = 'nodes'
    view_name = 'node-pointer-relationship'


class LinkedNodesList(BaseLinkedList, NodeMixin):
    """List of nodes linked to this node. *Read-only*.

    Linked nodes are the nodes pointed to by node links. This view will probably replace node_links in the near future.

    <!--- Copied Spiel from NodeDetail -->

    On the front end, nodes are considered 'projects' or 'components'. The difference between a project and a component
    is that a project is the top-level node, and components are children of the project. There is also a [category
    field](/v2/#osf-node-categories) that includes 'project' as an option. The categorization essentially determines
    which icon is displayed by the node in the front-end UI and helps with search organization. Top-level nodes may have
    a category other than project, and children nodes may have a category of project.

    ##Linked Node Attributes

    <!--- Copied Attributes from NodeDetail -->

    OSF Node entities have the "nodes" `type`.

        name           type               description
        =================================================================================
        title          string             title of project or component
        description    string             description of the node
        category       string             node category, must be one of the allowed values
        date_created   iso8601 timestamp  timestamp that the node was created
        date_modified  iso8601 timestamp  timestamp when the node was last updated
        tags           array of strings   list of tags that describe the node
        registration   boolean            is this is a registration?
        collection     boolean            is this node a collection of other nodes?
        public         boolean            has this node been made publicly-visible?

    ##Links

    See the [JSON-API spec regarding pagination](http://jsonapi.org/format/1.0/#fetching-pagination).

    ##Query Params

    + `page=<Int>` -- page number of results to view, default 1

    + `filter[<fieldname>]=<Str>` -- fields and values to filter the search results on.

    Nodes may be filtered by their `title`, `category`, `description`, `public`, `registration`, or `tags`.  `title`,
    `description`, and `category` are string fields and will be filtered using simple substring matching.  `public` and
    `registration` are booleans, and can be filtered using truthy values, such as `true`, `false`, `0`, or `1`.  Note
    that quoting `true` or `false` in the query will cause the match to fail regardless.  `tags` is an array of simple strings.

    #This Request/Response
    """
    serializer_class = NodeSerializer
    view_category = 'nodes'
    view_name = 'linked-nodes'

    def get_queryset(self):
        return [node for node in
            super(LinkedNodesList, self).get_queryset()
            if not node.is_registration]

    # overrides APIView
    def get_parser_context(self, http_request):
        """
        Tells parser that we are creating a relationship
        """
        res = super(LinkedNodesList, self).get_parser_context(http_request)
        res['is_relationship'] = True
        return res


class NodeLinkedRegistrationsRelationship(LinkedRegistrationsRelationship, NodeMixin):
    """ Relationship Endpoint for Node -> Linked Registration relationships

    Used to set, remove, update and retrieve the ids of the linked registrations attached to this node. For each id, there
    exists a node link that contains that node.

    ##Actions

    ###Create

        Method:        POST
        URL:           /links/self
        Query Params:  <none>
        Body (JSON):   {
                         "data": [{
                           "type": "linked_registrations",   # required
                           "id": <node_id>   # required
                         }]
                       }
        Success:       201

    This requires both edit permission on the node, and for the user that is
    making the request to be able to read the registrations requested. Data can contain any number of
    node identifiers. This will create a node_link for all node_ids in the request that
    do not currently have a corresponding node_link in this node.

    ###Update

        Method:        PUT || PATCH
        URL:           /links/self
        Query Params:  <none>
        Body (JSON):   {
                         "data": [{
                           "type": "linked_registrations",   # required
                           "id": <node_id>   # required
                         }]
                       }
        Success:       200

    This requires both edit permission on the node, and for the user that is
    making the request to be able to read the registrations requested. Data can contain any number of
    node identifiers. This will replace the contents of the node_links for this node with
    the contents of the request. It will delete all node links that don't have a node_id in the data
    array, create node links for the node_ids that don't currently have a node id, and do nothing
    for node_ids that already have a corresponding node_link. This means a update request with
    {"data": []} will remove all node_links in this node.

    ###Destroy

        Method:        DELETE
        URL:           /links/self
        Query Params:  <none>
        Body (JSON):   {
                         "data": [{
                           "type": "linked_registrations",   # required
                           "id": <node_id>   # required
                         }]
                       }
        Success:       204

    This requires edit permission on the node. This will delete any node_links that have a
    corresponding node_id in the request.
    """

    view_category = 'nodes'
    view_name = 'node-registration-pointer-relationship'


class NodeLinkedRegistrationsList(BaseLinkedList, NodeMixin):
    """List of registrations linked to this node. *Read-only*.

    Linked registrations are the registration nodes pointed to by node links.

    <!--- Copied Spiel from RegistrationDetail -->
    Registrations are read-only snapshots of a project. This view shows details about the given registration.

    Each resource contains the full representation of the registration, meaning additional requests to an individual
    registration's detail view are not necessary. A withdrawn registration will display a limited subset of information,
    namely, title, description, date_created, registration, withdrawn, date_registered, withdrawal_justification, and
    registration supplement. All other fields will be displayed as null. Additionally, the only relationships permitted
    to be accessed for a withdrawn registration are the contributors - other relationships will return a 403.

    ##Linked Registration Attributes

    <!--- Copied Attributes from RegistrationDetail -->

    Registrations have the "registrations" `type`.

        name                            type               description
        =======================================================================================================
        title                           string             title of the registered project or component
        description                     string             description of the registered node
        category                        string             bode category, must be one of the allowed values
        date_created                    iso8601 timestamp  timestamp that the node was created
        date_modified                   iso8601 timestamp  timestamp when the node was last updated
        tags                            array of strings   list of tags that describe the registered node
        current_user_can_comment        boolean            Whether the current user is allowed to post comments
        current_user_permissions        array of strings   list of strings representing the permissions for the current user on this node
        fork                            boolean            is this project a fork?
        registration                    boolean            has this project been registered? (always true - may be deprecated in future versions)
        collection                      boolean            is this registered node a collection? (always false - may be deprecated in future versions)
        node_license                    object             details of the license applied to the node
        year                            string             date range of the license
        copyright_holders               array of strings   holders of the applied license
        public                          boolean            has this registration been made publicly-visible?
        withdrawn                       boolean            has this registration been withdrawn?
        date_registered                 iso8601 timestamp  timestamp that the registration was created
        embargo_end_date                iso8601 timestamp  when the embargo on this registration will be lifted (if applicable)
        withdrawal_justification        string             reasons for withdrawing the registration
        pending_withdrawal              boolean            is this registration pending withdrawal?
        pending_withdrawal_approval     boolean            is this registration pending approval?
        pending_embargo_approval        boolean            is the associated Embargo awaiting approval by project admins?
        registered_meta                 dictionary         registration supplementary information
        registration_supplement         string             registration template

    ##Links

    See the [JSON-API spec regarding pagination](http://jsonapi.org/format/1.0/#fetching-pagination).

    ##Query Params

    + `page=<Int>` -- page number of results to view, default 1

    + `filter[<fieldname>]=<Str>` -- fields and values to filter the search results on.

    Nodes may be filtered by their `title`, `category`, `description`, `public`, `registration`, or `tags`.  `title`,
    `description`, and `category` are string fields and will be filtered using simple substring matching.  `public` and
    `registration` are booleans, and can be filtered using truthy values, such as `true`, `false`, `0`, or `1`.  Note
    that quoting `true` or `false` in the query will cause the match to fail regardless.  `tags` is an array of simple strings.

    #This Request/Response
    """
    serializer_class = RegistrationSerializer
    view_category = 'nodes'
    view_name = 'linked-registrations'

    def get_queryset(self):
        ret = [node for node in
            super(NodeLinkedRegistrationsList, self).get_queryset()
            if node.is_registration]
        return ret

    # overrides APIView
    def get_parser_context(self, http_request):
        """
        Tells parser that we are creating a relationship
        """
        res = super(NodeLinkedRegistrationsList, self).get_parser_context(http_request)
        res['is_relationship'] = True
        return res


class NodeViewOnlyLinksList(JSONAPIBaseView, generics.ListCreateAPIView, ListFilterMixin, NodeMixin):
    """
    List of view only links on a node. *Writeable*.

    ###Permissions

    View only links on a node, public or private, are readable and writeable only by users that are
    administrators on the node.

    ##Attributes

        name            type                    description
        =================================================================================
        name            string                  name of the view only link
        anonymous       boolean                 whether the view only link has anonymized contributors
        date_created    iso8601 timestamp       timestamp when the view only link was created
        key             string                  the view only link key


    ##Relationships

    ###Creator

    The user who created the view only link.

    ###Nodes

    The nodes which this view only link key gives read-only access to.

    ##Actions

    ###Create

        Method:        POST
        Body (JSON): {
                        "data": {
                            "attributes": {
                                "name": {string},              #optional
                                "anonymous": true|false,        #optional
                            }
                        }
                    }
        Success:       201 CREATED + VOL representation

    ##Query Params

    + `filter[<fieldname>]=<Str>` -- fields and values to filter the search results on.

    View only links may be filtered by their `name`, `anonymous`, and `date_created` attributes.

    #This Request/Response
    """
    permission_classes = (
        IsAdmin,
        base_permissions.TokenHasScope,
        drf_permissions.IsAuthenticatedOrReadOnly
    )

    required_read_scopes = [CoreScopes.NODE_VIEW_ONLY_LINKS_READ]
    required_write_scopes = [CoreScopes.NODE_VIEW_ONLY_LINKS_WRITE]

    serializer_class = NodeViewOnlyLinkSerializer

    view_category = 'nodes'
    view_name = 'node-view-only-links'

    def get_default_queryset(self):
        return self.get_node().private_links.filter(is_deleted=False)

    def get_queryset(self):
        return self.get_queryset_from_request()


class NodeViewOnlyLinkDetail(JSONAPIBaseView, generics.RetrieveUpdateDestroyAPIView, NodeMixin):
    """
    Detail of a specific view only link on a node. *Writeable*.

    ###Permissions

    View only links on a node, public or private, are only readable and writeable by users that are
    administrators on the node.

    ##Attributes

        name            type                    description
        =================================================================================
        name            string                  name of the view only link
        anonymous       boolean                 whether the view only link has anonymized contributors
        date_created    iso8601 timestamp       timestamp when the view only link was created
        key             string                  the view only key


    ##Relationships

    ###Creator

    The user who created the view only link.

    ###Nodes

    The nodes which this view only link key gives read-only access to.

    ##Actions

    ###Update

        Method:        PUT
        Body (JSON):   {
                         "data": {
                           "attributes": {
                             "name": {string},               #optional
                             "anonymous": true|false,        #optional
                           },
                         }
                       }
        Success:       200 OK + VOL representation

    ###Delete

        Method:        DELETE
        Body (JSON):   <none>
        Success:       204 NO CONTENT

    #This Request/Response
    """

    permission_classes = (
        IsAdmin,
        base_permissions.TokenHasScope,
        drf_permissions.IsAuthenticatedOrReadOnly
    )

    required_read_scopes = [CoreScopes.NODE_VIEW_ONLY_LINKS_READ]
    required_write_scopes = [CoreScopes.NODE_VIEW_ONLY_LINKS_WRITE]

    serializer_class = NodeViewOnlyLinkSerializer

    view_category = 'nodes'
    view_name = 'node-view-only-link-detail'

    def get_serializer_class(self):
        if self.request.method == 'PUT':
            return NodeViewOnlyLinkUpdateSerializer
        return NodeViewOnlyLinkSerializer

    def get_object(self):
        try:
            return self.get_node().private_links.get(_id=self.kwargs['link_id'])
        except PrivateLink.DoesNotExist:
            raise NotFound

    def perform_destroy(self, link):
        assert isinstance(link, PrivateLink), 'link must be a PrivateLink'
        link.is_deleted = True
        link.save()
        enqueue_postcommit_task(ban_url, (self.get_node(),), {}, celery=True, once_per_request=True)


class NodeIdentifierList(NodeMixin, IdentifierList):
    """List of identifiers for a specified node. *Read-only*.

    ##Identifier Attributes

    OSF Identifier entities have the "identifiers" `type`.

        name           type                   description
        ----------------------------------------------------------------------------
        category       string                 e.g. 'ark', 'doi'
        value          string                 the identifier value itself

    ##Links

        self: this identifier's detail page

    ##Relationships

    ###Referent

    The identifier is refers to this node.

    ##Actions

    *None*.

    ##Query Params

     Identifiers may be filtered by their category.

    #This Request/Response

    """

    serializer_class = NodeIdentifierSerializer


class NodePreprintsList(JSONAPIBaseView, generics.ListAPIView, NodeMixin, NodePreprintsFilterMixin):
    """List of preprints for a node. *Read-only*.

    ##Note
    **This API endpoint is under active development, and is subject to change in the future.**

    Paginated list of preprints ordered by their `date_created`.  Each resource contains a representation of the
    preprint.

    ##Preprint Attributes

    OSF Preprint entities have the "preprints" `type`.

        name                            type                                description
        ====================================================================================
        date_created                    iso8601 timestamp                   timestamp that the preprint was created
        date_modified                   iso8601 timestamp                   timestamp that the preprint was last modified
        date_published                  iso8601 timestamp                   timestamp when the preprint was published
        is_published                    boolean                             whether or not this preprint is published
        is_preprint_orphan              boolean                             whether or not this preprint is orphaned
        subjects                        list of lists of dictionaries       ids of Subject in the PLOS taxonomy. Dictrionary, containing the subject text and subject ID
        provider                        string                              original source of the preprint
        doi                             string                              bare DOI for the manuscript, as entered by the user

    ##Relationships

    ###Node
    The node that this preprint was created for

    ###Primary File
    The file that is designated as the preprint's primary file, or the manuscript of the preprint.

    ###Provider
    Link to preprint_provider detail for this preprint

    ##Links

    - `self` -- Preprint detail page for the current preprint
    - `html` -- Project on the OSF corresponding to the current preprint
    - `doi` -- URL representation of the DOI entered by the user for the preprint manuscript

    See the [JSON-API spec regarding pagination](http://jsonapi.org/format/1.0/#fetching-pagination).

    ##Query Params

    + `page=<Int>` -- page number of results to view, default 1

    #This Request/Response
    """
    permission_classes = (
        drf_permissions.IsAuthenticatedOrReadOnly,
        base_permissions.TokenHasScope,
        ContributorOrPublic,
    )
    parser_classes = (JSONAPIMultipleRelationshipsParser, JSONAPIMultipleRelationshipsParserForRegularJSON,)

    required_read_scopes = [CoreScopes.NODE_PREPRINTS_READ]
    required_write_scopes = [CoreScopes.NODE_PREPRINTS_WRITE]

    serializer_class = PreprintSerializer

    view_category = 'nodes'
    view_name = 'node-preprints'

    # overrides ODMFilterMixin
    def get_default_odm_query(self):
        return (
            Q('node', 'eq', self.get_node())
        )

    # overrides ListAPIView
    def get_queryset(self):
        return PreprintService.find(self.get_query_from_request())<|MERGE_RESOLUTION|>--- conflicted
+++ resolved
@@ -22,25 +22,6 @@
     JSONAPIMultipleRelationshipsParserForRegularJSON,
 )
 from api.base.settings import ADDONS_OAUTH, API_BASE
-<<<<<<< HEAD
-from api.caching.tasks import ban_url
-from api.addons.views import AddonSettingsMixin
-from api.files.serializers import FileSerializer
-from api.comments.serializers import NodeCommentSerializer, CommentCreateSerializer
-from api.comments.permissions import CanCommentOrPublic
-from api.users.views import UserMixin
-from api.wikis.serializers import NodeWikiSerializer
-from api.base.views import (
-    LinkedNodesRelationship,
-    LinkedRegistrationsRelationship,
-    BaseContributorDetail,
-    BaseContributorList,
-    BaseNodeLinksDetail,
-    BaseNodeLinksList,
-    BaseLinkedList,
-)
-=======
->>>>>>> d837f5fd
 from api.base.throttling import (
     UserRateThrottle,
     NonCookieAuthThrottle,
@@ -49,7 +30,15 @@
 from api.base.utils import default_node_list_query, default_node_permission_query
 from api.base.utils import get_object_or_error, is_bulk_request, get_user_auth, is_truthy
 from api.base.views import JSONAPIBaseView
-from api.base.views import LinkedNodesRelationship, BaseContributorDetail, BaseContributorList, BaseNodeLinksDetail, BaseNodeLinksList, BaseLinkedList
+from api.base.views import (
+    BaseContributorDetail,
+    BaseContributorList,
+    BaseLinkedList,
+    BaseNodeLinksDetail,
+    BaseNodeLinksList,
+    LinkedNodesRelationship,
+    LinkedRegistrationsRelationship
+)
 from api.caching.tasks import ban_url
 from api.citations.utils import render_citation
 from api.comments.permissions import CanCommentOrPublic

--- conflicted
+++ resolved
@@ -9,12 +9,6 @@
 
 from api.base import permissions as base_permissions
 from api.base.filters import ODMFilterMixin, ListFilterMixin
-<<<<<<< HEAD
-from api.base.utils import get_object_or_error, waterbutler_url_for
-from api.base.views import JSONAPIBaseView
-from .serializers import NodeSerializer, NodeLinksSerializer, NodeFilesSerializer
-from .permissions import ContributorOrPublic, ReadOnlyIfRegistration, ContributorOrPublicForPointers
-=======
 from api.base.utils import get_object_or_error
 from api.files.serializers import FileSerializer
 from api.users.views import UserMixin
@@ -40,7 +34,6 @@
 from website.files.models import OsfStorageFileNode
 from website.models import Node, Pointer
 from website.util import waterbutler_api_url_for
->>>>>>> 1208b9cd
 
 
 class NodeMixin(object):
@@ -146,15 +139,12 @@
         return self.get_node()
 
     # overrides RetrieveUpdateDestroyAPIView
-<<<<<<< HEAD
-=======
     def get_serializer_context(self):
         # Serializer needs the request in order to make an update to privacy
         # TODO: The method it overrides already returns request (plus more stuff). Why does this method exist?
         return {'request': self.request}
 
     # overrides RetrieveUpdateDestroyAPIView
->>>>>>> 1208b9cd
     def perform_destroy(self, instance):
         user = self.request.user
         auth = Auth(user)
@@ -166,11 +156,7 @@
         node.save()
 
 
-<<<<<<< HEAD
-class NodeContributorsList(JSONAPIBaseView, generics.ListAPIView, ListFilterMixin, NodeMixin):
-=======
 class NodeContributorsList(generics.ListCreateAPIView, ListFilterMixin, NodeMixin):
->>>>>>> 1208b9cd
     """Contributors (users) for a node.
 
     Contributors are users who can make changes to the node or, in the case of private nodes,
@@ -206,9 +192,6 @@
         return self.get_queryset_from_request()
 
 
-<<<<<<< HEAD
-class NodeRegistrationsList(JSONAPIBaseView, generics.ListAPIView, NodeMixin):
-=======
 class NodeContributorDetail(generics.RetrieveUpdateDestroyAPIView, NodeMixin, UserMixin):
     """Detail of a contributor for a node.
 
@@ -253,7 +236,6 @@
 
 # TODO: Support creating registrations
 class NodeRegistrationsList(generics.ListAPIView, NodeMixin):
->>>>>>> 1208b9cd
     """Registrations of the current node.
 
     Registrations are read-only snapshots of a project. This view lists all of the existing registrations
@@ -283,11 +265,7 @@
         return registrations
 
 
-<<<<<<< HEAD
-class NodeChildrenList(JSONAPIBaseView, generics.ListCreateAPIView, NodeMixin):
-=======
 class NodeChildrenList(generics.ListCreateAPIView, NodeMixin, ODMFilterMixin):
->>>>>>> 1208b9cd
     """Children of the current node.
 
     This will get the next level of child nodes for the selected node if the current user has read access for those

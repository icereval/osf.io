import requests

from modularodm import Q
from rest_framework import generics, permissions as drf_permissions
from rest_framework.exceptions import PermissionDenied, ValidationError, NotFound
from rest_framework.status import is_server_error

from framework.auth.core import Auth
from framework.auth.oauth_scopes import CoreScopes

from api.base import permissions as base_permissions
from api.base.filters import ODMFilterMixin, ListFilterMixin
from api.base.utils import get_object_or_error
from api.files.serializers import FileSerializer
from api.users.views import UserMixin
from api.nodes.serializers import (
    NodeSerializer,
    NodeLinksSerializer,
    NodeDetailSerializer,
    NodeProviderSerializer,
    NodeContributorsSerializer,
    NodeContributorDetailSerializer,
    NodeContributorsCreateSerializer
)
from api.registrations.serializers import RegistrationSerializer
from api.nodes.permissions import (
    AdminOrPublic,
    ContributorOrPublic,
    ContributorOrPublicForPointers,
    ContributorDetailPermissions,
    ReadOnlyIfRegistration,
)
from api.base.exceptions import ServiceUnavailableError

from website.exceptions import NodeStateError
from website.files.models import FileNode
from website.files.models import OsfStorageFileNode
from website.models import Node, Pointer
from website.util import waterbutler_api_url_for


class NodeMixin(object):
    """Mixin with convenience methods for retrieving the current node based on the
    current URL. By default, fetches the current node based on the node_id kwarg.
    """

    serializer_class = NodeSerializer
    node_lookup_url_kwarg = 'node_id'

    def get_node(self, check_object_permissions=True):
        node = get_object_or_error(
            Node,
            self.kwargs[self.node_lookup_url_kwarg],
            display_name='node'
        )
        # Nodes that are folders/collections are treated as a separate resource, so if the client
        # requests a collection through a node endpoint, we return a 404
        if node.is_folder:
            raise NotFound
        # May raise a permission denied
        if check_object_permissions:
            self.check_object_permissions(self.request, node)
        return node


class WaterButlerMixin(object):

    path_lookup_url_kwarg = 'path'
    provider_lookup_url_kwarg = 'provider'

    def get_file_item(self, item):
        attrs = item['attributes']
        file_node = FileNode.resolve_class(
            attrs['provider'],
            FileNode.FOLDER if attrs['kind'] == 'folder'
            else FileNode.FILE
        ).get_or_create(self.get_node(check_object_permissions=False), attrs['path'])

        file_node.update(None, attrs, user=self.request.user)

        self.check_object_permissions(self.request, file_node)

        return file_node

    def fetch_from_waterbutler(self):
        node = self.get_node(check_object_permissions=False)
        path = self.kwargs[self.path_lookup_url_kwarg]
        provider = self.kwargs[self.provider_lookup_url_kwarg]

        if provider == 'osfstorage':
            # Kinda like /me for a user
            # The one odd case where path is not really path
            if path == '/':
                obj = node.get_addon('osfstorage').get_root()
            else:
                obj = get_object_or_error(
                    OsfStorageFileNode,
                    Q('node', 'eq', node._id) &
                    Q('_id', 'eq', path.strip('/')) &
                    Q('is_file', 'eq', not path.endswith('/'))
                )

            self.check_object_permissions(self.request, obj)

            return obj

        url = waterbutler_api_url_for(node._id, provider, path, meta=True)
        waterbutler_request = requests.get(
            url,
            cookies=self.request.COOKIES,
            headers={'Authorization': self.request.META.get('HTTP_AUTHORIZATION')},
        )

        if waterbutler_request.status_code == 401:
            raise PermissionDenied

        if waterbutler_request.status_code == 404:
            raise NotFound

        if is_server_error(waterbutler_request.status_code):
            raise ServiceUnavailableError(detail='Could not retrieve files information at this time.')

        try:
            return waterbutler_request.json()['data']
        except KeyError:
            raise ServiceUnavailableError(detail='Could not retrieve files information at this time.')


class NodeList(generics.ListCreateAPIView, ODMFilterMixin):
    """Nodes that represent projects and components. *Writeable*.

    Paginated list of nodes ordered by their `date_modified`.  Each resource contains the full representation of the
    node, meaning additional requests to an individual node's detail view are not necessary.

    <!--- Copied Spiel from NodeDetail -->

    On the front end, nodes are considered 'projects' or 'components'. The difference between a project and a component
    is that a project is the top-level node, and components are children of the project. There is also a [category
    field](/v2/#osf-node-categories) that includes 'project' as an option. The categorization essentially determines
    which icon is displayed by the node in the front-end UI and helps with search organization. Top-level nodes may have
    a category other than project, and children nodes may have a category of project.  Registrations are not included
    in this endpoint.

    ##Node Attributes

    <!--- Copied Attributes from NodeDetail -->

    OSF Node entities have the "nodes" `type`.

        name           type               description
        ---------------------------------------------------------------------------------
        title          string             title of project or component
        description    string             description of the node
        category       string             node category, must be one of the allowed values
        date_created   iso8601 timestamp  timestamp that the node was created
        date_modified  iso8601 timestamp  timestamp when the node was last updated
        tags           array of strings   list of tags that describe the node
        registration   boolean            is this is a registration?
        collection     boolean            is this node a collection of other nodes?
        dashboard      boolean            is this node visible on the user dashboard?
        public         boolean            has this node been made publicly-visible?

    ##Links

    See the [JSON-API spec regarding pagination](http://jsonapi.org/format/1.0/#fetching-pagination).

    ##Actions

    ###Creating New Nodes

        Method:        POST
        URL:           links.self
        Query Params:  <none>
        Body (JSON):   {
                         "data": {
                           "type": "nodes", # required
                           "attributes": {
                             "title":       {title},          # required
                             "category":    {category},       # required
                             "description": {description},    # optional
                             "tags":        [{tag1}, {tag2}], # optional
                             "public":      true|false        # optional
                           }
                         }
                       }
        Success:       201 CREATED + node representation

    New nodes are created by issuing a POST request to this endpoint.  The `title` and `category` fields are
    mandatory. `category` must be one of the [permitted node categories](/v2/#osf-node-categories).  `public` defaults
    to false.  All other fields not listed above will be ignored.  If the node creation is successful the API will
    return a 201 response with the representation of the new node in the body.  For the new node's canonical URL, see
    the `links.self` field of the response.

    ##Query Params

    + `page=<Int>` -- page number of results to view, default 1

    + `filter[<fieldname>]=<Str>` -- fields and values to filter the search results on.

    Nodes may be filtered by their `title`, `category`, `description`, `public`, `registration`, or `tags`.  `title`,
    `description`, and `category` are string fields and will be filtered using simple substring matching.  `public` and
    `registration` are booleans, and can be filtered using truthy values, such as `true`, `false`, `0`, or `1`.  Note
    that quoting `true` or `false` in the query will cause the match to fail regardless.  `tags` is an array of simple strings.

    #This Request/Response

    """
    permission_classes = (
        drf_permissions.IsAuthenticatedOrReadOnly,
        base_permissions.TokenHasScope,
    )

    required_read_scopes = [CoreScopes.NODE_BASE_READ]
    required_write_scopes = [CoreScopes.NODE_BASE_WRITE]

    serializer_class = NodeSerializer

    ordering = ('-date_modified', )  # default ordering

    # overrides ODMFilterMixin
    def get_default_odm_query(self):
        base_query = (
            Q('is_deleted', 'ne', True) &
            Q('is_folder', 'ne', True) &
            Q('is_registration', 'eq', False)
        )
        user = self.request.user
        permission_query = Q('is_public', 'eq', True)
        if not user.is_anonymous():
            permission_query = (permission_query | Q('contributors', 'icontains', user._id))

        query = base_query & permission_query
        return query

    # overrides ListCreateAPIView
    def get_queryset(self):
        query = self.get_query_from_request()
        return Node.find(query)

    # overrides ListCreateAPIView
    def perform_create(self, serializer):
        """Create a node.

        :param serializer:
        """
        # On creation, make sure that current user is the creator
        user = self.request.user
        serializer.save(creator=user)


class NodeDetail(generics.RetrieveUpdateDestroyAPIView, NodeMixin):
    """Details about a given node (project or component). *Writeable*.

    On the front end, nodes are considered 'projects' or 'components'. The difference between a project and a component
    is that a project is the top-level node, and components are children of the project. There is also a [category
    field](/v2/#osf-node-categories) that includes 'project' as an option. The categorization essentially determines
    which icon is displayed by the node in the front-end UI and helps with search organization. Top-level nodes may have
    a category other than project, and children nodes may have a category of project. Registrations cannot be accessed
    through this endpoint.

    ###Permissions

    Nodes that are made public will give read-only access to everyone. Private nodes require explicit read
    permission. Write and admin access are the same for public and private nodes. Administrators on a parent node have
    implicit read permissions for all child nodes.

    ##Attributes

    OSF Node entities have the "nodes" `type`.

        name           type               description
        ---------------------------------------------------------------------------------
        title          string             title of project or component
        description    string             description of the node
        category       string             node category, must be one of the allowed values
        date_created   iso8601 timestamp  timestamp that the node was created
        date_modified  iso8601 timestamp  timestamp when the node was last updated
        tags           array of strings   list of tags that describe the node
        registration   boolean            has this project been registered?
        collection     boolean            is this node a collection of other nodes?
        dashboard      boolean            is this node visible on the user dashboard?
        public         boolean            has this node been made publicly-visible?

    ##Relationships

    ###Children

    List of nodes that are children of this node.  New child nodes may be added through this endpoint.

    ###Contributors

    List of users who are contributors to this node.  Contributors may have "read", "write", or "admin" permissions.  A
    node must always have at least one "admin" contributor.  Contributors may be added via this endpoint.

    ###Files

    List of top-level folders (actually cloud-storage providers) associated with this node. This is the starting point
    for accessing the actual files stored within this node.

    ###Parent

    If this node is a child node of another node, the parent's canonical endpoint will be available in the
    `parent.links.self.href` key.  Otherwise, it will be null.

    ##Links

        self:  the canonical api endpoint of this node
        html:  this node's page on the OSF website

    ##Actions

    ###Update

        Method:        PUT / PATCH
        URL:           links.self
        Query Params:  <none>
        Body (JSON):   {
                         "data": {
                           "type": "nodes",   # required
                           "id":   {node_id}, # required
                           "attributes": {
                             "title":       {title},          # mandatory
                             "category":    {category},       # mandatory
                             "description": {description},    # optional
                             "tags":        [{tag1}, {tag2}], # optional
                             "public":      true|false        # optional
                           }
                         }
                       }
        Success:       200 OK + node representation

    To update a node, issue either a PUT or a PATCH request against the `links.self` URL.  The `title` and `category`
    fields are mandatory if you PUT and optional if you PATCH.  The `tags` parameter must be an array of strings.
    Non-string values will be accepted and stringified, but we make no promises about the stringification output.  So
    don't do that.

    ###Delete

        Method:   DELETE
        URL:      links.self
        Params:   <none>
        Success:  204 No Content

    To delete a node, issue a DELETE request against `links.self`.  A successful delete will return a 204 No Content
    response. Attempting to delete a node you do not own will result in a 403 Forbidden.

    ##Query Params

    *None*.

    #This Request/Response

    """
    permission_classes = (
        drf_permissions.IsAuthenticatedOrReadOnly,
        ContributorOrPublic,
        ReadOnlyIfRegistration,
        base_permissions.TokenHasScope,
    )

    required_read_scopes = [CoreScopes.NODE_BASE_READ]
    required_write_scopes = [CoreScopes.NODE_BASE_WRITE]

    serializer_class = NodeDetailSerializer

    # overrides RetrieveUpdateDestroyAPIView
    def get_object(self):
        node = self.get_node()
        if node.is_registration:
            raise ValidationError('This is a registration.')
        return node

    # overrides RetrieveUpdateDestroyAPIView
    def get_serializer_context(self):
        # Serializer needs the request in order to make an update to privacy
        # TODO: The method it overrides already returns request (plus more stuff). Why does this method exist?
        return {'request': self.request}

    # overrides RetrieveUpdateDestroyAPIView
    def perform_destroy(self, instance):
        user = self.request.user
        auth = Auth(user)
        node = self.get_object()
        try:
            node.remove_node(auth=auth)
        except NodeStateError as err:
            raise ValidationError(err.message)
        node.save()


class NodeContributorsList(generics.ListCreateAPIView, ListFilterMixin, NodeMixin):
    """Contributors (users) for a node. *Writeable*.

    Contributors are users who can make changes to the node or, in the case of private nodes,
    have read access to the node. Contributors are divided between 'bibliographic' and 'non-bibliographic'
    contributors. From a permissions standpoint, both are the same, but bibliographic contributors
    are included in citations, while non-bibliographic contributors are not included in citations.

    ##Node Contributor Attributes

    <!--- Copied Attributes from NodeContributorDetail -->

    `type` is "contributors"

        name           type     description
        ------------------------------------------------------------------------------------------------------
        bibliographic  boolean  Whether the user will be included in citations for this node. Default is true.
        permission     string   User permission level. Must be "read", "write", or "admin". Default is "write".

    ##Links

    See the [JSON-API spec regarding pagination](http://jsonapi.org/format/1.0/#fetching-pagination).

    ##Relationships

    ###Users

    This endpoint shows the contributor user detail.
    ##Actions

    ###Adding Contributors

        Method:        POST
        URL:           links.self
        Query Params:  <none>
        Body (JSON): {
                      "data": {
                        "type": "contributors",                   # required
                        "attributes": {
                          "bibliographic": true|false,            # optional
                          "permission": "read"|"write"|"admin"    # optional
                        },
                        "relationships": {
                          "users": {
                            "data": {
                              "type": "users",                    # required
                              "id":   "{user_id}"                 # required
                            }
                        }
                    }
                }
            }
        Success:       201 CREATED + node contributor representation

    Add a contributor to a node by issuing a POST request to this endpoint.  This effectively creates a relationship
    between the node and the user.  Besides the top-level type, there are optional "attributes" which describe the
    relationship between the node and the user. `bibliographic` is a boolean and defaults to `true`.  `permission` must
    be a [valid OSF permission key](/v2/#osf-node-permission-keys) and defaults to `"write"`.  A relationship object
    with a "data" member, containing the user `type` and user `id` must be included.  The id must be a valid user id.
    All other fields not listed above will be ignored.  If the request is successful the API will return
    a 201 response with the representation of the new node contributor in the body.  For the new node contributor's
    canonical URL, see the `links.self` field of the response.

    ##Query Params

    + `page=<Int>` -- page number of results to view, default 1

    + `filter[<fieldname>]=<Str>` -- fields and values to filter the search results on.

    NodeContributors may be filtered by `bibliographic`, or `permission` attributes.  `bibliographic` is a boolean, and
    can be filtered using truthy values, such as `true`, `false`, `0`, or `1`.  Note that quoting `true` or `false` in
    the query will cause the match to fail regardless.

    #This Request/Response
    """
    permission_classes = (
        AdminOrPublic,
        drf_permissions.IsAuthenticatedOrReadOnly,
        ReadOnlyIfRegistration,
        base_permissions.TokenHasScope,
    )

    required_read_scopes = [CoreScopes.NODE_CONTRIBUTORS_READ]
    required_write_scopes = [CoreScopes.NODE_CONTRIBUTORS_WRITE]

    serializer_class = NodeContributorsSerializer

    def get_default_queryset(self):
        node = self.get_node()
        visible_contributors = node.visible_contributor_ids
        contributors = []
        for contributor in node.contributors:
            contributor.bibliographic = contributor._id in visible_contributors
            contributor.permission = node.get_permissions(contributor)[-1]
            contributor.node_id = node._id
            contributors.append(contributor)
        return contributors

    def get_serializer_class(self):
        if self.request.method == 'POST':
            return NodeContributorsCreateSerializer
        else:
            return NodeContributorsSerializer

    # overrides ListAPIView
    def get_queryset(self):
        return self.get_queryset_from_request()

    # overrides ListCreateAPIView
    def get_parser_context(self, http_request):
        """
        Tells parser that we are creating a relationship
        """
        res = super(NodeContributorsList, self).get_parser_context(http_request)
        res['is_relationship'] = True
        return res


class NodeContributorDetail(generics.RetrieveUpdateDestroyAPIView, NodeMixin, UserMixin):
    """Detail of a contributor for a node. *Writeable*.

    Contributors are users who can make changes to the node or, in the case of private nodes,
    have read access to the node. Contributors are divided between 'bibliographic' and 'non-bibliographic'
    contributors. From a permissions standpoint, both are the same, but bibliographic contributors
    are included in citations, while non-bibliographic contributors are not included in citations.

    Contributors can be viewed, removed, and have their permissions and bibliographic status changed via this
    endpoint.

    ##Attributes

    `type` is "contributors"

        name           type     description
        ------------------------------------------------------------------------------------------------------
        bibliographic  boolean  Whether the user will be included in citations for this node. Default is true.
        permission     string   User permission level. Must be "read", "write", or "admin". Default is "write".

    ##Relationships

    ###Users

    This endpoint shows the contributor user detail.

    ##Links

        self:  the detail url for this node contributor
        html:  this user's page on the OSF website
        profile_image: this user's gravatar

    ##Actions

    ###Update Contributor

        Method:        PUT / PATCH
        URL:           links.self
        Query Params:  <none>
        Body (JSON):   {
                         "data": {
                           "type": "contributors",                    # required
                           "id": {contributor_id},                    # required
                           "attributes": {
                             "bibliographic": true|false,             # optional
                             "permission": "read"|"write"|"admin"     # optional
                           }
                         }
                       }
        Success:       200 OK + node representation

    To update a contributor's bibliographic preferences or access permissions for the node, issue a PUT request to the
    `self` link. Since this endpoint has no mandatory attributes, PUT and PATCH are functionally the same.  If the given
    user is not already in the contributor list, a 404 Not Found error will be returned.  A node must always have at
    least one admin, and any attempt to downgrade the permissions of a sole admin will result in a 400 Bad Request
    error.

    ###Remove Contributor

        Method:        DELETE
        URL:           links.self
        Query Params:  <none>
        Success:       204 No Content

    To remove a contributor from a node, issue a DELETE request to the `self` link.  Attempting to remove the only admin
    from a node will result in a 400 Bad Request response.  This request will only remove the relationship between the
    node and the user, not the user itself.

    ##Query Params

    *None*.

    #This Request/Response

    """
    permission_classes = (
        ContributorDetailPermissions,
        drf_permissions.IsAuthenticatedOrReadOnly,
        ReadOnlyIfRegistration,
        base_permissions.TokenHasScope,
    )

    required_read_scopes = [CoreScopes.NODE_CONTRIBUTORS_READ]
    required_write_scopes = [CoreScopes.NODE_CONTRIBUTORS_WRITE]

    serializer_class = NodeContributorDetailSerializer

    # overrides RetrieveAPIView
    def get_object(self):
        node = self.get_node()
        user = self.get_user()
        # May raise a permission denied
        self.check_object_permissions(self.request, user)
        if user not in node.contributors:
            raise NotFound('{} cannot be found in the list of contributors.'.format(user))
        user.permission = node.get_permissions(user)[-1]
        user.bibliographic = node.get_visible(user)
        user.node_id = node._id
        return user

    # overrides DestroyAPIView
    def perform_destroy(self, instance):
        node = self.get_node()
        current_user = self.request.user
        auth = Auth(current_user)
        if len(node.visible_contributors) == 1 and node.get_visible(instance):
            raise ValidationError("Must have at least one visible contributor")
        removed = node.remove_contributor(instance, auth)
        if not removed:
            raise ValidationError("Must have at least one registered admin contributor")


# TODO: Support creating registrations
class NodeRegistrationsList(generics.ListAPIView, NodeMixin):
    """Node Registrations.

    Registrations are read-only snapshots of a project. This view is a list of all the registrations of the current node.

    Each resource contains the full representation of the registration, meaning additional requests to an individual
    registrations's detail view are not necessary.

    ##Registration Attributes

    Registrations have the "registrations" `type`.

        name               type               description
        ---------------------------------------------------------------------------------
        title              string             title of the registered project or component
        description        string             description of the registered node
        category           string             node category, must be one of the allowed values
        date_created       iso8601 timestamp  timestamp that the node was created
        date_modified      iso8601 timestamp  timestamp when the node was last updated
        tags               array of strings   list of tags that describe the registered node
        fork               boolean            is this project a fork?
        registration       boolean            has this project been registered?
        collection         boolean            is this registered node a collection of other nodes?
        dashboard          boolean            is this registered node visible on the user dashboard?
        public             boolean            has this registration been made publicly-visible?
        retracted          boolean            has this registration been retracted?
        date_registered    iso8601 timestamp  timestamp that the registration was created


    ##Relationships

    ###Registered from

    The registration is branched from this node.

    ###Registered by

    The registration was initiated by this user.

    ##Links

    See the [JSON-API spec regarding pagination](http://jsonapi.org/format/1.0/#fetching-pagination).

    #This request/response

    """
    permission_classes = (
        ContributorOrPublic,
        drf_permissions.IsAuthenticatedOrReadOnly,
        base_permissions.TokenHasScope,
    )

    required_read_scopes = [CoreScopes.NODE_REGISTRATIONS_READ]
    required_write_scopes = [CoreScopes.NODE_REGISTRATIONS_WRITE]

    serializer_class = RegistrationSerializer

    # overrides ListAPIView
    # TODO: Filter out retractions by default
    def get_queryset(self):
        nodes = self.get_node().node__registrations
        user = self.request.user
        if user.is_anonymous():
            auth = Auth(None)
        else:
            auth = Auth(user)
        registrations = [node for node in nodes if node.can_view(auth)]
        return registrations


class NodeChildrenList(generics.ListCreateAPIView, NodeMixin, ODMFilterMixin):
    """Children of the current node. *Writeable*.

    This will get the next level of child nodes for the selected node if the current user has read access for those
    nodes. Creating a node via this endpoint will behave the same as the [node list endpoint](/v2/nodes/), but the new
    node will have the selected node set as its parent.

    ##Node Attributes

    <!--- Copied Attributes from NodeDetail -->

    OSF Node entities have the "nodes" `type`.

        name           type               description
        ---------------------------------------------------------------------------------
        title          string             title of project or component
        description    string             description of the node
        category       string             node category, must be one of the allowed values
        date_created   iso8601 timestamp  timestamp that the node was created
        date_modified  iso8601 timestamp  timestamp when the node was last updated
        tags           array of strings   list of tags that describe the node
        registration   boolean            has this project been registered?
        collection     boolean            is this node a collection of other nodes?
        dashboard      boolean            is this node visible on the user dashboard?
        public         boolean            has this node been made publicly-visible?

    ##Links

    See the [JSON-API spec regarding pagination](http://jsonapi.org/format/1.0/#fetching-pagination).

    ##Actions

    ###Create Child Node

    <!--- Copied Creating New Node from NodeList -->

        Method:        POST
        URL:           links.self
        Query Params:  <none>
        Body (JSON):   {
                         "data": {
                           "type": "nodes", # required
                           "attributes": {
                             "title":       {title},         # required
                             "category":    {category},      # required
                             "description": {description},   # optional
                             "tags":        [{tag1}, {tag2}] # optional
                           }
                         }
                       }
        Success:       201 CREATED + node representation

    To create a child node of the current node, issue a POST request to this endpoint.  The `title` and `category`
    fields are mandatory. `category` must be one of the [permitted node categories](/v2/#osf-node-categories).  If the
    node creation is successful the API will return a 201 response with the respresentation of the new node in the body.
    For the new node's canonical URL, see the `links.self` field of the response.

    ##Query Params

    + `page=<Int>` -- page number of results to view, default 1

    + `filter[<fieldname>]=<Str>` -- fields and values to filter the search results on.

    <!--- Copied Query Params from NodeList -->

    Nodes may be filtered by their `title`, `category`, `description`, `public`, `registration`, or `tags`.  `title`,
    `description`, and `category` are string fields and will be filtered using simple substring matching.  `public` and
    `registration` are booleans, and can be filtered using truthy values, such as `true`, `false`, `0`, or `1`.  Note
    that quoting `true` or `false` in the query will cause the match to fail regardless.  `tags` is an array of simple strings.

    #This Request/Response

    """
    permission_classes = (
        ContributorOrPublic,
        drf_permissions.IsAuthenticatedOrReadOnly,
        ReadOnlyIfRegistration,
        base_permissions.TokenHasScope,
    )

    required_read_scopes = [CoreScopes.NODE_CHILDREN_READ]
    required_write_scopes = [CoreScopes.NODE_CHILDREN_WRITE]

    serializer_class = NodeSerializer

    # overrides ODMFilterMixin
    def get_default_odm_query(self):
        return (
            Q('is_deleted', 'ne', True) &
            Q('is_folder', 'ne', True)
        )

    # overrides ListAPIView
    def get_queryset(self):
        node = self.get_node()
        req_query = self.get_query_from_request()

        query = (
            Q('_id', 'in', [e._id for e in node.nodes if e.primary]) &
            req_query
        )
        nodes = Node.find(query)
        user = self.request.user
        if user.is_anonymous():
            auth = Auth(None)
        else:
            auth = Auth(user)
        children = [each for each in nodes if each.can_view(auth)]
        return children

    # overrides ListCreateAPIView
    def perform_create(self, serializer):
        user = self.request.user
        serializer.save(creator=user, parent=self.get_node())


# TODO: Make NodeLinks filterable. They currently aren't filterable because we have can't
# currently query on a Pointer's node's attributes.
# e.g. Pointer.find(Q('node.title', 'eq', ...)) doesn't work
class NodeLinksList(generics.ListCreateAPIView, NodeMixin):
    """Node Links to other nodes. *Writeable*.

    Node Links act as pointers to other nodes. Unlike Forks, they are not copies of nodes;
    Node Links are a direct reference to the node that they point to.

    ##Node Link Attributes
    `type` is "node_links"

        None

    ##Links

    See the [JSON-API spec regarding pagination](http://jsonapi.org/format/1.0/#fetching-pagination).

    ##Relationships

    ### Target Node

    This endpoint shows the target node detail.

    ##Actions

    ###Adding Node Links
        Method:        POST
        URL:           links.self
        Query Params:  <none>
        Body (JSON): {
                       "data": {
                          "type": "node_links",                  # required
                          "relationships": {
                            "nodes": {
                              "data": {
                                "type": "nodes",                 # required
                                "id": "{target_node_id}",        # required
                              }
                            }
                          }
                       }
                    }
        Success:       201 CREATED + node link representation

    To add a node link (a pointer to another node), issue a POST request to this endpoint.  This effectively creates a
    relationship between the node and the target node.  The target node must be described as a relationship object with
    a "data" member, containing the nodes `type` and the target node `id`.

    ##Query Params

    + `page=<Int>` -- page number of results to view, default 1

    + `filter[<fieldname>]=<Str>` -- fields and values to filter the search results on.

    #This Request/Response
    """
    permission_classes = (
        drf_permissions.IsAuthenticatedOrReadOnly,
        ContributorOrPublic,
        ReadOnlyIfRegistration,
        base_permissions.TokenHasScope,
    )

    required_read_scopes = [CoreScopes.NODE_LINKS_READ]
    required_write_scopes = [CoreScopes.NODE_LINKS_WRITE]

    serializer_class = NodeLinksSerializer

    def get_queryset(self):
        return [
            pointer for pointer in
            self.get_node().nodes_pointer
            if not pointer.node.is_deleted
        ]

    # overrides ListCreateAPIView
    def get_parser_context(self, http_request):
        """
        Tells parser that we are creating a relationship
        """
        res = super(NodeLinksList, self).get_parser_context(http_request)
        res['is_relationship'] = True
        return res


class NodeLinksDetail(generics.RetrieveDestroyAPIView, NodeMixin):
    """Node Link details. *Writeable*.

    Node Links act as pointers to other nodes. Unlike Forks, they are not copies of nodes;
    Node Links are a direct reference to the node that they point to.

    ##Attributes
    `type` is "node_links"

<<<<<<< HEAD
    *None*
=======
        None

    ##Links

        self:  the detail url for this node link
        html:  this node's page on the OSF website
        profile_image: this contributor's gravatar
>>>>>>> c33dfa12

    ##Relationships

    ###Target node

    This endpoint shows the target node detail.

    self:  the canonical api endpoint of this node

    ##Actions

<<<<<<< HEAD
    ###Delete

        Method:   DELETE
        URL:      links.self
        Params:   <none>
        Success:  204 No Content

    To delete a node_link, issue a DELETE request against `links.self`.  A successful delete will return a 204 No Content
    response. Attempting to delete a node you do not own will result in a 403 Forbidden.
=======
    ###Remove Node Link

        Method:        DELETE
        URL:           links.self
        Query Params:  <none>
        Success:       204 No Content

    To remove a node link from a node, issue a DELETE request to the `self` link.  This request will remove the
    relationship between the node and the target node, not the nodes themselves.
>>>>>>> c33dfa12

    ##Query Params

    *None*.

    #This Request/Response
    """
    permission_classes = (
        ContributorOrPublicForPointers,
        drf_permissions.IsAuthenticatedOrReadOnly,
        base_permissions.TokenHasScope,
        ReadOnlyIfRegistration,
    )

    required_read_scopes = [CoreScopes.NODE_LINKS_READ]
    required_write_scopes = [CoreScopes.NODE_LINKS_WRITE]

    serializer_class = NodeLinksSerializer

    # overrides RetrieveAPIView
    def get_object(self):
        node_link_lookup_url_kwarg = 'node_link_id'
        node_link = get_object_or_error(
            Pointer,
            self.kwargs[node_link_lookup_url_kwarg],
            'node link'
        )
        # May raise a permission denied
        self.check_object_permissions(self.request, node_link)
        return node_link

    # overrides DestroyAPIView
    def perform_destroy(self, instance):
        user = self.request.user
        auth = Auth(user)
        node = self.get_node()
        pointer = self.get_object()
        try:
            node.rm_pointer(pointer, auth=auth)
        except ValueError as err:  # pointer doesn't belong to node
            raise ValidationError(err.message)
        node.save()


class NodeFilesList(generics.ListAPIView, WaterButlerMixin, ListFilterMixin, NodeMixin):
    """Files attached to a node for a given provider. *Read-only*.

    This gives a list of all of the files and folders that are attached to your project for the given storage provider.
    If the provider is not "osfstorage", the metadata for the files in the storage will be retrieved and cached whenever
    this endpoint is accessed.  To see the cached metadata, GET the endpoint for the file directly (available through
    its `links.info` attribute).

    When a create/update/delete action is performed against the file or folder, the action is handled by an external
    service called WaterButler.  The WaterButler response format differs slightly from the OSF's.

    <!--- Copied from FileDetail.Spiel -->

    ###Waterbutler Entities

    When an action is performed against a WaterButler endpoint, it will generally respond with a file entity, a folder
    entity, or no content.

    ####File Entity

        name          type       description
        -------------------------------------------------------------------------
        name          string     name of the file
        path          string     unique identifier for this file entity for this
                                 project and storage provider. may not end with '/'
        materialized  string     the full path of the file relative to the storage
                                 root.  may not end with '/'
        kind          string     "file"
        etag          string     etag - http caching identifier w/o wrapping quotes
        modified      timestamp  last modified timestamp - format depends on provider
        contentType   string     MIME-type when available
        provider      string     id of provider e.g. "osfstorage", "s3", "googledrive".
                                 equivalent to addon_short_name on the OSF
        size          integer    size of file in bytes
        extra         object     may contain additional data beyond what's describe here,
                                 depending on the provider
          version     integer    version number of file. will be 1 on initial upload
          downloads   integer    count of the number times the file has been downloaded
          hashes      object
            md5       string     md5 hash of file
            sha256    string     SHA-256 hash of file

    ####Folder Entity

        name          type    description
        ----------------------------------------------------------------------
        name          string  name of the folder
        path          string  unique identifier for this folder entity for this
                              project and storage provider. must end with '/'
        materialized  string  the full path of the folder relative to the storage
                              root.  must end with '/'
        kind          string  "folder"
        etag          string  etag - http caching identifier w/o wrapping quotes
        extra         object  varies depending on provider

    ##File Attributes

    <!--- Copied Attributes from FileDetail -->

    For an OSF File entity, the `type` is "files" regardless of whether the entity is actually a file or folder.  They
    can be distinguished by the `kind` attribute.  Files and folders use the same representation, but some attributes may
    be null for one kind but not the other. `size` will be null for folders.  A list of storage provider keys can be
    found [here](/v2/#storage-providers).

        name          type               description
        ---------------------------------------------------------------------------------
        name          string             name of the file or folder; use for display
        kind          string             "file" or "folder"
        path          url path           unique path for this entity, used in "move" actions
        size          integer            size of file in bytes, null for folders
        provider      string             storage provider for this file. "osfstorage" if stored on the OSF.  Other
                                         examples include "s3" for Amazon S3, "googledrive" for Google Drive, "box"
                                         for Box.com.
        last_touched  iso8601 timestamp  last time the metadata for the file was retrieved. only applies to non-OSF
                                         storage providers.

    ##Links

    See the [JSON-API spec regarding pagination](http://jsonapi.org/format/1.0/#fetching-pagination).

    ##Actions

    <!--- Copied from FileDetail.Actions -->

    The `links` property of the response provides endpoints for common file operations. The currently-supported actions
    are:

    ###Get Info (*files, folders*)

        Method:   GET
        URL:      links.info
        Params:   <none>
        Success:  200 OK + file representation

    The contents of a folder or details of a particular file can be retrieved by performing a GET request against the
    `info` link. The response will be a standard OSF response format with the [OSF File attributes](#attributes).

    ###Download (*files*)

        Method:   GET
        URL:      links.download
        Params:   <none>
        Success:  200 OK + file body

    To download a file, issue a GET request against the `download` link.  The response will have the Content-Disposition
    header set, which will will trigger a download in a browser.

    ###Create Subfolder (*folders*)

        Method:       PUT
        URL:          links.new_folder
        Query Params: ?kind=folder&name={new_folder_name}
        Body:         <empty>
        Success:      201 Created + new folder representation

    You can create a subfolder of an existing folder by issuing a PUT request against the `new_folder` link.  The
    `?kind=folder` portion of the query parameter is already included in the `new_folder` link.  The name of the new
    subfolder should be provided in the `name` query parameter.  The response will contain a [WaterButler folder
    entity](#folder-entity).  If a folder with that name already exists in the parent directory, the server will return
    a 409 Conflict error response.

    ###Upload New File (*folders*)

        Method:       PUT
        URL:          links.upload
        Query Params: ?kind=file&name={new_file_name}
        Body (Raw):   <file data (not form-encoded)>
        Success:      201 Created or 200 OK + new file representation

    To upload a file to a folder, issue a PUT request to the folder's `upload` link with the raw file data in the
    request body, and the `kind` and `name` query parameters set to `'file'` and the desired name of the file.  The
    response will contain a [WaterButler file entity](#file-entity) that describes the new file.  If a file with the
    same name already exists in the folder, it will be considered a new version.  In this case, the response will be a
    200 OK.

    ###Update Existing File (*file*)

        Method:       PUT
        URL:          links.upload
        Query Params: ?kind=file
        Body (Raw):   <file data (not form-encoded)>
        Success:      200 OK + updated file representation

    To update an existing file, issue a PUT request to the file's `upload` link with the raw file data in the request
    body and the `kind` query parameter set to `"file"`.  The update action will create a new version of the file.
    The response will contain a [WaterButler file entity](#file-entity) that describes the updated file.

    ###Rename (*files, folders*)

        Method:        POST
        URL:           links.move
        Query Params:  <none>
        Body (JSON):   {
                        "action": "rename",
                        "rename": {new_file_name}
                       }
        Success:       200 OK + new entity representation

    To rename a file or folder, issue a POST request to the `move` link with the `action` body parameter set to
    `"rename"` and the `rename` body parameter set to the desired name.  The response will contain either a folder
    entity or file entity with the new name.

    ###Move & Copy (*files, folders*)

        Method:        POST
        URL:           links.move
        Query Params:  <none>
        Body (JSON):   {
                        // mandatory
                        "action":   "move"|"copy",
                        "path":     {path_attribute_of_target_folder},
                        // optional
                        "rename":   {new_name},
                        "conflict": "replace"|"keep", // defaults to 'replace'
                        "resource": {node_id},        // defaults to current {node_id}
                        "provider": {provider}        // defaults to current {provider}
                       }
        Succes:        200 OK + new entity representation

    Move and copy actions both use the same request structure, a POST to the `move` url, but with different values for
    the `action` body parameters.  The `path` parameter is also required and should be the OSF `path` attribute of the
    folder being written to.  The `rename` and `conflict` parameters are optional.  If you wish to change the name of
    the file or folder at its destination, set the `rename` parameter to the new name.  The `conflict` param governs how
    name clashes are resolved.  Possible values are `replace` and `keep`.  `replace` is the default and will overwrite
    the file that already exists in the target folder.  `keep` will attempt to keep both by adding a suffix to the new
    file's name until it no longer conflicts.  The suffix will be ' (**x**)' where **x** is a increasing integer
    starting from 1.  This behavior is intended to mimic that of the OS X Finder.  The response will contain either a
    folder entity or file entity with the new name.

    Files and folders can also be moved between nodes and providers.  The `resource` parameter is the id of the node
    under which the file/folder should be moved.  It *must* agree with the `path` parameter, that is the `path` must
    identify a valid folder under the node identified by `resource`.  Likewise, the `provider` parameter may be used to
    move the file/folder to another storage provider, but both the `resource` and `path` parameters must belong to a
    node and folder already extant on that provider.  Both `resource` and `provider` default to the current node and
    providers.

    ###Delete (*file, folders*)

        Method:        DELETE
        URL:           links.delete
        Query Params:  <none>
        Success:       204 No Content

    To delete a file or folder send a DELETE request to the `delete` link.  Nothing will be returned in the response
    body.

    ##Query Params

    + `page=<Int>` -- page number of results to view, default 1

    + `filter[<fieldname>]=<Str>` -- fields and values to filter the search results on.

    Node files may be filtered by `id`, `name`, `node`, `kind`, `path`, `provider`, `size`, and `last_touched`.

    #This Request/Response

    """
    permission_classes = (
        drf_permissions.IsAuthenticatedOrReadOnly,
        base_permissions.PermissionWithGetter(ContributorOrPublic, 'node'),
        base_permissions.PermissionWithGetter(ReadOnlyIfRegistration, 'node'),
        base_permissions.TokenHasScope,
    )

    serializer_class = FileSerializer

    required_read_scopes = [CoreScopes.NODE_FILE_READ]
    required_write_scopes = [CoreScopes.NODE_FILE_WRITE]

    def get_default_queryset(self):
        # Don't bother going to waterbutler for osfstorage
        files_list = self.fetch_from_waterbutler()

        if isinstance(files_list, list):
            return [self.get_file_item(file) for file in files_list]

        if isinstance(files_list, dict) or getattr(files_list, 'is_file', False):
            # We should not have gotten a file here
            raise NotFound

        return list(files_list.children)

    # overrides ListAPIView
    def get_queryset(self):
        return self.get_queryset_from_request()


class NodeFileDetail(generics.RetrieveAPIView, WaterButlerMixin, NodeMixin):
    permission_classes = (
        drf_permissions.IsAuthenticatedOrReadOnly,
        base_permissions.PermissionWithGetter(ContributorOrPublic, 'node'),
        base_permissions.PermissionWithGetter(ReadOnlyIfRegistration, 'node'),
        base_permissions.TokenHasScope,
    )

    serializer_class = FileSerializer

    required_read_scopes = [CoreScopes.NODE_FILE_READ]
    required_write_scopes = [CoreScopes.NODE_FILE_WRITE]

    def get_object(self):
        fobj = self.fetch_from_waterbutler()
        if isinstance(fobj, dict):
            return self.get_file_item(fobj)

        if isinstance(fobj, list) or not getattr(fobj, 'is_file', True):
            # We should not have gotten a folder here
            raise NotFound

        return fobj


class NodeProvider(object):

    def __init__(self, provider, node):
        self.path = '/'
        self.node = node
        self.kind = 'folder'
        self.name = provider
        self.provider = provider
        self.node_id = node._id
        self.pk = node._id


class NodeProvidersList(generics.ListAPIView, NodeMixin):
    """List of storage providers enabled for this node. *Read-only*.

    Users of the OSF may access their data on a [number of cloud-storage](/v2/#storage-providers) services that have
    integratations with the OSF.  We call these "providers".  By default every node has access to the OSF-provided
    storage but may use as many of the supported providers as desired.  This endpoint lists all of the providers that are
    configured for this node.  If you want to add more, you will need to do that in the Open Science Framework front end
    for now.

    In the OSF filesystem model, providers are treated as folders, but with special properties that distinguish them
    from regular folders.  Every provider folder is considered a root folder, and may not be deleted through the regular
    file API.  To see the contents of the provider, issue a GET request to the `relationships.files.links.related.href`
    attribute of the provider resource.  The `new_folder` and `upload` actions are handled by another service called
    WaterButler, whose response format differs slightly from the OSF's.

    <!--- Copied from FileDetail.Spiel -->

    ###Waterbutler Entities

    When an action is performed against a WaterButler endpoint, it will generally respond with a file entity, a folder
    entity, or no content.

    ####File Entity

        name          type       description
        -------------------------------------------------------------------------
        name          string     name of the file
        path          string     unique identifier for this file entity for this
                                 project and storage provider. may not end with '/'
        materialized  string     the full path of the file relative to the storage
                                 root.  may not end with '/'
        kind          string     "file"
        etag          string     etag - http caching identifier w/o wrapping quotes
        modified      timestamp  last modified timestamp - format depends on provider
        contentType   string     MIME-type when available
        provider      string     id of provider e.g. "osfstorage", "s3", "googledrive".
                                 equivalent to addon_short_name on the OSF
        size          integer    size of file in bytes
        extra         object     may contain additional data beyond what's describe here,
                                 depending on the provider
          version     integer    version number of file. will be 1 on initial upload
          downloads   integer    count of the number times the file has been downloaded
          hashes      object
            md5       string     md5 hash of file
            sha256    string     SHA-256 hash of file

    ####Folder Entity

        name          type    description
        ----------------------------------------------------------------------
        name          string  name of the folder
        path          string  unique identifier for this folder entity for this
                              project and storage provider. must end with '/'
        materialized  string  the full path of the folder relative to the storage
                              root.  must end with '/'
        kind          string  "folder"
        etag          string  etag - http caching identifier w/o wrapping quotes
        extra         object  varies depending on provider

    ##Provider Attributes

    `type` is "files"

        name      type    description
        ---------------------------------------------------------------------------------
        name      string  name of the provider
        kind      string  type of this file/folder.  always "folder"
        path      path    relative path of this folder within the provider filesys. always "/"
        node      string  node this provider belongs to
        provider  string  provider id, same as "name"

    ##Links

    See the [JSON-API spec regarding pagination](http://jsonapi.org/format/1.0/#fetching-pagination).

    ##Actions

    <!--- Copied from FileDetail.Actions -->

    ###Create Subfolder (*folders*)

        Method:       PUT
        URL:          links.new_folder
        Query Params: ?kind=folder&name={new_folder_name}
        Body:         <empty>
        Success:      201 Created + new folder representation

    You can create a subfolder of an existing folder by issuing a PUT request against the `new_folder` link.  The
    `?kind=folder` portion of the query parameter is already included in the `new_folder` link.  The name of the new
    subfolder should be provided in the `name` query parameter.  The response will contain a [WaterButler folder
    entity](#folder-entity).  If a folder with that name already exists in the parent directory, the server will return
    a 409 Conflict error response.

    ###Upload New File (*folders*)

        Method:       PUT
        URL:          links.upload
        Query Params: ?kind=file&name={new_file_name}
        Body (Raw):   <file data (not form-encoded)>
        Success:      201 Created or 200 OK + new file representation

    To upload a file to a folder, issue a PUT request to the folder's `upload` link with the raw file data in the
    request body, and the `kind` and `name` query parameters set to `'file'` and the desired name of the file.  The
    response will contain a [WaterButler file entity](#file-entity) that describes the new file.  If a file with the
    same name already exists in the folder, it will be considered a new version.  In this case, the response will be a
    200 OK.

    ##Query Params

    + `page=<Int>` -- page number of results to view, default 1

    #This Request/Response

    """
    permission_classes = (
        drf_permissions.IsAuthenticatedOrReadOnly,
        ContributorOrPublic,
        base_permissions.TokenHasScope,
    )

    required_read_scopes = [CoreScopes.NODE_FILE_READ]
    required_write_scopes = [CoreScopes.NODE_FILE_WRITE]

    serializer_class = NodeProviderSerializer

    def get_provider_item(self, provider):
        return NodeProvider(provider, self.get_node())

    def get_queryset(self):
        return [
            self.get_provider_item(addon.config.short_name)
            for addon
            in self.get_node().get_addons()
            if addon.config.has_hgrid_files
            and addon.complete
        ]<|MERGE_RESOLUTION|>--- conflicted
+++ resolved
@@ -900,17 +900,11 @@
     ##Attributes
     `type` is "node_links"
 
-<<<<<<< HEAD
+        None
+
+    ##Links
+
     *None*
-=======
-        None
-
-    ##Links
-
-        self:  the detail url for this node link
-        html:  this node's page on the OSF website
-        profile_image: this contributor's gravatar
->>>>>>> c33dfa12
 
     ##Relationships
 
@@ -918,21 +912,8 @@
 
     This endpoint shows the target node detail.
 
-    self:  the canonical api endpoint of this node
-
     ##Actions
 
-<<<<<<< HEAD
-    ###Delete
-
-        Method:   DELETE
-        URL:      links.self
-        Params:   <none>
-        Success:  204 No Content
-
-    To delete a node_link, issue a DELETE request against `links.self`.  A successful delete will return a 204 No Content
-    response. Attempting to delete a node you do not own will result in a 403 Forbidden.
-=======
     ###Remove Node Link
 
         Method:        DELETE
@@ -942,7 +923,6 @@
 
     To remove a node link from a node, issue a DELETE request to the `self` link.  This request will remove the
     relationship between the node and the target node, not the nodes themselves.
->>>>>>> c33dfa12
 
     ##Query Params
 

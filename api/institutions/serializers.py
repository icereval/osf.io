from rest_framework import serializers as ser

from api.base.serializers import JSONAPISerializer, RelationshipField, LinksField


class InstitutionSerializer(JSONAPISerializer):

    filterable_fields = frozenset([
        'id',
        'name'
    ])

<<<<<<< HEAD
    name = ser.CharField(required=False)
    id = ser.CharField(required=False, source='_id')
    logo_path = ser.CharField()
    auth_url = ser.CharField()
    links = LinksField({'self': 'get_api_url',
                        'html': 'get_absolute_url', })
=======
    name = ser.CharField(read_only=True)
    id = ser.CharField(read_only=True, source='_id')
    logo_path = ser.CharField(read_only=True)
    auth_url = ser.CharField(read_only=True)
    links = LinksField({'self': 'get_api_url', })
>>>>>>> 5695f710

    nodes = RelationshipField(
        related_view='institutions:institution-nodes',
        related_view_kwargs={'institution_id': '<pk>'},
    )

    registrations = RelationshipField(
        related_view='institutions:institution-registrations',
        related_view_kwargs={'institution_id': '<pk>'}
    )

    users = RelationshipField(
        related_view='institutions:institution-users',
        related_view_kwargs={'institution_id': '<pk>'}
    )

    def get_api_url(self, obj):
        return obj.absolute_api_v2_url

    class Meta:
        type_ = 'institutions'<|MERGE_RESOLUTION|>--- conflicted
+++ resolved
@@ -10,20 +10,11 @@
         'name'
     ])
 
-<<<<<<< HEAD
-    name = ser.CharField(required=False)
-    id = ser.CharField(required=False, source='_id')
-    logo_path = ser.CharField()
-    auth_url = ser.CharField()
-    links = LinksField({'self': 'get_api_url',
-                        'html': 'get_absolute_url', })
-=======
     name = ser.CharField(read_only=True)
     id = ser.CharField(read_only=True, source='_id')
     logo_path = ser.CharField(read_only=True)
     auth_url = ser.CharField(read_only=True)
     links = LinksField({'self': 'get_api_url', })
->>>>>>> 5695f710
 
     nodes = RelationshipField(
         related_view='institutions:institution-nodes',

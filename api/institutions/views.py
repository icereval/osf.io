--- conflicted
+++ resolved
@@ -146,6 +146,7 @@
         Q('is_folder', 'ne', True) &
         Q('is_registration', 'eq', False)
     )
+
     # overrides ODMFilterMixin
     def get_default_odm_query(self):
         inst = self.get_institution()
@@ -193,7 +194,22 @@
         return User.find(query)
 
 
-<<<<<<< HEAD
+class InstitutionAuth(JSONAPIBaseView, generics.CreateAPIView):
+    permission_classes = (
+        drf_permissions.IsAuthenticated,
+        base_permissions.TokenHasScope,
+    )
+
+    required_read_scopes = [CoreScopes.NULL]
+    required_write_scopes = [CoreScopes.NULL]
+    authentication_classes = (InstitutionAuthentication, )
+    view_category = 'institutions'
+    view_name = 'institution-auth'
+
+    def post(self, request, *args, **kwargs):
+        return Response(status=status.HTTP_204_NO_CONTENT)
+
+
 class InstitutionRegistrationList(InstitutionNodeList):
     """Registrations have selected an institution as their primary institution.
     """
@@ -204,13 +220,4 @@
         Q('is_deleted', 'ne', True) &
         Q('is_folder', 'ne', True) &
         Q('is_registration', 'eq', True)
-    )
-=======
-class InstitutionAuth(JSONAPIBaseView, generics.CreateAPIView):
-    authentication_classes = (InstitutionAuthentication, )
-    view_category = 'institutions'
-    view_name = 'institution-auth'
-
-    def post(self, request, *args, **kwargs):
-        return Response(status=status.HTTP_204_NO_CONTENT)
->>>>>>> e2809fbb
+    )
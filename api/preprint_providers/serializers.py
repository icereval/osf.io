from rest_framework import serializers as ser

from api.base.utils import absolute_reverse
from api.base.serializers import JSONAPISerializer, LinksField, RelationshipField, ShowIfVersion


class PreprintProviderSerializer(JSONAPISerializer):

    filterable_fields = frozenset([
        'name',
        'description',
        'id',
        'domain',
        'domain_redirect_enabled'
    ])

    name = ser.CharField(required=True)
    description = ser.CharField(required=False)
    id = ser.CharField(max_length=200, source='_id')
    advisory_board = ser.CharField(required=False)
    example = ser.CharField(required=False, allow_null=True)
    domain = ser.CharField(required=False, allow_null=False)
<<<<<<< HEAD
    domain_redirect_enabled = ser.CharField(required=False, allow_null=False)
=======
    domain_redirect_enabled = ser.BooleanField(required=True)
    social_twitter = ser.CharField(required=False, allow_null=True)
    social_facebook = ser.CharField(required=False, allow_null=True)
    social_instagram = ser.CharField(required=False, allow_null=True)
    header_text = ser.CharField(required=False, allow_null=True)
>>>>>>> 4767cc5f
    subjects_acceptable = ser.JSONField(required=False, allow_null=True)
    footer_links = ser.CharField(required=False)

    preprints = RelationshipField(
        related_view='preprint_providers:preprints-list',
        related_view_kwargs={'provider_id': '<_id>'}
    )

    taxonomies = RelationshipField(
        related_view='preprint_providers:taxonomy-list',
        related_view_kwargs={'provider_id': '<_id>'}
    )

    licenses_acceptable = RelationshipField(
        related_view='preprint_providers:license-list',
        related_view_kwargs={'provider_id': '<_id>'}
    )

    links = LinksField({
        'self': 'get_absolute_url',
        'preprints': 'get_preprints_url',
        'external_url': 'get_external_url'
    })

    # Deprecated fields
    header_text = ShowIfVersion(
        ser.CharField(required=False, default=''),
        min_version='2.0', max_version='2.3'
    )
    banner_path = ShowIfVersion(
        ser.CharField(required=False, default=''),
        min_version='2.0', max_version='2.3'
    )
    logo_path = ShowIfVersion(
        ser.CharField(required=False, default=''),
        min_version='2.0', max_version='2.3'
    )
    email_contact = ShowIfVersion(
        ser.CharField(required=False, allow_null=True),
        min_version='2.0', max_version='2.3'
    )
    email_support = ShowIfVersion(
        ser.CharField(required=False, allow_null=True),
        min_version='2.0', max_version='2.3'
    )
    social_twitter = ShowIfVersion(
        ser.CharField(required=False, allow_null=True),
        min_version='2.0', max_version='2.3'
    )
    social_facebook = ShowIfVersion(
        ser.CharField(required=False, allow_null=True),
        min_version='2.0', max_version='2.3'
    )
    social_instagram = ShowIfVersion(
        ser.CharField(required=False, allow_null=True),
        min_version='2.0', max_version='2.3'
    )

    class Meta:
        type_ = 'preprint_providers'

    def get_absolute_url(self, obj):
        return obj.absolute_api_v2_url

    def get_preprints_url(self, obj):
        return absolute_reverse('preprint_providers:preprints-list', kwargs={
            'provider_id': obj._id,
            'version': self.context['request'].parser_context['kwargs']['version']
        })

    def get_external_url(self, obj):
        return obj.external_url<|MERGE_RESOLUTION|>--- conflicted
+++ resolved
@@ -20,15 +20,7 @@
     advisory_board = ser.CharField(required=False)
     example = ser.CharField(required=False, allow_null=True)
     domain = ser.CharField(required=False, allow_null=False)
-<<<<<<< HEAD
-    domain_redirect_enabled = ser.CharField(required=False, allow_null=False)
-=======
     domain_redirect_enabled = ser.BooleanField(required=True)
-    social_twitter = ser.CharField(required=False, allow_null=True)
-    social_facebook = ser.CharField(required=False, allow_null=True)
-    social_instagram = ser.CharField(required=False, allow_null=True)
-    header_text = ser.CharField(required=False, allow_null=True)
->>>>>>> 4767cc5f
     subjects_acceptable = ser.JSONField(required=False, allow_null=True)
     footer_links = ser.CharField(required=False)
 

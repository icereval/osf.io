import re
import functools
import operator
from dateutil import parser as date_parser
import datetime

from django.core.exceptions import ValidationError
from modularodm import Q
from modularodm.query import queryset as modularodm_queryset
from rest_framework.filters import OrderingFilter
from rest_framework import serializers as ser

from api.base.exceptions import (
    InvalidFilterError,
    InvalidFilterOperator,
    InvalidFilterComparisonType,
    InvalidFilterMatchType,
    InvalidFilterValue,
    InvalidFilterFieldError
)
from api.base import utils
from api.base.serializers import RelationshipField, TargetField

def sort_multiple(fields):
    fields = list(fields)
    def sort_fn(a, b):
        while fields:
            field = fields.pop(0)
            a_field = getattr(a, field)
            b_field = getattr(b, field)
            if a_field > b_field:
                return 1
            elif a_field < b_field:
                return -1
        return 0
    return sort_fn

class ODMOrderingFilter(OrderingFilter):
    """Adaptation of rest_framework.filters.OrderingFilter to work with modular-odm."""

    # override
    def filter_queryset(self, request, queryset, view):
        ordering = self.get_ordering(request, queryset, view)
        if ordering:
            if not isinstance(queryset, modularodm_queryset.BaseQuerySet) and isinstance(ordering, (list, tuple)):
                sorted_list = sorted(queryset, cmp=sort_multiple(ordering))
                return sorted_list
            return queryset.sort(*ordering)
        return queryset


class FilterMixin(object):
    """ View mixin with helper functions for filtering. """

    QUERY_PATTERN = re.compile(r'^filter\[(?P<field>\w+)\](\[(?P<op>\w+)\])?$')

    MATCH_OPERATORS = ('contains', 'icontains')
    MATCHABLE_FIELDS = (ser.CharField, ser.ListField)

    DEFAULT_OPERATOR = 'eq'
    DEFAULT_OPERATOR_OVERRIDES = {
        ser.CharField: 'icontains',
        ser.ListField: 'contains',
    }

    NUMERIC_FIELDS = (ser.IntegerField, ser.DecimalField, ser.FloatField)

    DATE_FIELDS = (ser.DateTimeField, ser.DateField)
    DATETIME_PATTERN = re.compile(r'^\d{4}\-\d{2}\-\d{2}(?P<time>T\d{2}:\d{2}(:\d{2}(\.\d{1,6})?)?)$')

    COMPARISON_OPERATORS = ('gt', 'gte', 'lt', 'lte')
    COMPARABLE_FIELDS = NUMERIC_FIELDS + DATE_FIELDS

    LIST_FIELDS = (ser.ListField, )

    def __init__(self, *args, **kwargs):
        super(FilterMixin, self).__init__(*args, **kwargs)
        if not self.serializer_class:
            raise NotImplementedError()

    def _get_default_operator(self, field):
        return self.DEFAULT_OPERATOR_OVERRIDES.get(type(field), self.DEFAULT_OPERATOR)

    def _get_valid_operators(self, field):
        if isinstance(field, self.COMPARABLE_FIELDS):
            return self.COMPARISON_OPERATORS + (self.DEFAULT_OPERATOR, )
        elif isinstance(field, self.MATCHABLE_FIELDS):
            return self.MATCH_OPERATORS + (self.DEFAULT_OPERATOR, )
        else:
            return None

    def _get_field_or_error(self, field_name):
        """
        Check that the attempted filter field is valid

        :raises InvalidFilterError: If the filter field is not valid
        """
        if field_name not in self.serializer_class._declared_fields:
            raise InvalidFilterError(detail="'{0}' is not a valid field for this endpoint.".format(field_name))
        if field_name not in getattr(self.serializer_class, 'filterable_fields', set()):
            raise InvalidFilterFieldError(parameter='filter', value=field_name)
        return self.serializer_class._declared_fields[field_name]

    def _validate_operator(self, field, field_name, op):
        """
        Check that the operator and field combination is valid

        :raises InvalidFilterComparisonType: If the query contains comparisons against non-date or non-numeric fields
        :raises InvalidFilterMatchType: If the query contains comparisons against non-string or non-list fields
        :raises InvalidFilterOperator: If the filter operator is not a member of self.COMPARISON_OPERATORS
        """
        if op not in set(self.MATCH_OPERATORS + self.COMPARISON_OPERATORS + (self.DEFAULT_OPERATOR, )):
            valid_operators = self._get_valid_operators(field)
            raise InvalidFilterOperator(value=op, valid_operators=valid_operators)
        if op in self.COMPARISON_OPERATORS:
            if not isinstance(field, self.COMPARABLE_FIELDS):
                raise InvalidFilterComparisonType(
                    parameter="filter",
                    detail="Field '{0}' does not support comparison operators in a filter.".format(field_name)
                )
        if op in self.MATCH_OPERATORS:
            if not isinstance(field, self.MATCHABLE_FIELDS):
                raise InvalidFilterMatchType(
                    parameter="filter",
                    detail="Field '{0}' does not support match operators in a filter.".format(field_name)
                )

    def _parse_date_param(self, field, field_name, op, value):
        """
        Allow for ambiguous date filters. This supports operations like finding Nodes created on a given day
        even though Node.date_created is a specific datetime.

        :return list<dict>: list of one (specific datetime) or more (date range) parsed query params
        """
        time_match = self.DATETIME_PATTERN.match(value)
        if op != 'eq' or time_match:
            return [{
                'op': op,
                'value': self.convert_value(value, field)
            }]
        else:  # TODO: let times be as generic as possible (i.e. whole month, whole year)
            start = self.convert_value(value, field)
            stop = start + datetime.timedelta(days=1)
            return [{
                'op': 'gte',
                'value': start
            }, {
                'op': 'lt',
                'value': stop
            }]

    def parse_query_params(self, query_params):
        """Maps query params to a dict useable for filtering
        :param dict query_params:
        :return dict: of the format {
            <resolved_field_name>: {
                'op': <comparison_operator>,
                'value': <resolved_value>
            }
        }
        """
        query = {}
        for key, value in query_params.iteritems():
            match = self.QUERY_PATTERN.match(key)
            if match:
                match_dict = match.groupdict()
                field_name = match_dict['field'].strip()
                field = self._get_field_or_error(field_name)

                op = match_dict.get('op') or self._get_default_operator(field)
                self._validate_operator(field, field_name, op)

                if not isinstance(field, ser.SerializerMethodField):
                    field_name = self.convert_key(field_name, field)

                if field_name not in query:
                    query[field_name] = []

                # Special case date(time)s to allow for ambiguous date matches
                if isinstance(field, self.DATE_FIELDS):
                    query[field_name].extend(self._parse_date_param(field, field_name, op, value))
                else:
                    query[field_name].append({
                        'op': op,
                        'value': self.convert_value(value, field)
                    })
        return query

    def convert_key(self, field_name, field):
        """Used so that that queries on fields with the source attribute set will work
        :param basestring field_name: text representation of the field name
        :param rest_framework.fields.Field field: Field instance
        """
        return field.source or field_name

    def convert_value(self, value, field):
        """Used to convert incoming values from query params to the appropriate types for filter comparisons
        :param basestring value: value to be resolved
        :param rest_framework.fields.Field field: Field instance
        """
        if isinstance(field, ser.BooleanField):
            if utils.is_truthy(value):
                return True
            elif utils.is_falsy(value):
                return False
            else:
                raise InvalidFilterValue(
                    value=value,
                    field_type='bool'
                )
        elif isinstance(field, self.DATE_FIELDS):
            try:
                return date_parser.parse(value)
            except ValueError:
                raise InvalidFilterValue(
                    value=value,
                    field_type='date'
                )
<<<<<<< HEAD
        elif isinstance(field, (self.LIST_FIELDS, ser.SerializerMethodField)):
            return value
        elif isinstance(field, (RelationshipField, TargetField)):
=======
        elif isinstance(field, self.LIST_FIELDS) or isinstance((getattr(field, 'field', None)), self.LIST_FIELDS):
>>>>>>> a03e3a90
            return value
        else:
            try:
                return field.to_internal_value(value)
            except ValidationError:
                raise InvalidFilterValue(
                    value=value,
                )


class ODMFilterMixin(FilterMixin):
    """View mixin that adds a get_query_from_request method which converts query params
    of the form `filter[field_name]=value` into an ODM Query object.

    Subclasses must define `get_default_odm_query()`.

    Serializers that want to restrict which fields are used for filtering need to have a variable called
    filterable_fields which is a frozenset of strings representing the field names as they appear in the serialization.
    """

    # TODO Handle simple and complex non-standard fields
    field_comparison_operators = {
        ser.CharField: 'icontains',
        ser.ListField: 'contains',
    }

    def __init__(self, *args, **kwargs):
        super(FilterMixin, self).__init__(*args, **kwargs)
        if not self.serializer_class:
            raise NotImplementedError()

    def get_default_odm_query(self):
        """Return the default MODM query for the result set.

        NOTE: If the client provides additional filters in query params, the filters
        will intersected with this query.
        """
        raise NotImplementedError('Must define get_default_odm_query')

    def get_query_from_request(self):
        if self.request.parser_context['kwargs'].get('is_embedded'):
            param_query = None
        else:
            param_query = self.query_params_to_odm_query(self.request.QUERY_PARAMS)
        default_query = self.get_default_odm_query()

        if param_query:
            query = param_query & default_query
        else:
            query = default_query

        return query

    def query_params_to_odm_query(self, query_params):
        """Convert query params to a modularodm Query object."""

        filters = self.parse_query_params(query_params)
        if filters:
            query_parts = []
            for field_name, params in filters.iteritems():
                for group in params:
                    query = Q(field_name, group['op'], group['value'])
                    query_parts.append(query)
            try:
                query = functools.reduce(operator.and_, query_parts)
            except TypeError:
                query = None
        else:
            query = None
        return query


class ListFilterMixin(FilterMixin):
    """View mixin that adds a get_queryset_from_request method which uses query params
    of the form `filter[field_name]=value` to filter a list of objects.

    Subclasses must define `get_default_queryset()`.

    Serializers that want to restrict which fields are used for filtering need to have a variable called
    filterable_fields which is a frozenset of strings representing the field names as they appear in the serialization.
    """
    FILTERS = {
        'eq': operator.eq,
        'lt': operator.lt,
        'lte': operator.le,
        'gt': operator.gt,
        'gte': operator.ge
    }

    def __init__(self, *args, **kwargs):
        super(FilterMixin, self).__init__(*args, **kwargs)
        if not self.serializer_class:
            raise NotImplementedError()

    def get_default_queryset(self):
        raise NotImplementedError('Must define get_default_queryset')

    def get_queryset_from_request(self):
        default_queryset = self.get_default_queryset()
        if not self.kwargs.get('is_embedded') and self.request.QUERY_PARAMS:
            param_queryset = self.param_queryset(self.request.QUERY_PARAMS, default_queryset)
            return param_queryset
        else:
            return default_queryset

    def param_queryset(self, query_params, default_queryset):
        """filters default queryset based on query parameters"""
        filters = self.parse_query_params(query_params)
        queryset = set(default_queryset)
        if filters:
            for field_name, params in filters.iteritems():
                for group in params:
                    queryset = queryset.intersection(set(self.get_filtered_queryset(field_name, group, default_queryset)))
        return list(queryset)

    def get_filtered_queryset(self, field_name, params, default_queryset):
        """filters default queryset based on the serializer field type"""
        field = self.serializer_class._declared_fields[field_name]
        field_name = self.convert_key(field_name, field)

        if isinstance(field, ser.SerializerMethodField):
            return_val = [
                item for item in default_queryset
                if self.FILTERS[params['op']](self.get_serializer_method(field_name)(item), params['value'])
            ]
        elif isinstance(field, ser.CharField):
            return_val = [
                item for item in default_queryset
                if params['value'] in getattr(item, field_name, {}).lower()
            ]
        else:
            return_val = [
                item for item in default_queryset
                if self.FILTERS[params['op']](getattr(item, field_name, None), params['value'])
            ]

        return return_val

    def get_serializer_method(self, field_name):
        """
        :param field_name: The name of a SerializerMethodField
        :return: The function attached to the SerializerMethodField to get its value
        """
        serializer = self.get_serializer()
        serializer_method_name = 'get_' + field_name
        return getattr(serializer, serializer_method_name)<|MERGE_RESOLUTION|>--- conflicted
+++ resolved
@@ -72,6 +72,8 @@
     COMPARABLE_FIELDS = NUMERIC_FIELDS + DATE_FIELDS
 
     LIST_FIELDS = (ser.ListField, )
+    
+    RELATIONSHIP_FIELDS = (RelationshipField, TargetField)
 
     def __init__(self, *args, **kwargs):
         super(FilterMixin, self).__init__(*args, **kwargs)
@@ -216,13 +218,8 @@
                     value=value,
                     field_type='date'
                 )
-<<<<<<< HEAD
-        elif isinstance(field, (self.LIST_FIELDS, ser.SerializerMethodField)):
-            return value
-        elif isinstance(field, (RelationshipField, TargetField)):
-=======
-        elif isinstance(field, self.LIST_FIELDS) or isinstance((getattr(field, 'field', None)), self.LIST_FIELDS):
->>>>>>> a03e3a90
+        elif isinstance(field, (self.LIST_FIELDS, self.RELATIONSHIP_FIELDS, ser.SerializerMethodField)) \
+                or isinstance((getattr(field, 'field', None)), self.LIST_FIELDS):
             return value
         else:
             try:

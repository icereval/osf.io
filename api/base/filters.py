--- conflicted
+++ resolved
@@ -14,12 +14,7 @@
 from dateutil import parser as date_parser
 from django.core.exceptions import ValidationError
 from django.db.models import QuerySet as DjangoQuerySet
-<<<<<<< HEAD
-from django.db.models import Q
-=======
 from django.db.models import Q, Exists, OuterRef
-from modularodm.query import queryset as modularodm_queryset
->>>>>>> 3978cb5c
 from rest_framework import serializers as ser
 from rest_framework.filters import OrderingFilter
 from osf.models import Subject, PreprintProvider, Node

# -*- coding: utf-8 -*-

from modularodm import Q
from modularodm.exceptions import NoResultsFound
from rest_framework.exceptions import NotFound
from rest_framework.reverse import reverse
import furl

from website import util as website_util  # noqa
from website import settings as website_settings
from framework.auth import Auth, User
from api.base.exceptions import Gone

# These values are copied from rest_framework.fields.BooleanField
# BooleanField cannot be imported here without raising an
# ImproperlyConfigured error
TRUTHY = set(('t', 'T', 'true', 'True', 'TRUE', '1', 1, True))
FALSY = set(('f', 'F', 'false', 'False', 'FALSE', '0', 0, 0.0, False))

UPDATE_METHODS = ['PUT', 'PATCH']

def is_bulk_request(request):
    """
    Returns True if bulk request.  Can be called as early as the parser.
    """
    content_type = request.content_type
    return 'ext=bulk' in content_type

def is_truthy(value):
    return value in TRUTHY

def is_falsy(value):
    return value in FALSY

def get_user_auth(request):
    """Given a Django request object, return an ``Auth`` object with the
    authenticated user attached to it.
    """
    user = request.user
    private_key = request.query_params.get('view_only', None)
    if user.is_anonymous():
        auth = Auth(None, private_key=private_key)
    else:
        auth = Auth(user, private_key=private_key)
    return auth


def absolute_reverse(view_name, query_kwargs=None, args=None, kwargs=None):
    """Like django's `reverse`, except returns an absolute URL. Also add query parameters."""
    relative_url = reverse(view_name, kwargs=kwargs)

    url = website_util.api_v2_url(relative_url, params=query_kwargs, base_prefix='')
    return url


def get_object_or_error(model_cls, query_or_pk, display_name=None):
    display_name = display_name or None

    if isinstance(query_or_pk, basestring):
        query = Q('_id', 'eq', query_or_pk)
    else:
        query = query_or_pk

    try:
        obj = model_cls.find_one(query)
        if getattr(obj, 'is_deleted', False) is True:
            if display_name is None:
                raise Gone
            else:
                raise Gone(detail='The requested {name} is no longer available.'.format(name=display_name))
        # For objects that have been disabled (is_active is False), return a 410.
        # The User model is an exception because we still want to allow
        # users who are unconfirmed or unregistered, but not users who have been
        # disabled.
        if model_cls is User:
            if obj.is_disabled:
                raise Gone(detail='The requested user is no longer available.')
        else:
            if not getattr(obj, 'is_active', True) or getattr(obj, 'is_deleted', False):
                if display_name is None:
                    raise Gone
                else:
                    raise Gone(detail='The requested {name} is no longer available.'.format(name=display_name))
        return obj

    except NoResultsFound:
        raise NotFound

def waterbutler_url_for(request_type, provider, path, node_id, token, obj_args=None, **query):
    """Reverse URL lookup for WaterButler routes
    :param str request_type: data or metadata
    :param str provider: The name of the requested provider
    :param str path: The path of the requested file or folder
    :param str node_id: The id of the node being accessed
    :param str token: The cookie to be used or None
    :param dict **query: Addition query parameters to be appended
    """
    url = furl.furl(website_settings.WATERBUTLER_URL)
    url.path.segments.append(request_type)

    url.args.update({
        'path': path,
        'nid': node_id,
        'provider': provider,
    })

    if token is not None:
        url.args['cookie'] = token

    if 'view_only' in obj_args:
        url.args['view_only'] = obj_args['view_only']

    url.args.update(query)
    return url.url

<<<<<<< HEAD
def default_node_list_query():
    return (
        Q('is_deleted', 'ne', True) &
        Q('is_collection', 'ne', True) &
        Q('is_registration', 'ne', True)
    )
=======
def extend_querystring_params(url, params):
    return furl.furl(url).add(args=params).url
>>>>>>> a3d9c2ea
<|MERGE_RESOLUTION|>--- conflicted
+++ resolved
@@ -113,14 +113,12 @@
     url.args.update(query)
     return url.url
 
-<<<<<<< HEAD
 def default_node_list_query():
     return (
         Q('is_deleted', 'ne', True) &
         Q('is_collection', 'ne', True) &
         Q('is_registration', 'ne', True)
     )
-=======
+
 def extend_querystring_params(url, params):
-    return furl.furl(url).add(args=params).url
->>>>>>> a3d9c2ea
+    return furl.furl(url).add(args=params).url
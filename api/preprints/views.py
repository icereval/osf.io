--- conflicted
+++ resolved
@@ -58,101 +58,8 @@
         return preprint
 
 
-<<<<<<< HEAD
 class PreprintList(JSONAPIBaseView, generics.ListCreateAPIView, PreprintFilterMixin):
-    """Preprints that represent a special kind of preprint node. *Writeable*.
-
-    Paginated list of preprints ordered by their `created`.  Each resource contains a representation of the
-    preprint.
-
-    ##Preprint Attributes
-
-    OSF Preprint entities have the "preprints" `type`.
-
-        name                            type                                description
-        ====================================================================================
-        date_created                    iso8601 timestamp                   timestamp that the preprint was created
-        date_modified                   iso8601 timestamp                   timestamp that the preprint was last modified
-        date_published                  iso8601 timestamp                   timestamp when the preprint was published
-        original_publication_date       iso8601 timestamp                   user-entered date of publication from external posting
-        is_published                    boolean                             whether or not this preprint is published
-        is_preprint_orphan              boolean                             whether or not this preprint is orphaned
-        subjects                        list of lists of dictionaries       ids of Subject in the BePress taxonomy. Dictionary, containing the subject text and subject ID
-        doi                             string                              bare DOI for the manuscript, as entered by the user
-        preprint_doi_created            iso8601 timestamp                   timestamp that the preprint doi was created
-
-    ##Relationships
-
-    ###Node
-    The node that this preprint was created for
-
-    ###Primary File
-    The file that is designated as the preprint's primary file, or the manuscript of the preprint.
-
-    ###Provider
-    Link to preprint_provider detail for this preprint
-
-    ##Links
-
-    - `self` -- Preprint detail page for the current preprint
-    - `html` -- Project on the OSF corresponding to the current preprint
-    - `preprint_doi` -- DOI URL for the current preprint.
-
-    See the [JSON-API spec regarding pagination](http://jsonapi.org/format/1.0/#fetching-pagination).
-
-    ##Query Params
-
-    + `page=<Int>` -- page number of results to view, default 1
-
-    + `filter[<fieldname>]=<Str>` -- fields and values to filter the search results on.
-
-    Preprints may be filtered by their `id`, `is_published`, `date_created`, `date_modified`, `provider`
-    Most are string fields and will be filtered using simple substring matching.
-
-    ###Creating New Preprints
-
-    Create a new preprint by posting to the guid of the existing **node**, including the file_id for the
-    file you'd like to make the primary preprint file. Note that the **node id** will not be accessible via the
-    preprints detail view until after the preprint has been created.
-
-        Method:        POST
-        URL:           /preprints/
-        Query Params:  <none>
-        Body (JSON):   {
-                        "data": {
-                            "attributes": {},
-                            "relationships": {
-                                "node": {                           # required
-                                    "data": {
-                                        "type": "nodes",
-                                        "id": {node_id}
-                                    }
-                                },
-                                "primary_file": {                   # required
-                                    "data": {
-                                        "type": "primary_files",
-                                        "id": {file_id}
-                                    }
-                                },
-                                "provider": {                       # required
-                                    "data": {
-                                        "type": "providers",
-                                        "id": {provider_id}
-                                    }
-                                },
-                            }
-                        }
-                    }
-        Success:       201 CREATED + preprint representation
-
-    New preprints are created by issuing a POST request to this endpoint, along with the guid for the node to create a preprint from.
-    Provider defaults to osf.
-
-    #This Request/Response
-=======
-class PreprintList(JSONAPIBaseView, generics.ListCreateAPIView, ODMFilterMixin):
     """The documentation for this endpoint can be found [here](https://developer.osf.io/#Preprints_preprints_list).
->>>>>>> f60aedc0
     """
     # These permissions are not checked for the list of preprints, permissions handled by the query
     permission_classes = (
@@ -191,72 +98,7 @@
         return self.get_queryset_from_request()
 
 class PreprintDetail(JSONAPIBaseView, generics.RetrieveUpdateDestroyAPIView, PreprintMixin, WaterButlerMixin):
-<<<<<<< HEAD
-    """Preprint Detail  *Writeable*.
-
-    ##Preprint Attributes
-
-    OSF Preprint entities have the "preprints" `type`.
-
-        name                            type                                description
-        ====================================================================================
-        date_created                    iso8601 timestamp                   timestamp that the preprint was created
-        date_modified                   iso8601 timestamp                   timestamp that the preprint was last modified
-        date_published                  iso8601 timestamp                   timestamp when the preprint was published
-        original_publication_date       iso8601 timestamp                   user-entered date of publication from external posting
-        is_published                    boolean                             whether or not this preprint is published
-        is_preprint_orphan              boolean                             whether or not this preprint is orphaned
-        subjects                        array of tuples of dictionaries     ids of Subject in the BePress taxonomy. Dictionary, containing the subject text and subject ID
-        doi                             string                              bare DOI for the manuscript, as entered by the user
-        preprint_doi_created            iso8601 timestamp                   timestamp that the preprint doi was created
-
-    ##Relationships
-
-    ###Node
-    The node that this preprint was created for
-
-    ###Primary File
-    The file that is designated as the preprint's primary file, or the manuscript of the preprint.
-
-    ###Provider
-    Link to preprint_provider detail for this preprint
-
-    ##Links
-    - `self` -- Preprint detail page for the current preprint
-    - `html` -- Project on the OSF corresponding to the current preprint
-    - `doi` -- URL representation of the DOI entered by the user for the preprint manuscript
-
-    ##Updating Preprints
-
-    Update a preprint by sending a patch request to the guid of the existing preprint node that you'd like to update.
-
-        Method:        PATCH
-        URL:           /preprints/{node_id}/
-        Query Params:  <none>
-        Body (JSON):   {
-                        "data": {
-                            "id": node_id,
-                            "attributes": {
-                                "subjects":     [({root_subject_id}, {child_subject_id}), ...]  # optional
-                                "is_published": true,                                           # optional
-                                "doi":          {valid_doi}                                     # optional
-                            },
-                            "relationships": {
-                                "primary_file": {                                               # optional
-                                    "data": {
-                                        "type": "primary_files",
-                                        "id": {file_id}
-                                    }
-                                }
-                            }
-                        }
-                    }
-        Success:       200 OK + preprint representation
-
-    #This Request/Response
-=======
     """The documentation for this endpoint can be found [here](https://developer.osf.io/#Preprints_preprints_read).
->>>>>>> f60aedc0
     """
     permission_classes = (
         drf_permissions.IsAuthenticatedOrReadOnly,

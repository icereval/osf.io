from django.core.exceptions import ValidationError
from rest_framework import exceptions
from rest_framework import serializers as ser

from api.base.exceptions import Conflict
from api.base.serializers import (
<<<<<<< HEAD
    JSONAPISerializer, IDField, TypeField,
    LinksField, RelationshipField, DateByVersion, JSONAPIListField
=======
    JSONAPISerializer, IDField,
    LinksField, RelationshipField, VersionedDateTimeField, JSONAPIListField
>>>>>>> 7743f879
)
from api.base.utils import absolute_reverse, get_user_auth
from api.taxonomies.serializers import TaxonomyField
from api.nodes.serializers import (
    NodeCitationSerializer,
    NodeLicenseSerializer,
    get_license_details,
    NodeTagField
)
from framework.exceptions import PermissionsError
from website.util import permissions
from website import settings
from website.exceptions import NodeStateError
from website.project import signals as project_signals
from osf.models import BaseFileNode, PreprintService, PreprintProvider, Node, NodeLicense


class PrimaryFileRelationshipField(RelationshipField):
    def get_object(self, file_id):
        return BaseFileNode.load(file_id)

    def to_internal_value(self, data):
        file = self.get_object(data)
        return {'primary_file': file}

class NodeRelationshipField(RelationshipField):
    def get_object(self, node_id):
        return Node.load(node_id)

    def to_internal_value(self, data):
        node = self.get_object(data)
        return {'node': node}

class PreprintProviderRelationshipField(RelationshipField):
    def get_object(self, node_id):
        return PreprintProvider.load(node_id)

    def to_internal_value(self, data):
        provider = self.get_object(data)
        return {'provider': provider}


class PreprintLicenseRelationshipField(RelationshipField):
    def to_internal_value(self, license_id):
        license = NodeLicense.load(license_id)
        if license:
            return {'license_type': license}
        raise exceptions.NotFound('Unable to find specified license.')


class PreprintSerializer(JSONAPISerializer):
    filterable_fields = frozenset([
        'id',
        'date_created',
        'date_modified',
        'date_published',
        'original_publication_date',
        'provider',
        'is_published',
        'subjects',
        'reviews_state',
        'node_is_public',
    ])

    id = IDField(source='_id', read_only=True)
    type = TypeField()
    subjects = ser.SerializerMethodField()
    date_created = VersionedDateTimeField(source='created', read_only=True)
    date_modified = VersionedDateTimeField(source='modified', read_only=True)
    date_published = VersionedDateTimeField(read_only=True)
    original_publication_date = VersionedDateTimeField(required=False)
    doi = ser.CharField(source='article_doi', required=False, allow_null=True)
    is_published = ser.BooleanField(required=False)
    is_preprint_orphan = ser.BooleanField(read_only=True)
    license_record = NodeLicenseSerializer(required=False, source='license')
    title = ser.CharField(source='node.title', required=False)
    description = ser.CharField(required=False, allow_blank=True, allow_null=True, source='node.description')
    tags = JSONAPIListField(child=NodeTagField(), required=False, source='node.tags')
    node_is_public = ser.BooleanField(read_only=True, source='node__is_public')
    preprint_doi_created = VersionedDateTimeField(read_only=True)

    contributors = RelationshipField(
        related_view='nodes:node-contributors',
        related_view_kwargs={'node_id': '<node._id>'},
    )
    reviews_state = ser.CharField(source='machine_state', read_only=True, max_length=15)
    date_last_transitioned = VersionedDateTimeField(read_only=True)

    citation = RelationshipField(
        related_view='preprints:preprint-citation',
        related_view_kwargs={'preprint_id': '<_id>'}
    )

    identifiers = RelationshipField(
        related_view='preprints:identifier-list',
        related_view_kwargs={'preprint_id': '<_id>'}
    )

    node = NodeRelationshipField(
        related_view='nodes:node-detail',
        related_view_kwargs={'node_id': '<node._id>'},
        read_only=False
    )

    license = PreprintLicenseRelationshipField(
        related_view='licenses:license-detail',
        related_view_kwargs={'license_id': '<license.node_license._id>'},
        read_only=False
    )

    provider = PreprintProviderRelationshipField(
        related_view='preprint_providers:preprint_provider-detail',
        related_view_kwargs={'provider_id': '<provider._id>'},
        read_only=False
    )

    files = RelationshipField(
        related_view='nodes:node-providers',
        related_view_kwargs={'node_id': '<_id>'}
    )

    primary_file = PrimaryFileRelationshipField(
        related_view='files:file-detail',
        related_view_kwargs={'file_id': '<primary_file._id>'},
        lookup_url_kwarg='file_id',
        read_only=False
    )

    review_actions = RelationshipField(
        related_view='preprints:preprint-review-action-list',
        related_view_kwargs={'preprint_id': '<_id>'}
    )

    links = LinksField(
        {
            'self': 'get_preprint_url',
            'html': 'get_absolute_html_url',
            'doi': 'get_article_doi_url',
            'preprint_doi': 'get_preprint_doi_url'
        }
    )

    class Meta:
        type_ = 'preprints'

    def get_subjects(self, obj):
        return [
            [
                TaxonomyField().to_representation(subj) for subj in hier
            ] for hier in obj.subject_hierarchy
        ]

    def get_preprint_url(self, obj):
        return absolute_reverse('preprints:preprint-detail', kwargs={'preprint_id': obj._id, 'version': self.context['request'].parser_context['kwargs']['version']})

    def get_absolute_url(self, obj):
        return self.get_preprint_url(obj)

    def get_article_doi_url(self, obj):
        return 'https://dx.doi.org/{}'.format(obj.article_doi) if obj.article_doi else None

    def get_preprint_doi_url(self, obj):
        doi_identifier = obj.get_identifier('doi')
        if doi_identifier:
            return 'https://dx.doi.org/{}'.format(doi_identifier.value)
        else:
            built_identifier = settings.EZID_FORMAT.format(namespace=settings.DOI_NAMESPACE, guid=obj._id).replace('doi:', '').upper()
            return 'https://dx.doi.org/{}'.format(built_identifier) if built_identifier and obj.is_published else None

    def run_validation(self, *args, **kwargs):
        # Overrides construtor for validated_data to allow writes to a SerializerMethodField
        # Validation for `subjects` happens in the model
        _validated_data = super(PreprintSerializer, self).run_validation(*args, **kwargs)
        if 'subjects' in self.initial_data:
            _validated_data['subjects'] = self.initial_data['subjects']
        return _validated_data

    def update(self, preprint, validated_data):
        assert isinstance(preprint, PreprintService), 'You must specify a valid preprint to be updated'
        assert isinstance(preprint.node, Node), 'You must specify a preprint with a valid node to be updated.'

        auth = get_user_auth(self.context['request'])
        if not preprint.node.has_permission(auth.user, 'admin'):
            raise exceptions.PermissionDenied(detail='User must be an admin to update a preprint.')

        published = validated_data.pop('is_published', None)
        if published and preprint.provider.is_reviewed:
            raise Conflict('{} uses a moderation workflow, so preprints must be submitted for review instead of published directly. Submit a preprint by creating a `submit` Action at {}'.format(
                preprint.provider.name,
                absolute_reverse('preprints:preprint-review-action-list', kwargs={
                    'version': self.context['request'].parser_context['kwargs']['version'],
                    'preprint_id': preprint._id
                })
            ))

        save_node = False
        save_preprint = False
        recently_published = False
        primary_file = validated_data.pop('primary_file', None)
        if primary_file:
            self.set_field(preprint.set_primary_file, primary_file, auth)
            save_node = True

        old_tags = set(preprint.node.tags.values_list('name', flat=True))
        if validated_data.get('node') and 'tags' in validated_data['node']:
            current_tags = set(validated_data['node'].pop('tags', []))
        elif self.partial:
            current_tags = set(old_tags)
        else:
            current_tags = set()

        for new_tag in (current_tags - old_tags):
            preprint.node.add_tag(new_tag, auth=auth)
        for deleted_tag in (old_tags - current_tags):
            preprint.node.remove_tag(deleted_tag, auth=auth)

        if 'node' in validated_data:
            preprint.node.update(fields=validated_data.pop('node'))
            save_node = True

        if 'subjects' in validated_data:
            subjects = validated_data.pop('subjects', None)
            self.set_field(preprint.set_subjects, subjects, auth)
            save_preprint = True

        if 'article_doi' in validated_data:
            preprint.node.preprint_article_doi = validated_data['article_doi']
            save_node = True

        if 'license_type' in validated_data or 'license' in validated_data:
            license_details = get_license_details(preprint, validated_data)
            self.set_field(preprint.set_preprint_license, license_details, auth)
            save_preprint = True

        if 'original_publication_date' in validated_data:
            preprint.original_publication_date = validated_data['original_publication_date']
            save_preprint = True

        if published is not None:
            if not preprint.primary_file:
                raise exceptions.ValidationError(detail='A valid primary_file must be set before publishing a preprint.')
            self.set_field(preprint.set_published, published, auth)
            save_preprint = True
            recently_published = published
            preprint.node.set_privacy('public')
            save_node = True

        if save_node:
            try:
                preprint.node.save()
            except ValidationError as e:
                # Raised from invalid DOI
                raise exceptions.ValidationError(detail=e.messages[0])

        if save_preprint:
            preprint.save()

        # Send preprint confirmation email signal to new authors on preprint! -- only when published
        # TODO: Some more thought might be required on this; preprints made from existing
        # nodes will send emails making it seem like a new node.
        if recently_published:
            for author in preprint.node.contributors:
                if author != auth.user:
                    project_signals.contributor_added.send(preprint.node, contributor=author, auth=auth, email_template='preprint')

        return preprint

    def set_field(self, func, val, auth, save=False):
        try:
            func(val, auth)
        except PermissionsError as e:
            raise exceptions.PermissionDenied(detail=e.message)
        except (ValueError, ValidationError, NodeStateError) as e:
            raise exceptions.ValidationError(detail=e.message)


class PreprintCreateSerializer(PreprintSerializer):
    # Overrides PreprintSerializer to make id nullable, adds `create`
    id = IDField(source='_id', required=False, allow_null=True)

    def create(self, validated_data):
        node = validated_data.pop('node', {})
        if isinstance(node, dict):
            node = Node.objects.create(creator=self.context['request'].user, **node)

        if node.is_deleted:
            raise exceptions.ValidationError('Cannot create a preprint from a deleted node.')

        auth = get_user_auth(self.context['request'])
        if not node.has_permission(auth.user, permissions.ADMIN):
            raise exceptions.PermissionDenied

        provider = validated_data.pop('provider', None)
        if not provider:
            raise exceptions.ValidationError(detail='You must specify a valid provider to create a preprint.')

        node_preprints = node.preprints.filter(provider=provider)
        if node_preprints.exists():
            raise Conflict('Only one preprint per provider can be submitted for a node. Check `meta[existing_resource_id]`.', meta={'existing_resource_id': node_preprints.first()._id})

        preprint = PreprintService(node=node, provider=provider)
        preprint.save()
        preprint.node._has_abandoned_preprint = True
        preprint.node.save()

        return self.update(preprint, validated_data)


class PreprintCitationSerializer(NodeCitationSerializer):

    class Meta:
        type_ = 'preprint-citation'<|MERGE_RESOLUTION|>--- conflicted
+++ resolved
@@ -4,13 +4,8 @@
 
 from api.base.exceptions import Conflict
 from api.base.serializers import (
-<<<<<<< HEAD
     JSONAPISerializer, IDField, TypeField,
-    LinksField, RelationshipField, DateByVersion, JSONAPIListField
-=======
-    JSONAPISerializer, IDField,
     LinksField, RelationshipField, VersionedDateTimeField, JSONAPIListField
->>>>>>> 7743f879
 )
 from api.base.utils import absolute_reverse, get_user_auth
 from api.taxonomies.serializers import TaxonomyField

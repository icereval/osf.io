--- conflicted
+++ resolved
@@ -1,8 +1,4 @@
 from django.core.exceptions import ValidationError
-<<<<<<< HEAD
-from modularodm import Q
-=======
->>>>>>> 04b38eaf
 from rest_framework import exceptions
 from rest_framework import serializers as ser
 
@@ -222,13 +218,7 @@
             func(val, auth)
         except PermissionsError as e:
             raise exceptions.PermissionDenied(detail=e.message)
-<<<<<<< HEAD
-        except (ValueError, ValidationError) as e:
-            raise exceptions.ValidationError(detail=e.message)
-        except NodeStateError as e:
-=======
         except (ValueError, ValidationError, NodeStateError) as e:
->>>>>>> 04b38eaf
             raise exceptions.ValidationError(detail=e.message)
 
 

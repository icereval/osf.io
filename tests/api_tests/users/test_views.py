--- conflicted
+++ resolved
@@ -4,7 +4,6 @@
 from website.models import Node
 from tests.base import ApiTestCase
 from api.base.settings.defaults import API_BASE
-
 from tests.factories import UserFactory, ProjectFactory, FolderFactory, DashboardFactory
 from website.util.sanitize import strip_html
 
@@ -130,15 +129,6 @@
         self.user_two.set_password('justapoorboy')
         self.user_two.save()
         self.auth_two = (self.user_two.username, 'justapoorboy')
-<<<<<<< HEAD
-        self.user_one_url = '/v2/users/{}/'.format(self.user_one._id)
-        self.user_two_url = '/v2/users/{}/'.format(self.user_two._id)
-        self.public_project_user_one = ProjectFactory(title="Public Project User One", is_public=True, creator=self.user_one)
-        self.private_project_user_one = ProjectFactory(title="Private Project User One", is_public=False, creator=self.user_one)
-        self.public_project_user_two = ProjectFactory(title="Public Project User Two", is_public=True, creator=self.user_two)
-        self.private_project_user_two = ProjectFactory(title="Private Project User Two", is_public=False, creator=self.user_two)
-        self.deleted_project_user_one = FolderFactory(title="Deleted Project User One", is_public=False, creator=self.user_one, is_deleted=True)
-=======
         self.public_project_user_one = ProjectFactory(title="Public Project User One",
                                                       is_public=True,
                                                       creator=self.user_one)
@@ -155,7 +145,6 @@
                                                       is_public=False,
                                                       creator=self.user_one,
                                                       is_deleted=True)
->>>>>>> cc071d9d
         self.folder = FolderFactory()
         self.deleted_folder = FolderFactory(title="Deleted Folder User One",
                                             is_public=False,

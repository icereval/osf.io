# -*- coding: utf-8 -*-
import furl
import httpretty
import mock
from nose.tools import *  # flake8: noqa (PEP8 asserts)
import unittest

from framework.auth import cas

from tests.base import OsfTestCase, fake
from tests.factories import UserFactory


def make_successful_response(user):
    return cas.CasResponse(
        authenticated=True,
        user=user._primary_key,
        attributes={
            'accessToken': fake.md5()
        }
    )


def make_failure_response():
    return cas.CasResponse(
        authenticated=False,
        user=None,
    )


def make_external_response(release=True, unicode=False):
    attributes = {
            'accessToken': fake.md5(),
    }
    if release:
        attributes.update({
            'given-names': fake.first_name() if not unicode else u'нет',
            'family-name': fake.last_name() if not unicode else u'Да',
        })
    return cas.CasResponse(
        authenticated=True,
        user='OrcidProfile#{}'.format(fake.numerify('####-####-####-####')),
        attributes=attributes
    )


def generate_external_user_with_resp(service_url, user=True, release=True):
    """
    Generate mock user, external credential and cas response for tests.

    :param service_url: the service url
    :param user: set to `False` if user does not exists
    :param release: set to `False` if attributes are not released due to privacy settings
    :return: existing user object or new user, valid external credential, valid cas response
    """
    cas_resp = make_external_response(release=release)
    validated_credentials = cas.validate_external_credential(cas_resp.user)
    if user:
        user = UserFactory.build()
        user.external_identity = {
            validated_credentials['provider']: {
                validated_credentials['id']: 'VERIFIED'
            }
        }
        user.save()
        return user, validated_credentials, cas_resp
    else:
        user = {
            'external_id_provider': validated_credentials['provider'],
            'external_id': validated_credentials['id'],
            'fullname': validated_credentials['id'],
            'access_token': cas_resp.attributes['accessToken'],
            'service_url': service_url,
        }
        return user, validated_credentials, cas_resp

RESPONSE_TEMPLATE = """
<cas:serviceResponse xmlns:cas='http://www.yale.edu/tp/cas'>
    <cas:authenticationSuccess>
        <cas:user>{user_id}</cas:user>
            <cas:attributes>
                        <cas:isFromNewLogin>true</cas:isFromNewLogin>
                        <cas:authenticationDate>Tue May 19 02:20:19 UTC 2015</cas:authenticationDate>
                        <cas:givenName>{given_name}</cas:givenName>
                        <cas:familyName>{family_name}</cas:familyName>
                        <cas:longTermAuthenticationRequestTokenUsed>true</cas:longTermAuthenticationRequestTokenUsed>
                        <cas:accessToken>{access_token}</cas:accessToken>
                        <cas:username>{username}</cas:username>
            </cas:attributes>
    </cas:authenticationSuccess>
</cas:serviceResponse>
"""


def make_service_validation_response_body(user, access_token=None):
    token = access_token or fake.md5()
    return RESPONSE_TEMPLATE.format(
        user_id=user._primary_key,
        given_name=user.given_name,
        family_name=user.family_name,
        username=user.username,
        access_token=token
    )


def test_parse_authorization_header():
    token = fake.md5()
    valid = 'Bearer {}'.format(token)
    assert_equal(cas.parse_auth_header(valid), token)

    missing_token = 'Bearer '
    with assert_raises(cas.CasTokenError):
        cas.parse_auth_header(missing_token)


class TestCASClient(OsfTestCase):

    def setUp(self):
        OsfTestCase.setUp(self)
        self.base_url = 'http://accounts.test.test'
        self.client = cas.CasClient(self.base_url)

    @httpretty.activate
    def test_service_validate(self):
        user = UserFactory()
        url = furl.furl(self.base_url)
        url.path.segments.extend(('p3', 'serviceValidate',))
        service_url = 'http://test.osf.io'
        ticket = fake.md5()
        body = make_service_validation_response_body(user, ticket)
        httpretty.register_uri(
            httpretty.GET,
            url.url,
            body=body,
            status=200,
        )
        resp = self.client.service_validate(ticket, service_url)
        assert_true(resp.authenticated)

    @httpretty.activate
    def test_service_validate_invalid_ticket_raises_error(self):
        url = furl.furl(self.base_url)
        url.path.segments.extend(('p3', 'serviceValidate',))
        service_url = 'http://test.osf.io'
        # Return error response
        httpretty.register_uri(
            httpretty.GET,
            url.url,
            body='invalid ticket...',
            status=500,
        )
        with assert_raises(cas.CasHTTPError):
            self.client.service_validate('invalid', service_url)

    @httpretty.activate
    def test_profile_invalid_access_token_raises_error(self):
        url = furl.furl(self.base_url)
        url.path.segments.extend(('oauth2', 'profile',))
        httpretty.register_uri(
            httpretty.GET,
            url.url,
            status=500,
        )
        with assert_raises(cas.CasHTTPError):
            self.client.profile('invalid-access-token')

    @httpretty.activate
    def test_application_token_revocation_succeeds(self):
        url = self.client.get_auth_token_revocation_url()
        client_id= 'fake_id'
        client_secret = 'fake_secret'
        httpretty.register_uri(httpretty.POST,
                               url,
                               body={'client_id': client_id,
                                     'client_secret': client_secret},
                               status=204)

        res = self.client.revoke_application_tokens(client_id, client_secret)
        assert_equal(res, True)

    @httpretty.activate
    def test_application_token_revocation_fails(self):
        url = self.client.get_auth_token_revocation_url()
        client_id= 'fake_id'
        client_secret = 'fake_secret'
        httpretty.register_uri(httpretty.POST,
                               url,
                               body={'client_id': client_id,
                                     'client_secret': client_secret},
                               status=400)

        with assert_raises(cas.CasHTTPError):
            res = self.client.revoke_application_tokens(client_id, client_secret)

    @unittest.skip('finish me')
    def test_profile_valid_access_token_returns_cas_response(self):
        assert 0

    @unittest.skip('finish me')
    def test_get_login_url(self):
        assert 0

    @unittest.skip('finish me')
    def test_get_logout_url(self):
        assert 0


class TestCASTicketAuthentication(OsfTestCase):

    def setUp(self):
        OsfTestCase.setUp(self)
        self.user = UserFactory()

    @mock.patch('framework.auth.cas.get_user_from_cas_resp')
    @mock.patch('framework.auth.cas.CasClient.service_validate')
    def test_make_response_from_ticket_success(self, mock_service_validate, mock_get_user_from_cas_resp):
        mock_service_validate.return_value = make_successful_response(self.user)
        mock_get_user_from_cas_resp.return_value = (self.user, None, 'authenticate')
        ticket = fake.md5()
        service_url = 'http://localhost:5000/'
        resp = cas.make_response_from_ticket(ticket, service_url)
        assert_equal(resp.status_code, 302)
        assert_equal(mock_service_validate.call_count, 1)
        assert_equal(mock_get_user_from_cas_resp.call_count, 1)

    @mock.patch('framework.auth.cas.get_user_from_cas_resp')
    @mock.patch('framework.auth.cas.CasClient.service_validate')
    def test_make_response_from_ticket_failure(self, mock_service_validate, mock_get_user_from_cas_resp):
        mock_service_validate.return_value = make_failure_response()
        mock_get_user_from_cas_resp.return_value = (None, None, None)
        ticket = fake.md5()
        service_url = 'http://localhost:5000/'
        resp = cas.make_response_from_ticket(ticket, service_url)
        assert_equal(resp.status_code, 302)
        assert_equal(mock_service_validate.call_count, 1)
        assert_equal(mock_get_user_from_cas_resp.call_count, 0)

    @mock.patch('framework.auth.cas.CasClient.service_validate')
    def test_make_response_from_ticket_invalidates_verification_key(self, mock_service_validate):
        self.user.verification_key = fake.md5()
        self.user.save()
        mock_service_validate.return_value = make_successful_response(self.user)
        ticket = fake.md5()
        service_url = 'http://localhost:5000/'
        resp = cas.make_response_from_ticket(ticket, service_url)
        assert_true(self.user.verification_key is None)


class TestCASExternalLogin(OsfTestCase):

    def setUp(self):
        super(TestCASExternalLogin, self).setUp()
        self.user = UserFactory()

    def test_get_user_from_cas_resp_already_authorized(self):
        mock_response = make_external_response()
        validated_creds = cas.validate_external_credential(mock_response.user)
        self.user.external_identity = {
            validated_creds['provider']: {
                validated_creds['id']: 'VERIFIED'
            }
        }
        self.user.save()
        user, external_credential, action = cas.get_user_from_cas_resp(mock_response)
        assert_equal(user._id, self.user._id)
        assert_equal(external_credential, validated_creds)
        assert_equal(action, 'authenticate')

    def test_get_user_from_cas_resp_not_authorized(self):
        user, external_credential, action = cas.get_user_from_cas_resp(make_external_response())
        assert_equal(user, None)
        assert_true(external_credential is not None)
        assert_equal(action, 'external_first_login')

    @mock.patch('framework.auth.cas.get_user_from_cas_resp')
    @mock.patch('framework.auth.cas.CasClient.service_validate')
    def test_make_response_from_ticket_with_user(self, mock_service_validate, mock_get_user_from_cas_resp):
        mock_response = make_external_response()
        mock_service_validate.return_value = mock_response
        validated_creds = cas.validate_external_credential(mock_response.user)
        self.user.external_identity = {
            validated_creds['provider']: {
                validated_creds['id']: 'VERIFIED'
            }
        }
        self.user.save()
        mock_get_user_from_cas_resp.return_value = (self.user, validated_creds, 'authenticate')
        ticket = fake.md5()
        service_url = 'http://localhost:5000/'
        resp = cas.make_response_from_ticket(ticket, service_url)
        assert_equal(mock_service_validate.call_count, 1)
        assert_true(mock_get_user_from_cas_resp.call_count, 1)
        assert_equal(resp.status_code, 302)
        assert_in('/logout?service=', resp.headers['Location'])
        assert_in('/login?service=', resp.headers['Location'])

    @mock.patch('framework.auth.cas.get_user_from_cas_resp')
    @mock.patch('framework.auth.cas.CasClient.service_validate')
    def test_make_response_from_ticket_no_user(self, mock_service_validate, mock_get_user_from_cas_resp):
        mock_response = make_external_response()
        mock_service_validate.return_value = mock_response
        validated_creds = cas.validate_external_credential(mock_response.user)
        mock_get_user_from_cas_resp.return_value = (None, validated_creds, 'external_first_login')
        ticket = fake.md5()
        service_url = 'http://localhost:5000/'
        resp = cas.make_response_from_ticket(ticket, service_url)
        assert_equal(mock_service_validate.call_count, 1)
        assert_true(mock_get_user_from_cas_resp.call_count, 1)
        assert_equal(resp.status_code, 302)
        assert_equal(resp.location, '/external-login/email')

    @mock.patch('framework.auth.cas.CasClient.service_validate')
    def test_make_response_from_ticket_generates_new_verification_key(self, mock_service_validate):
        self.user.verification_key = fake.md5()
        self.user.save()
        mock_response = make_external_response()
        validated_creds = cas.validate_external_credential(mock_response.user)
        self.user.external_identity = {
            validated_creds['provider']: {
                validated_creds['id']: 'VERIFIED'
            }
        }
        self.user.save()
        mock_service_validate.return_value = mock_response
        ticket = fake.md5()
<<<<<<< HEAD
        service_url = 'http://localhost:5000/'
        verification_key = self.user.verification_key
        resp = cas.make_response_from_ticket(ticket, service_url)
        assert_not_equal(self.user.verification_key, verification_key)
=======
        service_url = 'http://accounts.osf.io/?ticket=' + ticket
        resp = cas.make_response_from_ticket(ticket, service_url)

    @mock.patch('framework.auth.cas.CasClient.service_validate')
    def test_make_response_from_ticket_handles_unicode(self, mock_service_validate):
        mock_response = make_external_response(unicode=True)
        mock_service_validate.return_value = mock_response
        ticket = fake.md5()
        service_url = 'http://accounts.osf.io/?ticket=' + ticket
        resp = cas.make_response_from_ticket(ticket, service_url)
        assert_equal(resp.status_code, 302)
        assert_equal(mock_service_validate.call_count, 1)
        first_call_args = mock_service_validate.call_args[0]
        assert_equal(first_call_args[0], ticket)
        assert_equal(first_call_args[1], 'http://accounts.osf.io/')

    @mock.patch('framework.auth.cas.CasClient.service_validate')
    def test_make_response_from_ticket_handles_non_unicode(self, mock_service_validate):
        mock_response = make_external_response()
        mock_service_validate.return_value = mock_response
        ticket = fake.md5()
        service_url = 'http://accounts.osf.io/?ticket=' + ticket
        resp = cas.make_response_from_ticket(ticket, service_url)
        assert_equal(resp.status_code, 302)
        assert_equal(mock_service_validate.call_count, 1)
        first_call_args = mock_service_validate.call_args[0]
        assert_equal(first_call_args[0], ticket)
        assert_equal(first_call_args[1], 'http://accounts.osf.io/')
>>>>>>> 38d5c180
<|MERGE_RESOLUTION|>--- conflicted
+++ resolved
@@ -323,14 +323,10 @@
         self.user.save()
         mock_service_validate.return_value = mock_response
         ticket = fake.md5()
-<<<<<<< HEAD
         service_url = 'http://localhost:5000/'
         verification_key = self.user.verification_key
         resp = cas.make_response_from_ticket(ticket, service_url)
         assert_not_equal(self.user.verification_key, verification_key)
-=======
-        service_url = 'http://accounts.osf.io/?ticket=' + ticket
-        resp = cas.make_response_from_ticket(ticket, service_url)
 
     @mock.patch('framework.auth.cas.CasClient.service_validate')
     def test_make_response_from_ticket_handles_unicode(self, mock_service_validate):
@@ -356,5 +352,4 @@
         assert_equal(mock_service_validate.call_count, 1)
         first_call_args = mock_service_validate.call_args[0]
         assert_equal(first_call_args[0], ticket)
-        assert_equal(first_call_args[1], 'http://accounts.osf.io/')
->>>>>>> 38d5c180
+        assert_equal(first_call_args[1], 'http://accounts.osf.io/')
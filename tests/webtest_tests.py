--- conflicted
+++ resolved
@@ -258,7 +258,15 @@
         # Sees a message indicating no content
         assert_in('No wiki content', res)
 
-<<<<<<< HEAD
+    def test_wiki_page_name_non_ascii(self):
+        project = ProjectFactory(creator=self.user)
+        non_ascii = 'WöRlÐé'
+        res = self.app.get('/{0}/wiki/{1}/'.format(
+            project._primary_key,
+            non_ascii
+        ), auth=self.auth)
+        assert_in('No wiki content', res)
+
     def test_noncontributor_cannot_see_wiki_if_no_content(self):
         user2 = UserFactory()
         # user2 creates a public project and adds no wiki content
@@ -268,16 +276,6 @@
         # Should not see wiki at all (since non-contributor and no content)
         assert_not_in('Wiki', res)
 
-=======
-    def test_wiki_page_name_non_ascii(self):
-        project = ProjectFactory(creator=self.user)
-        non_ascii = 'WöRlÐé'
-        res = self.app.get('/{0}/wiki/{1}/'.format(
-            project._primary_key,
-            non_ascii
-        ), auth=self.auth)
-        assert_in('No wiki content', res)
->>>>>>> a5998d54
 
     def test_sees_own_profile(self):
         res = self.app.get('/profile/', auth=self.auth)
@@ -723,7 +721,7 @@
         ).maybe_follow()
         assert_in('iframe', res)
         assert_in('src', res)
-        assert_in(settings.PIWIK_HOST, res)
+        assert_in('http://162.243.104.66/piwik/', res)
 
     def test_anonymous_no_token(self):
         res = self.app.get(

--- conflicted
+++ resolved
@@ -729,6 +729,7 @@
         assert not mock_async.called
         assert mock_mail.called
 
+
 class TestPreprintConfirmationEmails(OsfTestCase):
     def setUp(self):
         super(TestPreprintConfirmationEmails, self).setUp()
@@ -749,11 +750,8 @@
             user=self.user,
             node=self.preprint.node,
             preprint=self.preprint,
-<<<<<<< HEAD
-            logo=settings.OSF_PREPRINTS_LOGO
-=======
+            logo=settings.OSF_PREPRINTS_LOGO,
             osf_contact_email=settings.OSF_CONTACT_EMAIL
->>>>>>> c3fafa21
         )
 
         assert_equals(send_mail.call_count, 1)

# -*- coding: utf-8 -*-

import mock
import unittest
import time
from nose.tools import *  # noqa

import webtest
import furl
import itsdangerous
from modularodm import storage

from framework.auth import signing
from framework.auth.core import Auth
from framework.exceptions import HTTPError
from framework.sessions.model import Session
from framework.mongo import set_up_storage

from website import settings
from website.util import api_url_for
from website.addons.base import exceptions, GuidFile
from website.project import new_private_link
from website.project.utils import serialize_node
from website.addons.base import AddonConfig, AddonNodeSettingsBase, views
from website.addons.github.model import AddonGitHubOauthSettings
from tests.base import OsfTestCase
from tests.factories import AuthUserFactory, ProjectFactory


class DummyGuidFile(GuidFile):

    file_name = 'foo.md'
    name = 'bar.md'

    @property
    def provider(self):
        return 'dummy'

    @property
    def version_identifier(self):
        return 'versionidentifier'

    @property
    def unique_identifier(self):
        return 'dummyid'

    @property
    def waterbutler_path(self):
        return '/path/to/file/'

    def enrich(self):
        pass


class TestAddonConfig(unittest.TestCase):

    def setUp(self):
        self.addon_config = AddonConfig(
            short_name='test', full_name='test', owners=['node'],
            added_to={'node': False}, categories=[],
            settings_model=AddonNodeSettingsBase,
        )

    def test_static_url_relative(self):
        url = self.addon_config._static_url('foo')
        assert_equal(
            url,
            '/static/addons/test/foo'
        )

    def test_deleted_defaults_to_false(self):
        class MyAddonSettings(AddonNodeSettingsBase):
            pass

        config = MyAddonSettings()
        assert_is(config.deleted, False)

    def test_static_url_absolute(self):
        url = self.addon_config._static_url('/foo')
        assert_equal(
            url,
            '/foo'
        )


class SetEnvironMiddleware(object):

    def __init__(self, app, **kwargs):
        self.app = app
        self.kwargs = kwargs

    def __call__(self, environ, start_response):
        environ.update(self.kwargs)
        return self.app(environ, start_response)


class TestAddonAuth(OsfTestCase):

    def setUp(self):
        super(TestAddonAuth, self).setUp()
        self.flask_app = SetEnvironMiddleware(self.app.app, REMOTE_ADDR='127.0.0.1')
        self.test_app = webtest.TestApp(self.flask_app)
        self.user = AuthUserFactory()
        self.auth_obj = Auth(user=self.user)
        self.node = ProjectFactory(creator=self.user)
        self.session = Session(data={'auth_user_id': self.user._id})
        self.session.save()
        self.cookie = itsdangerous.Signer(settings.SECRET_KEY).sign(self.session._id)
        self.configure_addon()

    def configure_addon(self):
        self.user.add_addon('github')
        self.user_addon = self.user.get_addon('github')
        self.oauth_settings = AddonGitHubOauthSettings(github_user_id='john')
        self.oauth_settings.save()
        self.user_addon.oauth_settings = self.oauth_settings
        self.user_addon.oauth_access_token = 'secret'
        self.user_addon.save()
        self.node.add_addon('github', self.auth_obj)
        self.node_addon = self.node.get_addon('github')
        self.node_addon.user = 'john'
        self.node_addon.repo = 'youre-my-best-friend'
        self.node_addon.user_settings = self.user_addon
        self.node_addon.save()

    def build_url(self, **kwargs):
        options = dict(
            action='download',
            cookie=self.cookie,
            nid=self.node._id,
            provider=self.node_addon.config.short_name,
        )
        options.update(kwargs)
        return api_url_for('get_auth', **options)

    def test_auth_download(self):
        url = self.build_url()
        res = self.test_app.get(url)
        assert_equal(res.json['auth'], views.make_auth(self.user))
        assert_equal(res.json['credentials'], self.node_addon.serialize_waterbutler_credentials())
        assert_equal(res.json['settings'], self.node_addon.serialize_waterbutler_settings())
        expected_url = furl.furl(self.node.api_url_for('create_waterbutler_log', _absolute=True))
        observed_url = furl.furl(res.json['callback_url'])
        observed_url.port = expected_url.port
        assert_equal(expected_url, observed_url)

    def test_auth_missing_args(self):
        url = self.build_url(cookie=None)
        res = self.test_app.get(url, expect_errors=True)
        assert_equal(res.status_code, 400)

    def test_auth_bad_cookie(self):
        url = self.build_url(cookie=self.cookie[::-1])
        res = self.test_app.get(url, expect_errors=True)
        assert_equal(res.status_code, 401)

    def test_auth_missing_addon(self):
        url = self.build_url(provider='queenhub')
        res = self.test_app.get(url, expect_errors=True)
        assert_equal(res.status_code, 400)

    def test_auth_bad_ip(self):
        flask_app = SetEnvironMiddleware(self.app.app, REMOTE_ADDR='192.168.1.1')
        test_app = webtest.TestApp(flask_app)
        url = self.build_url()
        res = test_app.get(url, expect_errors=True)
        assert_equal(res.status_code, 403)


class TestAddonLogs(OsfTestCase):

    def setUp(self):
        super(TestAddonLogs, self).setUp()
        self.flask_app = SetEnvironMiddleware(self.app.app, REMOTE_ADDR='127.0.0.1')
        self.test_app = webtest.TestApp(self.flask_app)
        self.user = AuthUserFactory()
        self.auth_obj = Auth(user=self.user)
        self.node = ProjectFactory(creator=self.user)
        self.session = Session(data={'auth_user_id': self.user._id})
        self.session.save()
        self.cookie = itsdangerous.Signer(settings.SECRET_KEY).sign(self.session._id)
        self.configure_addon()

    def configure_addon(self):
        self.user.add_addon('github')
        self.user_addon = self.user.get_addon('github')
        self.oauth_settings = AddonGitHubOauthSettings(github_user_id='john')
        self.oauth_settings.save()
        self.user_addon.oauth_settings = self.oauth_settings
        self.user_addon.oauth_access_token = 'secret'
        self.user_addon.save()
        self.node.add_addon('github', self.auth_obj)
        self.node_addon = self.node.get_addon('github')
        self.node_addon.user = 'john'
        self.node_addon.repo = 'youre-my-best-friend'
        self.node_addon.user_settings = self.user_addon
        self.node_addon.save()

    def build_payload(self, metadata, **kwargs):
        options = dict(
            auth={'id': self.user._id},
            action='create',
            provider=self.node_addon.config.short_name,
            metadata=metadata,
            time=time.time() + 1000,
        )
        options.update(kwargs)
        options = {
            key: value
            for key, value in options.iteritems()
            if value is not None
        }
        message, signature = signing.default_signer.sign_payload(options)
        return {
            'payload': message,
            'signature': signature,
        }

    def test_add_log(self):
        path = 'pizza'
        url = self.node.api_url_for('create_waterbutler_log')
        payload = self.build_payload(metadata={'path': path})
        nlogs = len(self.node.logs)
        self.test_app.put_json(url, payload, headers={'Content-Type': 'application/json'})
        self.node.reload()
        assert_equal(len(self.node.logs), nlogs + 1)

    def test_add_log_missing_args(self):
        path = 'pizza'
        url = self.node.api_url_for('create_waterbutler_log')
        payload = self.build_payload(metadata={'path': path}, auth=None)
        nlogs = len(self.node.logs)
        res = self.test_app.put_json(
            url,
            payload,
            headers={'Content-Type': 'application/json'},
            expect_errors=True,
        )
        assert_equal(res.status_code, 400)
        self.node.reload()
        assert_equal(len(self.node.logs), nlogs)

    def test_add_log_no_user(self):
        path = 'pizza'
        url = self.node.api_url_for('create_waterbutler_log')
        payload = self.build_payload(metadata={'path': path}, auth={'id': None})
        nlogs = len(self.node.logs)
        res = self.test_app.put_json(
            url,
            payload,
            headers={'Content-Type': 'application/json'},
            expect_errors=True,
        )
        assert_equal(res.status_code, 400)
        self.node.reload()
        assert_equal(len(self.node.logs), nlogs)

    def test_add_log_no_addon(self):
        path = 'pizza'
        node = ProjectFactory(creator=self.user)
        url = node.api_url_for('create_waterbutler_log')
        payload = self.build_payload(metadata={'path': path})
        nlogs = len(node.logs)
        res = self.test_app.put_json(
            url,
            payload,
            headers={'Content-Type': 'application/json'},
            expect_errors=True,
        )
        assert_equal(res.status_code, 400)
        self.node.reload()
        assert_equal(len(node.logs), nlogs)

    def test_add_log_bad_action(self):
        path = 'pizza'
        url = self.node.api_url_for('create_waterbutler_log')
        payload = self.build_payload(metadata={'path': path}, action='dance')
        nlogs = len(self.node.logs)
        res = self.test_app.put_json(
            url,
            payload,
            headers={'Content-Type': 'application/json'},
            expect_errors=True,
        )
        assert_equal(res.status_code, 400)
        self.node.reload()
        assert_equal(len(self.node.logs), nlogs)


class TestCheckAuth(OsfTestCase):

    def setUp(self):
        super(TestCheckAuth, self).setUp()
        self.user = AuthUserFactory()
        self.node = ProjectFactory(creator=self.user)

    def test_has_permission(self):
        res = views.check_access(self.node, self.user, 'upload')
        assert_true(res)

    def test_not_has_permission_read_public(self):
        self.node.is_public = True
        self.node.save()
        res = views.check_access(self.node, None, 'download')

    def test_not_has_permission_read_has_link(self):
        link = new_private_link('red-special', self.user, [self.node], anonymous=False)
        res = views.check_access(self.node, None, 'download', key=link.key)

    def test_not_has_permission_logged_in(self):
        user2 = AuthUserFactory()
        with assert_raises(HTTPError) as exc_info:
            views.check_access(self.node, user2, 'download')
        assert_equal(exc_info.exception.code, 403)

    def test_not_has_permission_not_logged_in(self):
        with assert_raises(HTTPError) as exc_info:
            views.check_access(self.node, None, 'download')
        assert_equal(exc_info.exception.code, 401)


class OsfFileTestCase(OsfTestCase):

    @classmethod
    def setUpClass(cls):
        super(OsfTestCase, cls).setUpClass()
        set_up_storage([DummyGuidFile], storage.MongoStorage)


class TestAddonFileViewHelpers(OsfFileTestCase):

    @mock.patch('website.addons.base.views.codecs.open')
    @mock.patch('website.addons.base.views.build_rendered_html')
    def test_get_or_start_starts(self, mock_render, mock_open):
        file_guid = DummyGuidFile(node=ProjectFactory())
        file_guid.save()
        mock_open.side_effect = IOError

        views.get_or_start_render(file_guid)
        mock_render.assert_called_once_with(
            file_guid.mfr_download_url,
            file_guid.mfr_cache_path,
            file_guid.mfr_temp_path,
            file_guid.public_download_url
        )

    # TODO: Use DummyGuidFile for the below tests instead of Mock
    @mock.patch('website.addons.base.views.codecs.open')
    @mock.patch('website.addons.base.views.build_rendered_html')
    def test_get_or_start_respects_start_render(self, mock_render, mock_open):
        file_guid = mock.Mock()
        mock_open.side_effect = IOError

        views.get_or_start_render(file_guid, start_render=False)

        assert_false(mock_render.called)

    @mock.patch('website.addons.base.views.codecs.open')
    @mock.patch('website.addons.base.views.build_rendered_html')
    def test_get_or_start_returns_found(self, mock_render, mock_open):
        file_guid = mock.Mock()
        mock_file = mock.Mock()

        mock_file.read.return_value = 'Look at me, I\'m mr meseeks'
        mock_open.return_value = mock_file

        assert_equal(
            'Look at me, I\'m mr meseeks',
            views.get_or_start_render(file_guid)
        )

        assert_false(mock_render.called)

    def test_get_or_start_returns_error(self):
        class MyException(exceptions.AddonEnrichmentError):

            def as_html(self):
                return 'wubalubadubdub'

        file_guid = mock.Mock()
        file_guid.enrich.side_effect = MyException()
        assert_equal(
            'wubalubadubdub',
            views.get_or_start_render(file_guid)
        )


class TestAddonFileViews(OsfTestCase):

    def setUp(self):
        super(TestAddonFileViews, self).setUp()
        self.user = AuthUserFactory()
        self.project = ProjectFactory(creator=self.user)
        self.project.add_addon('github', auth=Auth(self.user))
        self.node_addon = self.project.get_addon('github')

    def get_mako_return(self):
        ret = serialize_node(self.project, Auth(self.user), primary=True)
        ret.update({
            'extra': '',
            'provider': '',
            'rendered': '',
            'file_path': '',
            'files_url': '',
            'file_name': '',
            'render_url': '',
        })
        return ret

    def test_redirects_to_guid(self):
        path = 'bigdata'
        guid, _ = self.node_addon.find_or_create_file_guid('/' + path)

        resp = self.app.get(
            self.project.web_url_for(
                'addon_view_or_download_file',
                path=path,
                provider='github'
            ),
            auth=self.user.auth
        )

        assert_equals(resp.status_code, 302)
        assert_equals(resp.headers['Location'], 'http://localhost:80{}'.format(guid.guid_url))

    def test_action_download_redirects_to_download(self):
        path = 'cloudfiles'
        guid, _ = self.node_addon.find_or_create_file_guid('/' + path)

        resp = self.app.get(guid.guid_url + '?action=download', auth=self.user.auth)

        assert_equals(resp.status_code, 302)
        assert_equals(resp.headers['Location'], guid.download_url + '&action=download')

    @mock.patch('website.addons.base.views.addon_view_file')
    def test_action_view_calls_view_file(self, mock_view_file):
        self.user.reload()
        self.project.reload()

        path = 'cloudfiles'
        mock_view_file.return_value = self.get_mako_return()
        guid, _ = self.node_addon.find_or_create_file_guid('/' + path)

        self.app.get(guid.guid_url + '?action=view', auth=self.user.auth)

        args, kwargs = mock_view_file.call_args
        assert_equals(kwargs, {})
        assert_equals(args[-1], {'action': 'view'})
        assert_equals(args[1], self.project)
        assert_equals(args[0].user, self.user)
        assert_equals(args[2], self.node_addon)

    @mock.patch('website.addons.base.views.addon_view_file')
    def test_no_action_calls_view_file(self, mock_view_file):
        self.user.reload()
        self.project.reload()

        path = 'cloudfiles'
        mock_view_file.return_value = self.get_mako_return()
        guid, _ = self.node_addon.find_or_create_file_guid('/' + path)

        self.app.get(guid.guid_url, auth=self.user.auth)

        args, kwargs = mock_view_file.call_args
        assert_equals(kwargs, {})
        assert_equals(args[-1], {})
        assert_equals(args[1], self.project)
        assert_equals(args[0].user, self.user)
        assert_equals(args[2], self.node_addon)

    def test_download_create_guid(self):
        path = 'cloudfiles'

        self.app.get(
            self.project.web_url_for(
                'addon_view_or_download_file',
                path=path,
                provider='github',
                action='download'
            ),
            auth=self.user.auth
        )

        guid, created = self.node_addon.find_or_create_file_guid('/' + path)

        assert_true(guid)
        assert_false(created)
        assert_equals(guid.waterbutler_path, '/' + path)

    @mock.patch('website.addons.base.views.request')
    @mock.patch('website.addons.base.views.requests.get')
    @mock.patch('website.addons.base.requests.get')
    def test_ie11_get_redirect(self, _, mock_get, mock_request):
        path = 'the little engine that couldnt'
        guid, _ = self.node_addon.find_or_create_file_guid('/' + path)

        mock_request.args.to_dict.return_value = {
            'mode': 'render',
            'action': 'download'
        }

        mock_request.path = guid.guid_url
        mock_request.user_agent.browser = 'msie'
        mock_request.user_agent.version = '11.0'

        mock_get.return_value = mock.MagicMock(status_code=302, headers={'Location': 'lul'})

        resp = self.app.get(
            '{}?action=download&mode=render'.format(guid.guid_url),
            auth=self.user.auth,
        )

        assert_equals(resp.status_code, 302)
        assert_equals(resp.headers['Location'], 'http://localhost:80/lul')


def assert_urls_equal(url1, url2):
    furl1 = furl.furl(url1)
    furl2 = furl.furl(url2)
    for attr in ['scheme', 'host', 'port']:
        setattr(furl1, attr, None)
        setattr(furl2, attr, None)
    assert_equal(furl1, furl2)


class TestLegacyViews(OsfTestCase):

    def setUp(self):
        super(TestLegacyViews, self).setUp()
        self.path = 'mercury.png'
        self.user = AuthUserFactory()
        self.project = ProjectFactory(creator=self.user)

    def test_view_file_redirect(self):
        url = '/{0}/osffiles/{1}/'.format(self.project._id, self.path)
        res = self.app.get(url, auth=self.user.auth)
        assert_equal(res.status_code, 301)
        expected_url = self.project.web_url_for(
            'addon_view_or_download_file',
            action='view',
            path=self.path,
            provider='osfstorage',
        )
        assert_urls_equal(res.location, expected_url)

    def test_download_file_redirect(self):
        url = '/{0}/osffiles/{1}/download/'.format(self.project._id, self.path)
        res = self.app.get(url, auth=self.user.auth)
        assert_equal(res.status_code, 301)
        expected_url = self.project.web_url_for(
            'addon_view_or_download_file',
            path=self.path,
            action='download',
            provider='osfstorage',
        )
        assert_urls_equal(res.location, expected_url)

    def test_download_file_version_redirect(self):
        url = '/{0}/osffiles/{1}/version/3/download/'.format(
            self.project._id,
            self.path,
        )
        res = self.app.get(url, auth=self.user.auth)
        assert_equal(res.status_code, 301)
        expected_url = self.project.web_url_for(
            'addon_view_or_download_file',
            version=3,
            path=self.path,
            action='download',
            provider='osfstorage',
        )
        assert_urls_equal(res.location, expected_url)

    def test_api_download_file_redirect(self):
        url = '/api/v1/project/{0}/osffiles/{1}/'.format(self.project._id, self.path)
        res = self.app.get(url, auth=self.user.auth)
        assert_equal(res.status_code, 301)
        expected_url = self.project.web_url_for(
            'addon_view_or_download_file',
            path=self.path,
            action='download',
            provider='osfstorage',
        )
        assert_urls_equal(res.location, expected_url)

    def test_api_download_file_version_redirect(self):
        url = '/api/v1/project/{0}/osffiles/{1}/version/3/'.format(
            self.project._id,
            self.path,
        )
        res = self.app.get(url, auth=self.user.auth)
        assert_equal(res.status_code, 301)
        expected_url = self.project.web_url_for(
            'addon_view_or_download_file',
            version=3,
            path=self.path,
            action='download',
            provider='osfstorage',
        )
        assert_urls_equal(res.location, expected_url)

<<<<<<< HEAD
    def test_no_provider_name(self):
        url = '/{0}/files/{1}'.format(
=======
    def test_action_as_param(self):
        url = '/{}/osfstorage/files/{}/?action=download'.format(
>>>>>>> 7aa1136f
            self.project._id,
            self.path,
        )
        res = self.app.get(url, auth=self.user.auth)
        assert_equal(res.status_code, 301)
        expected_url = self.project.web_url_for(
            'addon_view_or_download_file',
<<<<<<< HEAD
            action='view',
            path=self.path,
=======
            path=self.path,
            action='download',
>>>>>>> 7aa1136f
            provider='osfstorage',
        )
        assert_urls_equal(res.location, expected_url)

    def test_other_addon_redirect(self):
        url = '/project/{0}/mycooladdon/files/{1}/'.format(
            self.project._id,
            self.path,
        )
        res = self.app.get(url, auth=self.user.auth)
        assert_equal(res.status_code, 301)
        expected_url = self.project.web_url_for(
            'addon_view_or_download_file',
            action='view',
            path=self.path,
            provider='mycooladdon',
        )
        assert_urls_equal(res.location, expected_url)

    def test_other_addon_redirect_download(self):
        url = '/project/{0}/mycooladdon/files/{1}/download/'.format(
            self.project._id,
            self.path,
        )
        res = self.app.get(url, auth=self.user.auth)
        assert_equal(res.status_code, 301)
        expected_url = self.project.web_url_for(
            'addon_view_or_download_file',
            path=self.path,
            action='download',
            provider='mycooladdon',
        )
        assert_urls_equal(res.location, expected_url)<|MERGE_RESOLUTION|>--- conflicted
+++ resolved
@@ -599,13 +599,23 @@
         )
         assert_urls_equal(res.location, expected_url)
 
-<<<<<<< HEAD
     def test_no_provider_name(self):
         url = '/{0}/files/{1}'.format(
-=======
+            self.project._id,
+            self.path,
+        )
+        res = self.app.get(url, auth=self.user.auth)
+        assert_equal(res.status_code, 301)
+        expected_url = self.project.web_url_for(
+            'addon_view_or_download_file',
+            action='view',
+            path=self.path,
+            provider='osfstorage',
+        )
+        assert_urls_equal(res.location, expected_url)
+
     def test_action_as_param(self):
         url = '/{}/osfstorage/files/{}/?action=download'.format(
->>>>>>> 7aa1136f
             self.project._id,
             self.path,
         )
@@ -613,13 +623,8 @@
         assert_equal(res.status_code, 301)
         expected_url = self.project.web_url_for(
             'addon_view_or_download_file',
-<<<<<<< HEAD
-            action='view',
-            path=self.path,
-=======
             path=self.path,
             action='download',
->>>>>>> 7aa1136f
             provider='osfstorage',
         )
         assert_urls_equal(res.location, expected_url)

# -*- coding: utf-8 -*-

from nose.tools import *  # noqa (PEP8 asserts)

from tests.factories import (
    ProjectFactory,
    UserFactory,
    RegistrationFactory,
    NodeFactory,
    NodeLogFactory,
    FolderFactory,
)
from tests.base import OsfTestCase

from framework.auth import Auth
from framework import utils as framework_utils
from website.project.views.node import _get_summary, _view_project, _serialize_node_search
from website.profile import utils
from website.views import serialize_log
from website.util import permissions


class TestNodeSerializers(OsfTestCase):

    # Regression test for #489
    # https://github.com/CenterForOpenScience/openscienceframework.org/issues/489
    def test_get_summary_private_node_should_include_id_and_primary_boolean_reg_and_fork(self):
        user = UserFactory()
        # user cannot see this node
        node = ProjectFactory(public=False)
        result = _get_summary(
            node, auth=Auth(user),
            rescale_ratio=None,
            primary=True,
            link_id=None
        )

        # serialized result should have id and primary
        assert_equal(result['summary']['id'], node._primary_key)
        assert_true(result['summary']['primary'], True)
        assert_equal(result['summary']['is_registration'], node.is_registration)
        assert_equal(result['summary']['is_fork'], node.is_fork)

    # https://github.com/CenterForOpenScience/openscienceframework.org/issues/668
    def test_get_summary_for_registration_uses_correct_date_format(self):
        reg = RegistrationFactory()
        res = _get_summary(reg, auth=Auth(reg.creator), rescale_ratio=None)
        assert_equal(res['summary']['registered_date'],
                reg.registered_date.strftime('%Y-%m-%d %H:%M UTC'))

    # https://github.com/CenterForOpenScience/openscienceframework.org/issues/858
    def test_get_summary_private_registration_should_include_is_registration(self):
        user = UserFactory()
        # non-contributor cannot see private registration of public project
        node = ProjectFactory(public=True)
        reg = RegistrationFactory(project=node, user=node.creator)
        res = _get_summary(reg, auth=Auth(user), rescale_ratio=None)

        # serialized result should have is_registration
        assert_true(res['summary']['is_registration'])

<<<<<<< HEAD
=======
    def test_render_node(self):
        node = ProjectFactory()
        res = _render_node(node)
        assert_equal(res['title'], node.title)
        assert_equal(res['id'], node._primary_key)
        assert_equal(res['url'], node.url)
        assert_equal(res['api_url'], node.api_url)
        assert_equal(res['primary'], node.primary)
        assert_equal(res['date_modified'], framework_utils.iso8601format(node.date_modified))
        assert_equal(res['category'], 'project')

    def test_render_node_returns_permissions(self):
        node = ProjectFactory()
        admin = UserFactory()
        node.add_contributor(admin, auth=Auth(node.creator),
            permissions=permissions.expand_permissions(permissions.ADMIN))
        writer = UserFactory()
        node.add_contributor(writer, auth=Auth(node.creator),
            permissions=permissions.expand_permissions(permissions.WRITE))
        node.save()

        res_admin = _render_node(node, admin)
        assert_equal(res_admin['permissions'], 'admin')
        res_writer = _render_node(node, writer)
        assert_equal(res_writer['permissions'], 'write')



>>>>>>> 4573df13
    def test_get_summary_private_fork_should_include_is_fork(self):
        user = UserFactory()
        # non-contributor cannot see private fork of public project
        node = ProjectFactory(public=True)
        consolidated_auth = Auth(user=node.creator)
        fork = node.fork_node(consolidated_auth)

        res = _get_summary(
            fork, auth=Auth(user),
            rescale_ratio=None,
            primary=True,
            link_id=None
        )
        # serialized result should have is_fork
        assert_true(res['summary']['is_fork'])

    def test_get_summary_private_fork_private_project_should_include_is_fork(self):
        # contributor on a private project
        user = UserFactory()
        node = ProjectFactory(public=False)
        node.add_contributor(user)

        # contributor cannot see private fork of this project
        consolidated_auth = Auth(user=node.creator)
        fork = node.fork_node(consolidated_auth)

        res = _get_summary(
            fork, auth=Auth(user),
            rescale_ratio=None,
            primary=True,
            link_id=None
        )
        # serialized result should have is_fork
        assert_false(res['summary']['can_view'])
        assert_true(res['summary']['is_fork'])

    def test_serialize_node_search_returns_only_visible_contributors(self):
        node = NodeFactory()
        non_visible_contributor = UserFactory()
        node.add_contributor(non_visible_contributor, visible=False)
        serialized_node = _serialize_node_search(node)

        assert_equal(serialized_node['firstAuthor'], node.visible_contributors[0].family_name)
        assert_equal(len(node.visible_contributors), 1)
        assert_false(serialized_node['etal'])


class TestViewProject(OsfTestCase):

    # related to https://github.com/CenterForOpenScience/openscienceframework.org/issues/1109
    def test_view_project_pointer_count_excludes_folders(self):
        user = UserFactory()
        pointer_project = ProjectFactory(is_public=True)  # project that points to another project
        pointed_project = ProjectFactory(creator=user)  # project that other project points to
        pointer_project.add_pointer(pointed_project, Auth(pointer_project.creator), save=True)

        # Project is in a dashboard folder
        folder = FolderFactory(creator=pointed_project.creator)
        folder.add_pointer(pointed_project, Auth(pointed_project.creator), save=True)

        result = _view_project(pointed_project, Auth(pointed_project.creator))
        # pointer_project is included in count, but not folder
        assert_equal(result['node']['points'], 1)


class TestNodeLogSerializers(OsfTestCase):

    def test_serialize_log(self):
        node = NodeFactory(category='hypothesis')
        log = NodeLogFactory(params={'node': node._primary_key})
        node.logs.append(log)
        node.save()
        d = serialize_log(log)
        assert_equal(d['action'], log.action)
        assert_equal(d['node']['node_type'], 'component')
        assert_equal(d['node']['category'], 'Hypothesis')

        assert_equal(d['node']['url'], log.node.url)
        assert_equal(d['date'], framework_utils.iso8601format(log.date))
        assert_in('contributors', d)
        assert_equal(d['user']['fullname'], log.user.fullname)
        assert_equal(d['user']['url'], log.user.url)
        assert_in('api_key', d)
        assert_equal(d['params'], log.params)
        assert_equal(d['node']['title'], log.node.title)

    def test_serialize_node_for_logs(self):
        node = NodeFactory()
        d = node.serialize()

        assert_equal(d['id'], node._primary_key)
        assert_equal(d['category'], node.category_display)
        assert_equal(d['node_type'], node.project_or_component)
        assert_equal(d['url'], node.url)
        assert_equal(d['title'], node.title)
        assert_equal(d['api_url'], node.api_url)
        assert_equal(d['is_public'], node.is_public)
        assert_equal(d['is_registration'], node.is_registration)

class TestAddContributorJson(OsfTestCase):

    def setUp(self):
        super(TestAddContributorJson, self).setUp()
        self.user = UserFactory()
        self.profile = self.user.profile_url
        self.user_id = self.user._primary_key
        self.fullname = self.user.fullname
        self.username = self.user.username

        self.jobs = [{
            'institution': 'School of Lover Boys',
            'department': 'Fancy Patter',
            'title': 'Lover Boy',
            'start': None,
            'end': None,
        }]

        self.schools = [{
            'degree': 'Vibing',
            'institution': 'Queens University',
            'department': '',
            'location': '',
            'start': None,
            'end': None,
        }]

    def test_add_contributor_json(self):
        # User with no employment or education info listed
        user_info = utils.add_contributor_json(self.user)

        assert_equal(user_info['fullname'], self.fullname)
        assert_equal(user_info['email'], self.username)
        assert_equal(user_info['id'], self.user_id)
        assert_equal(user_info['employment'], None)
        assert_equal(user_info['education'], None)
        assert_equal(user_info['n_projects_in_common'], 0)
        assert_equal(user_info['registered'], True)
        assert_equal(user_info['active'], True)
        assert_in('secure.gravatar.com', user_info['gravatar_url'])
        assert_equal(user_info['profile_url'], self.profile)

    def test_add_contributor_json_with_edu(self):
        # Test user with only education information
        self.user.schools = self.schools
        user_info = utils.add_contributor_json(self.user)

        assert_equal(user_info['fullname'], self.fullname)
        assert_equal(user_info['email'], self.username)
        assert_equal(user_info['id'], self.user_id)
        assert_equal(user_info['employment'], None)
        assert_equal(user_info['education'], self.user.schools[0]['institution'])
        assert_equal(user_info['n_projects_in_common'], 0)
        assert_equal(user_info['registered'], True)
        assert_equal(user_info['active'], True)
        assert_in('secure.gravatar.com', user_info['gravatar_url'])
        assert_equal(user_info['profile_url'], self.profile)

    def test_add_contributor_json_with_job(self):
        # Test user with only employment information
        self.user.jobs = self.jobs
        user_info = utils.add_contributor_json(self.user)

        assert_equal(user_info['fullname'], self.fullname)
        assert_equal(user_info['email'], self.username)
        assert_equal(user_info['id'], self.user_id)
        assert_equal(user_info['employment'], self.user.jobs[0]['institution'])
        assert_equal(user_info['education'], None)
        assert_equal(user_info['n_projects_in_common'], 0)
        assert_equal(user_info['registered'], True)
        assert_equal(user_info['active'], True)
        assert_in('secure.gravatar.com', user_info['gravatar_url'])
        assert_equal(user_info['profile_url'], self.profile)

    def test_add_contributor_json_with_job_and_edu(self):
        # User with both employment and education information
        self.user.jobs = self.jobs
        self.user.schools = self.schools
        user_info = utils.add_contributor_json(self.user)

        assert_equal(user_info['fullname'], self.fullname)
        assert_equal(user_info['email'], self.username)
        assert_equal(user_info['id'], self.user_id)
        assert_equal(user_info['employment'], self.user.jobs[0]['institution'])
        assert_equal(user_info['education'], self.user.schools[0]['institution'])
        assert_equal(user_info['n_projects_in_common'], 0)
        assert_equal(user_info['registered'], True)
        assert_equal(user_info['active'], True)
        assert_in('secure.gravatar.com', user_info['gravatar_url'])
        assert_equal(user_info['profile_url'], self.profile)<|MERGE_RESOLUTION|>--- conflicted
+++ resolved
@@ -15,6 +15,7 @@
 from framework.auth import Auth
 from framework import utils as framework_utils
 from website.project.views.node import _get_summary, _view_project, _serialize_node_search
+from website.views import _render_node
 from website.profile import utils
 from website.views import serialize_log
 from website.util import permissions
@@ -59,8 +60,6 @@
         # serialized result should have is_registration
         assert_true(res['summary']['is_registration'])
 
-<<<<<<< HEAD
-=======
     def test_render_node(self):
         node = ProjectFactory()
         res = _render_node(node)
@@ -89,7 +88,6 @@
 
 
 
->>>>>>> 4573df13
     def test_get_summary_private_fork_should_include_is_fork(self):
         user = UserFactory()
         # non-contributor cannot see private fork of public project

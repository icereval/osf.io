--- conflicted
+++ resolved
@@ -280,7 +280,7 @@
     uploader_types = {
         ('q_' + selected_file['name']): {
             'value': fake.word(),
-            'extra': {
+            'extra': [{
                 'sha256': sha256,
                 'viewUrl': '/project/{0}/files/osfstorage{1}'.format(
                     node_index[sha256],
@@ -288,7 +288,7 @@
                 ),
                 'selectedFileName': selected_file['name'],
                 'nodeId': node_index[sha256]
-            }
+            }]
         }
         for sha256, selected_file in selected_files.items()
     }
@@ -298,7 +298,7 @@
             'value': {
                 name_factory(): {
                     'value': fake.word(),
-                    'extra': {
+                    'extra': [{
                         'sha256': sha256,
                         'viewUrl': '/project/{0}/files/osfstorage{1}'.format(
                             node_index[sha256],
@@ -306,7 +306,7 @@
                         ),
                         'selectedFileName': selected_file['name'],
                         'nodeId': node_index[sha256]
-                    }
+                    }]
                 },
                 name_factory(): {
                     'value': fake.word()
@@ -512,6 +512,7 @@
             selected_files,
             node_index
         )
+
         schema = generate_schema_from_data(data)
         with test_utils.mock_archive(node, schema=schema, data=data, autocomplete=True, autoapprove=True) as registration:
             with mock.patch.object(StorageAddonBase, '_get_file_tree', mock.Mock(return_value=file_trees[node._id])):
@@ -520,13 +521,13 @@
                 for key, question in registration.registered_meta[schema._id].items():
                     target = None
                     if isinstance(question.get('value'), dict):
-                        target = [v for v in question['value'].values() if 'extra' in v and 'sha256' in v['extra']][0]
-                    elif 'extra' in question and 'hashes' in question['extra']:
+                        target = [v for v in question['value'].values() if 'extra' in v and 'sha256' in v['extra'][0]][0]
+                    elif 'extra' in question and 'hashes' in question['extra'][0]:
                         target = question
                     if target:
-                        assert_in(registration._id, target['extra']['viewUrl'])
-                        assert_not_in(node._id, target['extra']['viewUrl'])
-                        del selected_files[target['extra']['sha256']]
+                        assert_in(registration._id, target['extra'][0]['viewUrl'])
+                        assert_not_in(node._id, target['extra'][0]['viewUrl'])
+                        del selected_files[target['extra'][0]['sha256']]
                     else:
                         # check non-file questions are unmodified
                         assert_equal(data[key]['value'], question['value'])
@@ -536,28 +537,6 @@
         node = factories.NodeFactory(creator=self.user)
         file_trees, selected_files, node_index = generate_file_tree([node])
         data = {
-<<<<<<< HEAD
-            ('q_' + selected_file['name'] + '_obj'): {
-                'value': {
-                    name_factory(): {
-                        'value': {
-                            name_factory(): {
-                                'value': fake.word(),                                
-                                'extra': {
-                                    'sha256': sha256,
-                                    'viewUrl': '/project/{0}/files/osfstorage{1}'.format(
-                                        node_index[sha256],
-                                        selected_file['path']
-                                    ),
-                                    'selectedFileName': selected_file['name'],
-                                    'nodeId': node_index[sha256]
-                                }
-                            },
-                            name_factory(): {
-                                'value': fake.word()
-                            }
-                        }                        
-=======
             ('q_' + selected_file['name']): {
                 'value': fake.word(),
                 'extra': [{
@@ -573,14 +552,23 @@
             ('q_' + selected_file['name'] + '_obj'): {
                 'value': {
                     name_factory(): {
-                        'value': fake.word(),
-                        'extra': [{
-                            'selectedFileName': selected_file['name'],
-                            'nodeId': node._id,
-                            'sha256': sha256,
-                            'viewUrl': '/project/{0}/files/osfstorage{1}'.format(node._id, selected_file['path'])
-                        }]
->>>>>>> 25193219
+                        'value': {
+                            name_factory(): {
+                                'value': fake.word(),                                
+                                'extra': [{
+                                    'sha256': sha256,
+                                    'viewUrl': '/project/{0}/files/osfstorage{1}'.format(
+                                        node_index[sha256],
+                                        selected_file['path']
+                                    ),
+                                    'selectedFileName': selected_file['name'],
+                                    'nodeId': node_index[sha256]
+                                }]
+                            },
+                            name_factory(): {
+                                'value': fake.word()
+                            }
+                        }                        
                     },
                     name_factory(): {
                         'value': fake.word()
@@ -597,24 +585,13 @@
                 for key, question in registration.registered_meta[schema._id].items():
                     target = None
                     if isinstance(question['value'], dict):
-<<<<<<< HEAD
-                        target = [
-                            t
-                            for t in [
-                                    v['value'].values()
-                                    for v in question['value'].values()
-                                    if 'value' in v and isinstance(v['value'], dict)
-                            ][0] if 'extra' in t
-                        ][0]
-=======
-                        target = [v for v in question['value'].values() if 'extra' in v and 'sha256' in v['extra'][0]]
->>>>>>> 25193219
-                    elif 'extra' in question and 'hashes' in question['extra']:
+                        target = [v for v in question['value'].values() if 'extra' in v and 'sha256' in v['extra'][0]][0]
+                    elif 'extra' in question and 'sha256' in question['extra'][0]:
                         target = question
                     if target:
-                        assert_in(registration._id, target[0]['extra'][0]['viewUrl'])
-                        assert_not_in(node._id, target[0]['extra'][0]['viewUrl'])
-                        del selected_files[target[0]['extra'][0]['sha256']]
+                        assert_in(registration._id, target['extra'][0]['viewUrl'])
+                        assert_not_in(node._id, target['extra'][0]['viewUrl'])
+                        del selected_files[target['extra'][0]['sha256']]
                     else:
                         # check non-file questions are unmodified
                         assert_equal(data[key]['value'], question['value'])
@@ -632,58 +609,8 @@
             selected_files,
             node_index
         )
-<<<<<<< HEAD
         schema = generate_schema_from_data(data)
         with test_utils.mock_archive(node, schema=schema, data=copy.deepcopy(data), autocomplete=True, autoapprove=True) as registration:
-=======
-        data = {
-            ('q_' + selected_file['name']): {
-                'value': fake.word(),
-                'extra': [{
-                    'sha256': sha256,
-                    'viewUrl': '/project/{0}/files/osfstorage{1}'.format(
-                        selected_file_node_index[sha256],
-                        selected_file['path']
-                    ),
-                    'selectedFileName': selected_file['name'],
-                    'nodeId': selected_file_node_index[sha256]
-                }]
-            }
-            for sha256, selected_file in selected_files.items()
-        }
-        object_types = {
-            ('q_' + selected_file['name'] + '_obj'): {
-                'value': {
-                    name_factory(): {
-                        'value': fake.word(),
-                        'extra': [{
-                            'sha256': sha256,
-                            'viewUrl': '/project/{0}/files/osfstorage{1}'.format(
-                                selected_file_node_index[sha256],
-                                selected_file['path']
-                            ),
-                            'selectedFileName': selected_file['name'],
-                            'nodeId': selected_file_node_index[sha256]
-                        }]
-                    },
-                    name_factory(): {
-                        'value': fake.word()
-                    }
-                }
-            }
-            for sha256, selected_file in selected_files.items()
-        }
-        data.update(object_types)
-        other_questions = {
-            'q{}'.format(i): {
-                'value': fake.word()
-            }
-            for i in range(5)
-        }
-        data.update(other_questions)
-
-        with test_utils.mock_archive(node, schema=prereg_schema, data=copy.deepcopy(data), autocomplete=True, autoapprove=True) as registration:
->>>>>>> 25193219
             patches = []
             for n in registration.node_and_primary_descendants():
                 file_tree = file_trees[n.registered_from._id]
@@ -759,13 +686,8 @@
             with mock.patch.object(StorageAddonBase, '_get_file_tree', mock.Mock(return_value=file_tree)):
                 job = factories.ArchiveJobFactory()
                 archive_success(registration._id, job._id)
-<<<<<<< HEAD
                 for key, question in registration.registered_meta[schema._id].items():
-                    assert_equal(question['extra']['selectedFileName'], fake_file['name'])
-=======
-                for key, question in registration.registered_meta[prereg_schema._id].items():
                     assert_equal(question['extra'][0]['selectedFileName'], fake_file['name'])
->>>>>>> 25193219
 
     def test_archive_success_same_file_in_component(self):
         file_tree = file_tree_factory(3, 3, 3)
@@ -798,13 +720,8 @@
                 job = factories.ArchiveJobFactory()
                 archive_success(registration._id, job._id)
                 child_reg = registration.nodes[0]
-<<<<<<< HEAD
                 for key, question in registration.registered_meta[schema._id].items():
-                    assert_in(child_reg._id, question['extra']['viewUrl'])
-=======
-                for key, question in registration.registered_meta[prereg_schema._id].items():
                     assert_in(child_reg._id, question['extra'][0]['viewUrl'])
->>>>>>> 25193219
 
 
 class TestArchiverUtils(ArchiverTestCase):

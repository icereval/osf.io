--- conflicted
+++ resolved
@@ -4440,7 +4440,6 @@
         assert_equal(mock_signals.signals_sent(), set([auth.signals.user_confirmed]))
 
 
-<<<<<<< HEAD
 # copied from tests/test_comments.py
 class TestCommentViews(OsfTestCase):
 
@@ -4626,7 +4625,6 @@
         assert_in('logout?service=', location)
         assert_in('resetpassword', location)
 
-=======
 class TestIndexView(OsfTestCase):
 
     def setUp(self):
@@ -4681,7 +4679,6 @@
         assert_not_equal(dashboard_institutions[0]['id'], self.inst_three._id)
         assert_not_equal(dashboard_institutions[0]['id'], self.inst_four._id)
         assert_not_equal(dashboard_institutions[0]['id'], self.inst_five._id)
->>>>>>> 17c503fa
 
 if __name__ == '__main__':
     unittest.main()
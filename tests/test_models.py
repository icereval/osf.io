--- conflicted
+++ resolved
@@ -1770,40 +1770,23 @@
                 non_contrib,
                 ADMIN,
                 True,
-<<<<<<< HEAD
                 auth=self.auth
-            )        
-=======
-                auth=self.consolidate_auth
             )
->>>>>>> 672efddc
 
     def test_contributor_manage_visibility(self):
 
         reg_user1 = UserFactory()
         #This makes sure manage_contributors uses set_visible so visibility for contributors is added before visibility
         #for other contributors is removed ensuring there is always at least one visible contributor
-<<<<<<< HEAD
-        self.node.add_contributor(contributor=self.user, permissions=['read', 'write','admin'], auth=self.auth)
-        self.node.add_contributor(contributor=reg_user1, permissions=['read', 'write','admin'], auth=self.auth)
-
-        self.node.manage_contributors(
-            user_dicts=[
-                    {'id': self.user._id, 'permission': 'admin', 'visible': True},
-                    {'id': reg_user1._id, 'permission': 'admin', 'visible': False},
-                ],
-            auth=self.auth,
-=======
-        self.node.add_contributor(contributor=self.user, permissions=['read', 'write', 'admin'], auth=self.consolidate_auth)
-        self.node.add_contributor(contributor=reg_user1, permissions=['read', 'write', 'admin'], auth=self.consolidate_auth)
+        self.node.add_contributor(contributor=self.user, permissions=['read', 'write', 'admin'], auth=self.auth)
+        self.node.add_contributor(contributor=reg_user1, permissions=['read', 'write', 'admin'], auth=self.auth)
 
         self.node.manage_contributors(
             user_dicts=[
                 {'id': self.user._id, 'permission': 'admin', 'visible': True},
                 {'id': reg_user1._id, 'permission': 'admin', 'visible': False},
             ],
-            auth=self.consolidate_auth,
->>>>>>> 672efddc
+            auth=self.auth,
             save=True
         )
         self.node.manage_contributors(
@@ -1877,23 +1860,13 @@
 
         comp1 = ProjectFactory(creator=self.user, parent=self.root)
         comp1a = ProjectFactory(creator=self.user, parent=comp1)
-<<<<<<< HEAD
         comp1a.add_contributor(self.viewer, auth=self.auth, permissions='read')
-        comp1b = ProjectFactory(creator=self.user, parent=comp1)
-=======
-        comp1a.add_contributor(self.viewer, auth=self.consolidate_auth, permissions='read')
         ProjectFactory(creator=self.user, parent=comp1)
->>>>>>> 672efddc
         comp2 = ProjectFactory(creator=self.user, parent=self.root)
         comp2.add_contributor(self.viewer, auth=self.auth, permissions='read')
         comp2a = ProjectFactory(creator=self.user, parent=comp2)
-<<<<<<< HEAD
         comp2a.add_contributor(self.viewer, auth=self.auth, permissions='read')
-        comp2b = ProjectFactory(creator=self.user, parent=comp2)
-=======
-        comp2a.add_contributor(self.viewer, auth=self.consolidate_auth, permissions='read')
         ProjectFactory(creator=self.user, parent=comp2)
->>>>>>> 672efddc
 
         descendants = self.root.next_descendants(
             Auth(self.viewer),
@@ -1940,23 +1913,13 @@
     def test_get_descendants_recursive_filtered(self):
         comp1 = ProjectFactory(creator=self.user, parent=self.root)
         comp1a = ProjectFactory(creator=self.user, parent=comp1)
-<<<<<<< HEAD
         comp1a.add_contributor(self.viewer, auth=self.auth, permissions='read')
-        comp1b = ProjectFactory(creator=self.user, parent=comp1)
-=======
-        comp1a.add_contributor(self.viewer, auth=self.consolidate_auth, permissions='read')
         ProjectFactory(creator=self.user, parent=comp1)
->>>>>>> 672efddc
         comp2 = ProjectFactory(creator=self.user, parent=self.root)
         comp2.add_contributor(self.viewer, auth=self.auth, permissions='read')
         comp2a = ProjectFactory(creator=self.user, parent=comp2)
-<<<<<<< HEAD
         comp2a.add_contributor(self.viewer, auth=self.auth, permissions='read')
-        comp2b = ProjectFactory(creator=self.user, parent=comp2)
-=======
-        comp2a.add_contributor(self.viewer, auth=self.consolidate_auth, permissions='read')
         ProjectFactory(creator=self.user, parent=comp2)
->>>>>>> 672efddc
 
         descendants = self.root.get_descendants_recursive(
             lambda n: n.is_contributor(self.viewer)

--- conflicted
+++ resolved
@@ -58,10 +58,6 @@
 from tests.test_features import requires_piwik
 from tests.utils import mock_archive
 
-<<<<<<< HEAD
-DEFAULT_METASCHEMA = get_default_metaschema()
-=======
->>>>>>> 209b2314
 GUID_FACTORIES = UserFactory, NodeFactory, ProjectFactory
 
 

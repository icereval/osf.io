--- conflicted
+++ resolved
@@ -1712,12 +1712,8 @@
         with assert_raises(NodeStateError) as err:
             self.node.register_node(
                 schema=None,
-<<<<<<< HEAD
-                auth=self.consolidate_auth,
-=======
                 auth=self.auth,
                 template='the template',
->>>>>>> b25568a1
                 data=None
             )
         assert_equal(err.exception.message, 'Cannot register deleted node.')
@@ -2107,18 +2103,6 @@
                 self.node, fork, self.user
             )
 
-<<<<<<< HEAD
-    @mock.patch('website.archiver.tasks.archive')
-    def test_register_callback(self, mock_archive):
-        registration = self.node.register_node(
-            None, self.consolidate_auth, {}
-        )
-        for addon in self.node.addons:
-            callback = addon.after_register
-            callback.assert_called_once_with(
-                self.node, registration, self.user
-            )
-=======
     def test_register_callback(self):
         with mock_archive(self.node) as registration:
             for addon in self.node.addons:
@@ -2126,7 +2110,6 @@
                 callback.assert_called_once_with(
                     self.node, registration, self.user
                 )
->>>>>>> b25568a1
 
 
 class TestProject(OsfTestCase):

--- conflicted
+++ resolved
@@ -200,12 +200,9 @@
         'linkedIn': u'https://www.linkedin.com/{}',
         'impactStory': u'https://impactstory.org/{}',
         'researcherId': u'http://researcherid.com/rid/{}',
-<<<<<<< HEAD
         'researchGate': u'https://researchgate.net/profile/{}',
-=======
         'academiaInstitution': u'https://{}',
         'academiaProfileID': u'.academia.edu/{}'
->>>>>>> 4ac3364c
     }
 
     # This is a GuidStoredObject, so this will be a GUID.

--- conflicted
+++ resolved
@@ -7,11 +7,8 @@
 
 import bson
 import pytz
-<<<<<<< HEAD
-=======
 import itsdangerous
 
->>>>>>> 687d14a4
 from modularodm import fields, Q
 from modularodm.validators import URLValidator
 from modularodm.exceptions import NoResultsFound

--- conflicted
+++ resolved
@@ -416,11 +416,7 @@
     @property
     def contributed(self):
         from website.project.model import Node
-<<<<<<< HEAD
-        return Node.find(Q('contributors', 'contains', self._id))
-=======
         return Node.find(Q('contributors', 'eq', self._id))
->>>>>>> 488e133c
 
     @property
     def email(self):

--- conflicted
+++ resolved
@@ -244,16 +244,12 @@
             return False
         return check_password_hash(self.password, raw_password)
 
-<<<<<<< HEAD
-
     def authors_to_csl(self):
         return {
             'family': self.family_name,
             'given': self.given_name,
         }
 
-=======
->>>>>>> 930cdba3
     def add_email_verification(self, email):
         """Add an email verification token for a given email."""
         token = generate_confirm_token()

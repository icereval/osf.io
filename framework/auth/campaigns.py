--- conflicted
+++ resolved
@@ -1,11 +1,7 @@
 import furl
 
 from django.utils import timezone
-<<<<<<< HEAD
-
 from osf.models import PreprintProvider
-=======
->>>>>>> a1f3edc8
 
 from website import mails
 from website.settings import DOMAIN, CAMPAIGN_REFRESH_THRESHOLD
@@ -55,28 +51,19 @@
                 template = 'osf'
                 name = 'OSF'
                 url_path = 'preprints/'
-<<<<<<< HEAD
                 external_url = None
-=======
->>>>>>> a1f3edc8
             else:
                 template = 'branded'
                 name = provider.name
                 url_path = 'preprints/{}'.format(provider._id)
-<<<<<<< HEAD
                 external_url = provider.get_provider_external_domain()
-=======
->>>>>>> a1f3edc8
             campaign = '{}-preprints'.format(provider._id)
             system_tag = '{}_preprints'.format(provider._id)
             CAMPAIGNS.update({
                 campaign: {
                     'system_tag': system_tag,
                     'redirect_url': furl.furl(DOMAIN).add(path=url_path).url,
-<<<<<<< HEAD
                     'external_url': external_url,
-=======
->>>>>>> a1f3edc8
                     'confirmation_email_template': mails.CONFIRM_EMAIL_PREPRINTS(template, name),
                     'login_type': 'proxy',
                     'provider': name,

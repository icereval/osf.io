--- conflicted
+++ resolved
@@ -12,18 +12,15 @@
         'redirect_url': lambda: web_url_for('prereg_landing_page'),
         'confirmation_email_template': mails.CONFIRM_EMAIL_PREREG,
     },
-<<<<<<< HEAD
     'merge_user': {
         'system_tag': 'merge_user_login',
         'redirect_url': lambda: web_url_for('auth_login'),
         'confirmation_email_template': mails.CONFIRM_MERGE,
     },
-=======
     'institution': {
         'system_tag': 'institution_campaign',
         'redirect_url': lambda: ''
     }
->>>>>>> 8d2385de
 })
 
 def system_tag_for_campaign(campaign):

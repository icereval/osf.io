import httplib as http

from werkzeug.datastructures import ImmutableDict
from framework.exceptions import HTTPError

from website import mails
from website.util import web_url_for

CAMPAIGNS = ImmutableDict({
    'prereg': {
        'system_tag': 'prereg_challenge_campaign',
        'redirect_url': lambda: web_url_for('prereg_landing_page'),
        'confirmation_email_template': mails.CONFIRM_EMAIL_PREREG,
    },
    'institution': {
        'system_tag': 'institution_campaign',
        'redirect_url': lambda: ''
<<<<<<< HEAD
    }
})
=======
    }})

>>>>>>> 58c870e3

def system_tag_for_campaign(campaign):
    if campaign in CAMPAIGNS:
        return CAMPAIGNS[campaign]['system_tag']
    return None


def email_template_for_campaign(campaign):
    if campaign in CAMPAIGNS:
        return CAMPAIGNS[campaign]['confirmation_email_template']


def campaign_for_user(user):
    for campaign, config in CAMPAIGNS.items():
        # TODO: This is a bit of a one-off to support the Prereg Challenge.
        # We should think more about the campaigns architecture and in
        # particular define the behavior if the user has more than one
        # campagin tag in their system_tags.
        if config['system_tag'] in user.system_tags:
            return campaign


def campaign_url_for(campaign):
    if campaign not in CAMPAIGNS:
        raise HTTPError(http.BAD_REQUEST)
    else:
        return CAMPAIGNS[campaign]['redirect_url']()<|MERGE_RESOLUTION|>--- conflicted
+++ resolved
@@ -15,13 +15,8 @@
     'institution': {
         'system_tag': 'institution_campaign',
         'redirect_url': lambda: ''
-<<<<<<< HEAD
-    }
-})
-=======
     }})
 
->>>>>>> 58c870e3
 
 def system_tag_for_campaign(campaign):
     if campaign in CAMPAIGNS:

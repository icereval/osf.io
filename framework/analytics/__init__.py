# -*- coding: utf-8 -*-

from datetime import datetime

<<<<<<< HEAD
from framework import database, session
=======
from framework.mongo import db
from framework.sessions import session


collection = db['pagecounters']
>>>>>>> 34fcbad0


def increment_user_activity_counters(user_id, action, date):
    collection = database['useractivitycounters']
    date = date.strftime('%Y/%m/%d') # todo remove slashes
    query = {
        '$inc': {
            'total': 1,
            'date.{0}.total'.format(date): 1,
            'action.{0}.total'.format(action): 1,
            'action.{0}.date.{1}'.format(action, date): 1,
        }
    }
    collection.update(
        {'_id': user_id},
        query,
        upsert=True,
        manipulate=False,
    )
    return True


def get_total_activity_count(user_id):
    collection = database['useractivitycounters']
    result = collection.find_one(
        {'_id': user_id}, {'total': 1}
    )
    if result and 'total' in result:
        return result['total']
    return 0


# TODO: Test me
def update_counters(rex):
    def wrapper(func):
        def wrapped(*args, **kwargs):
            date = datetime.utcnow()
            date = date.strftime('%Y/%m/%d')
            target_node = kwargs.get('node') or kwargs.get('project')
            target_id = target_node._id
            data = {
                'target_id': target_id,
            }
            data.update(kwargs)
            try:
                page = rex.format(**data).replace('.', '_')
            except KeyError:
                return func(*args, **kwargs)

            d = {'$inc': {}}

            visited_by_date = session.data.get('visited_by_date')
            if not visited_by_date:
                visited_by_date = {'date': date, 'pages': []}

            if date == visited_by_date['date']:
                if page not in visited_by_date['pages']:
                    d['$inc']['date.%s.unique' % date] = 1
                    visited_by_date['pages'].append(page)
                    session.data['visited_by_date'] = visited_by_date
            else:
                visited_by_date['date'] = date
                visited_by_date['pages'] = []
                d['$inc']['date.%s.unique' % date] = 1
                visited_by_date['pages'].append(page)
                session.data['visited_by_date'] = visited_by_date

            d['$inc']['date.%s.total' % date] = 1

            visited = session.data.get('visited')  # '/project/x/, project/y/'
            if not visited:
                visited = []
            if page not in visited:
                d['$inc']['unique'] = 1
                visited.append(page)
                session.data['visited'] = visited
            d['$inc']['total'] = 1
            collection = database['pagecounters']
            collection.update({'_id': page}, d, True, False)
            return func(*args, **kwargs)
        return wrapped
    return wrapper

def get_basic_counters(page):
    unique = 0
    total = 0
    collection = database['pagecounters']
    result = collection.find_one(
        {'_id': page}, {'total': 1, 'unique': 1}
    )
    if result:
        if 'unique' in result:
            unique = result['unique']
        if 'total' in result:
            total = result['total']
        return unique, total
    else:
        return None, None
<|MERGE_RESOLUTION|>--- conflicted
+++ resolved
@@ -2,15 +2,8 @@
 
 from datetime import datetime
 
-<<<<<<< HEAD
-from framework import database, session
-=======
-from framework.mongo import db
+from framework.mongo import database
 from framework.sessions import session
-
-
-collection = db['pagecounters']
->>>>>>> 34fcbad0
 
 
 def increment_user_activity_counters(user_id, action, date):

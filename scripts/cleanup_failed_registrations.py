# -*- coding: utf-8 -*-
import sys
from datetime import datetime
import logging

from modularodm import Q

from website.archiver import (
    ARCHIVER_NETWORK_ERROR,
    ARCHIVER_SUCCESS,
)
from website.settings import ARCHIVE_TIMEOUT_TIMEDELTA
from website.archiver.utils import handle_archive_fail
from website.app import init_app
from website.project.model import Node

<<<<<<< HEAD
from website.app import init_app
=======
from scripts import utils as script_utils


logger = logging.getLogger(__name__)
>>>>>>> e9e47d18

def find_failed_registrations():
    expired_if_before = datetime.utcnow() - ARCHIVE_TIMEOUT_TIMEDELTA
    query = (
        Q('is_deleted', 'eq', False) &
        Q('is_registration', 'eq', True) &
        Q('registered_date', 'lt', expired_if_before) &
        Q('__backrefs.active.archivejob', 'exists', True)
    )
<<<<<<< HEAD
    return [node for node in Node.find(query) if not node.archive_job.sent or node.archive_job.status != ARCHIVER_SUCCESS]
=======
    return [node for node in Node.find(query) if node.archive_job.status != ARCHIVER_SUCCESS]
>>>>>>> e9e47d18

def remove_failed_registrations(dry_run=True):
    init_app(set_backends=True)
    failed = find_failed_registrations()
    if not dry_run:
        for f in failed:
            logging.info('Cleaning {}'.format(f))
            handle_archive_fail(
                ARCHIVER_NETWORK_ERROR,
                f.registered_from,
                f,
                f.creator,
                f.archived_providers
            )
    logging.info('Cleaned {} registrations'.format(len(failed)))

def main():
    init_app(set_backends=True, routes=False)
    flags = ['dry_run']
    args = {arg.lstrip('--'): True for arg in sys.argv if arg.lstrip('--') in flags}
    if not args.get('dry', False):
        script_utils.add_file_logger(logger, __file__)
    remove_failed_registrations(*args)

if __name__ == '__main__':
    main()<|MERGE_RESOLUTION|>--- conflicted
+++ resolved
@@ -14,14 +14,10 @@
 from website.app import init_app
 from website.project.model import Node
 
-<<<<<<< HEAD
-from website.app import init_app
-=======
 from scripts import utils as script_utils
 
 
 logger = logging.getLogger(__name__)
->>>>>>> e9e47d18
 
 def find_failed_registrations():
     expired_if_before = datetime.utcnow() - ARCHIVE_TIMEOUT_TIMEDELTA
@@ -31,11 +27,7 @@
         Q('registered_date', 'lt', expired_if_before) &
         Q('__backrefs.active.archivejob', 'exists', True)
     )
-<<<<<<< HEAD
     return [node for node in Node.find(query) if not node.archive_job.sent or node.archive_job.status != ARCHIVER_SUCCESS]
-=======
-    return [node for node in Node.find(query) if node.archive_job.status != ARCHIVER_SUCCESS]
->>>>>>> e9e47d18
 
 def remove_failed_registrations(dry_run=True):
     init_app(set_backends=True)
@@ -53,7 +45,6 @@
     logging.info('Cleaned {} registrations'.format(len(failed)))
 
 def main():
-    init_app(set_backends=True, routes=False)
     flags = ['dry_run']
     args = {arg.lstrip('--'): True for arg in sys.argv if arg.lstrip('--') in flags}
     if not args.get('dry', False):

--- conflicted
+++ resolved
@@ -548,11 +548,7 @@
                 'description':'Made possible by the <a href="https://www.lib.vt.edu">University Libraries</a> in partnership with <a href="https://secure.hosting.vt.edu/www.arc.vt.edu/">Advanced Research Computing</a> and the <a href="https://research.vt.edu/">Office of the Vice President for Research</a>. Using the Virginia Tech login to OSF provides your name and VT email address to the Center for Open Science. Please see their <a href="https://github.com/CenterForOpenScience/cos.io/blob/master/TERMS_OF_USE.md">terms of service</a>.',
                 'banner_name': 'vt-banner.png',
                 'logo_name': 'vt-shield.png',
-<<<<<<< HEAD
-                'login_url': SHIBBOLETH_SP_LOGIN.format(encode_uri_component('https://shib-pprd.middleware.vt.edu')),
-=======
-                'auth_url': SHIBBOLETH_SP_LOGIN.format(encode_uri_component('urn:mace:incommon:vt.edu')),
->>>>>>> b45cbf4b
+                'login_url': SHIBBOLETH_SP_LOGIN.format(encode_uri_component('urn:mace:incommon:vt.edu')),
                 'logout_url': SHIBBOLETH_SP_LOGOUT.format(encode_uri_component('https://test.osf.io/goodbye')),
                 'domains': [],
                 'email_domains': [],

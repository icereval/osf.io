#!/usr/bin/env python
# -*- coding: utf-8 -*-
"""Populate development database with Institution fixtures."""
import sys
import logging
import urllib

from modularodm import Q

from website import settings
from website.app import init_app
from website.models import Institution, Node
from website.search.search import update_institution, update_node
from framework.transactions.context import TokuTransaction

logger = logging.getLogger(__name__)
logging.basicConfig(level=logging.INFO)

ENVS = ['prod', 'stage', 'stage2', 'test']
SHIBBOLETH_SP = '{}/Shibboleth.sso/Login?entityID={{}}'.format(settings.CAS_SERVER_URL)


def encode_uri_component(val):
    return urllib.quote(val, safe='~()*!.\'')


def update_or_create(inst_data):
    inst = Institution.load(inst_data['_id'])
    if inst:
        for key, val in inst_data.iteritems():
            setattr(inst.node, inst.attribute_map[key], val)
        changed_fields = inst.node.save()
        if changed_fields:
            print('Updated {}: {}'.format(inst.name, changed_fields))
        update_institution(inst)
        return inst, False
    else:
        inst = Institution(None)
        inst_data = {inst.attribute_map[k]: v for k, v in inst_data.iteritems()}
        new_inst = Node(**inst_data)
        new_inst.save()
        inst = Institution.load(new_inst.institution_id)
        print('Added new institution: {}'.format(new_inst.institution_id))
        update_institution(inst)
        return new_inst, True


def main(env):
    INSTITUTIONS = []

    if env == 'prod':
        INSTITUTIONS = [
            {
                '_id': 'cos',
                'name': 'Center For Open Science',
<<<<<<< HEAD
                'description': 'Center for Open Science',
=======
                'description': None,
>>>>>>> 3922b9c5
                'banner_name': 'cos-banner.png',
                'logo_name': 'cos-shield.png',
                'auth_url': None,
                'domains': ['osf.cos.io'],
                'email_domains': ['cos.io'],
            },
<<<<<<< HEAD
            {
                '_id': 'nd',
                'name': 'University of Notre Dame',
                'description': 'University of Notre Dame',
                'banner_name': 'nd-banner.png',
                'logo_name': 'nd-shield.png',
                'auth_url': SHIBBOLETH_SP.format(encode_uri_component('https://login.nd.edu/idp/shibboleth')),
                'domains': ['osf.nd.edu'],
                'email_domains': [],
            },
            {
                '_id': 'ucr',
                'name': 'University of California Riverside',
                'description': 'University of California Riverside',
                'banner_name': 'ucr-banner.png',
                'logo_name': 'ucr-shield.png',
                'auth_url': SHIBBOLETH_SP.format(encode_uri_component('urn:mace:incommon:ucr.edu')),
                'domains': ['osf.ucr.edu'],
                'email_domains': [],
            },
            {
                '_id': 'usc',
                'name': 'University of Southern California',
                'description': 'University of Southern California',
=======
            # {
            #     '_id': 'nd',
            #     'name': 'University of Notre Dame',
            #     'description': None,
            #     'banner_name': 'nd-banner.png',
            #     'logo_name': 'nd-shield.png',
            #     'auth_url': SHIBBOLETH_SP.format(encode_uri_component('https://login.nd.edu/idp/shibboleth')),
            #     'domains': ['osf.nd.edu'],
            #     'email_domains': [],
            # },
            # {
            #     '_id': 'ucr',
            #     'name': 'University of California Riverside',
            #     'description': None,
            #     'banner_name': 'ucr-banner.png',
            #     'logo_name': 'ucr-shield.png',
            #     'auth_url': SHIBBOLETH_SP.format(encode_uri_component('urn:mace:incommon:ucr.edu')),
            #     'domains': ['osf.ucr.edu'],
            #     'email_domains': [],
            # },
            {
                '_id': 'usc',
                'name': 'University of Southern California',
                'description': 'Projects must abide by <a href="http://policy.usc.edu/info-security/">USC\'s Information Security Policy</a>. Data stored for human subject research repositories must abide by <a href="http://policy.usc.edu/biorepositories/">USC\'s Biorepository Policy</a>. The OSF may not be used for storage of Personal Health Information that is subject to <a href="http://policy.usc.edu/hipaa/">HIPPA regulations</a>.',
>>>>>>> 3922b9c5
                'banner_name': 'usc-banner.png',
                'logo_name': 'usc-shield.png',
                'auth_url': SHIBBOLETH_SP.format(encode_uri_component('urn:mace:incommon:usc.edu')),
                'domains': ['osf.usc.edu'],
                'email_domains': [],
            },
        ]
    if env == 'stage':
        INSTITUTIONS = [
            {
                '_id': 'cos',
                'name': 'Center For Open Science [Stage]',
                'description': 'Center for Open Science [Stage]',
                'banner_name': 'cos-banner.png',
                'logo_name': 'cos-shield.png',
                'auth_url': None,
                'domains': ['staging-osf.cos.io'],
                'email_domains': ['cos.io'],
            },
            {
                '_id': 'nd',
                'name': 'University of Notre Dame [Stage]',
                'description': 'University of Notre Dame [Stage]',
                'banner_name': 'nd-banner.png',
                'logo_name': 'nd-shield.png',
                'auth_url': SHIBBOLETH_SP.format(encode_uri_component('https://login-test.cc.nd.edu/idp/shibboleth')),
                'domains': ['staging-osf-nd.cos.io'],
                'email_domains': [],
            },
        ]
    if env == 'stage2':
        INSTITUTIONS = [
            {
                '_id': 'cos',
                'name': 'Center For Open Science [Stage2]',
                'description': 'Center for Open Science [Stage2]',
                'banner_name': 'cos-banner.png',
                'logo_name': 'cos-shield.png',
                'auth_url': None,
                'domains': ['staging2-osf.cos.io'],
                'email_domains': ['cos.io'],
            },
        ]
    elif env == 'test':
        INSTITUTIONS = [
            {
                '_id': 'cos',
                'name': 'Center For Open Science [Test]',
                'description': 'Center for Open Science [Test]',
                'banner_name': 'cos-banner.png',
                'logo_name': 'cos-shield.png',
                'auth_url': None,
                'domains': ['test-osf.cos.io'],
                'email_domains': ['cos.io'],
            },
            {
                '_id': 'nd',
                'name': 'University of Notre Dame [Test]',
                'description': 'University of Notre Dame [Test]',
                'banner_name': 'nd-banner.png',
                'logo_name': 'nd-shield.png',
                'auth_url': SHIBBOLETH_SP.format(encode_uri_component('https://login-test.cc.nd.edu/idp/shibboleth')),
                'domains': ['test-osf-nd.cos.io'],
                'email_domains': [],
            },
            {
                '_id': 'ucr',
                'name': 'University of California Riverside [Test]',
                'description': 'University of California Riverside [Test]',
                'banner_name': 'ucr-banner.png',
                'logo_name': 'ucr-shield.png',
                'auth_url': SHIBBOLETH_SP.format(encode_uri_component('urn:mace:incommon:ucr.edu')),
                'domains': ['test-osf-ucr.cos.io'],
                'email_domains': [],
            },
            {
                '_id': 'usc',
                'name': 'University of Southern California [Test]',
                'description': 'University of Southern California [Test]',
                'banner_name': 'usc-banner.png',
                'logo_name': 'usc-shield.png',
                'auth_url': SHIBBOLETH_SP.format(encode_uri_component('urn:mace:incommon:usc.edu')),
                'domains': ['test-osf-usc.cos.io'],
                'email_domains': [],
            },
        ]

    init_app(routes=False)
    with TokuTransaction():
        for inst_data in INSTITUTIONS:
            new_inst, inst_created = update_or_create(inst_data)
<<<<<<< HEAD
=======
            # update the nodes elastic docs, to have current names of institutions. This will
            # only work properly if this file is the only thign changing institution attributes
            if not inst_created:
                nodes = Node.find_by_institution(new_inst, query=Q('is_deleted', 'ne', True))
                for node in nodes:
                    update_node(node, async=False)
>>>>>>> 3922b9c5
        for extra_inst in Institution.find(Q('_id', 'nin', [x['_id'] for x in INSTITUTIONS])):
            logger.warn('Extra Institution : {} - {}'.format(extra_inst._id, extra_inst.name))


if __name__ == '__main__':
    env = str(sys.argv[1]).lower() if len(sys.argv) == 2 else None
    if env not in ENVS:
        print('An environment must be specified : {}', ENVS)
        sys.exit(1)
    main(env)<|MERGE_RESOLUTION|>--- conflicted
+++ resolved
@@ -53,43 +53,13 @@
             {
                 '_id': 'cos',
                 'name': 'Center For Open Science',
-<<<<<<< HEAD
-                'description': 'Center for Open Science',
-=======
                 'description': None,
->>>>>>> 3922b9c5
                 'banner_name': 'cos-banner.png',
                 'logo_name': 'cos-shield.png',
                 'auth_url': None,
                 'domains': ['osf.cos.io'],
                 'email_domains': ['cos.io'],
             },
-<<<<<<< HEAD
-            {
-                '_id': 'nd',
-                'name': 'University of Notre Dame',
-                'description': 'University of Notre Dame',
-                'banner_name': 'nd-banner.png',
-                'logo_name': 'nd-shield.png',
-                'auth_url': SHIBBOLETH_SP.format(encode_uri_component('https://login.nd.edu/idp/shibboleth')),
-                'domains': ['osf.nd.edu'],
-                'email_domains': [],
-            },
-            {
-                '_id': 'ucr',
-                'name': 'University of California Riverside',
-                'description': 'University of California Riverside',
-                'banner_name': 'ucr-banner.png',
-                'logo_name': 'ucr-shield.png',
-                'auth_url': SHIBBOLETH_SP.format(encode_uri_component('urn:mace:incommon:ucr.edu')),
-                'domains': ['osf.ucr.edu'],
-                'email_domains': [],
-            },
-            {
-                '_id': 'usc',
-                'name': 'University of Southern California',
-                'description': 'University of Southern California',
-=======
             # {
             #     '_id': 'nd',
             #     'name': 'University of Notre Dame',
@@ -114,7 +84,6 @@
                 '_id': 'usc',
                 'name': 'University of Southern California',
                 'description': 'Projects must abide by <a href="http://policy.usc.edu/info-security/">USC\'s Information Security Policy</a>. Data stored for human subject research repositories must abide by <a href="http://policy.usc.edu/biorepositories/">USC\'s Biorepository Policy</a>. The OSF may not be used for storage of Personal Health Information that is subject to <a href="http://policy.usc.edu/hipaa/">HIPPA regulations</a>.',
->>>>>>> 3922b9c5
                 'banner_name': 'usc-banner.png',
                 'logo_name': 'usc-shield.png',
                 'auth_url': SHIBBOLETH_SP.format(encode_uri_component('urn:mace:incommon:usc.edu')),
@@ -206,15 +175,12 @@
     with TokuTransaction():
         for inst_data in INSTITUTIONS:
             new_inst, inst_created = update_or_create(inst_data)
-<<<<<<< HEAD
-=======
             # update the nodes elastic docs, to have current names of institutions. This will
             # only work properly if this file is the only thign changing institution attributes
             if not inst_created:
                 nodes = Node.find_by_institution(new_inst, query=Q('is_deleted', 'ne', True))
                 for node in nodes:
                     update_node(node, async=False)
->>>>>>> 3922b9c5
         for extra_inst in Institution.find(Q('_id', 'nin', [x['_id'] for x in INSTITUTIONS])):
             logger.warn('Extra Institution : {} - {}'.format(extra_inst._id, extra_inst.name))
 

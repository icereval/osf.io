"""
This will update node links on POPULAR_LINKS_NODE and NEW_AND_NOTEWORTHY_LINKS_NODE.
"""
import sys
import logging
import datetime
import dateutil
from django.utils import timezone
from django.db import transaction
from modularodm import Q
from website.app import init_app
from website import models
from framework.auth.core import Auth
from scripts import utils as script_utils
from framework.celery_tasks import app as celery_app
<<<<<<< HEAD
=======
from framework.encryption import ensure_bytes
from framework.transactions.context import TokuTransaction
>>>>>>> 60f11c77
from website.settings import \
    POPULAR_LINKS_NODE, NEW_AND_NOTEWORTHY_LINKS_NODE,\
    NEW_AND_NOTEWORTHY_CONTRIBUTOR_BLACKLIST

logger = logging.getLogger(__name__)


def unique_contributors(nodes, node):
    """ Projects in New and Noteworthy should not have common contributors """

    for added_node in nodes:
        if set(added_node['contributors']).intersection(node['contributors']) != set():
            return False
    return True

def acceptable_title(node):
    """ Omit projects that have certain words in the title """

    omit_titles = ['test', 'photo', 'workshop', 'data']
    if any(word in ensure_bytes(node['title']).lower() for word in omit_titles):
        return False
    return True

def filter_nodes(node_list):
    final_node_list = []
    for node in node_list:
        if unique_contributors(final_node_list, node) and acceptable_title(node):
            final_node_list.append(node)
    return final_node_list

def get_new_and_noteworthy_nodes():
    """ Fetches new and noteworthy nodes

    Mainly: public top-level projects with the greatest number of unique log actions

    """
    from osf.models import Node, NodeLog
    today = timezone.now()
    last_month = (today - dateutil.relativedelta.relativedelta(months=1))
    data = Node.objects.filter(date_created__gte=last_month, is_public=True, is_deleted=False, parent_nodes__isnull=True)
    nodes = []
    for node in data:
        unique_actions = NodeLog.objects.filter(node=node.pk).order_by('action').distinct('action').count()
        n = {}
        n['unique_actions'] = unique_actions
        n['contributors'] = [c._id for c in node.contributors]
        n['_id'] = node._id
        n['title'] = node.title
        nodes.append(n)

    noteworthy_nodes = sorted(nodes, key=lambda node: node.get('unique_actions'), reverse=True)[:25]
    filtered_new_and_noteworthy = filter_nodes(noteworthy_nodes)

    return [each['_id'] for each in filtered_new_and_noteworthy]

def is_eligible_node(node):
    """
    Check to ensure that node is not the POPULAR or NEW_AND_NOTEWORTHY LINKS_NODE.
    Ensures no blacklisted contributor nodes are shown (for example, a test project created by QA)
    """
    if node._id == POPULAR_LINKS_NODE or node._id == NEW_AND_NOTEWORTHY_LINKS_NODE:
        return False

    for contrib in node.contributors:
        if contrib._id in NEW_AND_NOTEWORTHY_CONTRIBUTOR_BLACKLIST:
            logger.info('Node {} skipped because a contributor, {}, is blacklisted.'.format(node._id, contrib._id))
            return False

    return True

def update_node_links(designated_node, target_node_ids, description):
    """ Takes designated node, removes current node links and replaces them with node links to target nodes """
    logger.info('Repopulating {} with latest {} nodes.'.format(designated_node._id, description))
    user = designated_node.creator
    auth = Auth(user)

    for pointer in designated_node.nodes_pointer:
        designated_node.rm_pointer(pointer, auth)

    for n_id in target_node_ids:
        n = models.Node.load(n_id)
        if is_eligible_node(n):
            designated_node.add_pointer(n, auth, save=True)
            logger.info('Added node link {} to {}'.format(n, designated_node))

def main(dry_run=True):
    init_app(routes=False)

    new_and_noteworthy_links_node = models.Node.find_one(Q('_id', 'eq', NEW_AND_NOTEWORTHY_LINKS_NODE))
    new_and_noteworthy_node_ids = get_new_and_noteworthy_nodes()

    update_node_links(new_and_noteworthy_links_node, new_and_noteworthy_node_ids, 'new and noteworthy')

    try:
        new_and_noteworthy_links_node.save()
        logger.info('Node links on {} updated.'.format(new_and_noteworthy_links_node._id))
    except (KeyError, RuntimeError) as error:
        logger.error('Could not migrate new and noteworthy nodes due to error')
        logger.exception(error)

    if dry_run:
        raise RuntimeError('Dry run -- transaction rolled back.')


@celery_app.task(name='scripts.populate_new_and_noteworthy_projects')
def run_main(dry_run=True):
    if not dry_run:
        script_utils.add_file_logger(logger, __file__)
    with transaction.atomic():
        main(dry_run=dry_run)

if __name__ == "__main__":
    dry_run = '--dry' in sys.argv
    run_main(dry_run=dry_run)<|MERGE_RESOLUTION|>--- conflicted
+++ resolved
@@ -13,11 +13,7 @@
 from framework.auth.core import Auth
 from scripts import utils as script_utils
 from framework.celery_tasks import app as celery_app
-<<<<<<< HEAD
-=======
 from framework.encryption import ensure_bytes
-from framework.transactions.context import TokuTransaction
->>>>>>> 60f11c77
 from website.settings import \
     POPULAR_LINKS_NODE, NEW_AND_NOTEWORTHY_LINKS_NODE,\
     NEW_AND_NOTEWORTHY_CONTRIBUTOR_BLACKLIST

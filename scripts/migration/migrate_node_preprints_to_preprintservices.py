--- conflicted
+++ resolved
@@ -901,11 +901,7 @@
         for doc in ss_dv:
             repl_data = json.loads(re.sub(r'\b{}\b'.format(old_id), node._id, json.dumps(doc['data'])))
             database['session'].find_and_modify(
-<<<<<<< HEAD
-                {'_id': new_id},
-=======
-                {'_id': doc['_id']},
->>>>>>> 76ac375c
+                {'_id': doc['_id']},
                 {'$set':{
                     'data': repl_data
                 }}

--- conflicted
+++ resolved
@@ -248,21 +248,14 @@
         'admins': [],
         'public_projects': True,
     },
-<<<<<<< HEAD
-     'NRAO2015': {
-=======
     'NRAO2015': {
->>>>>>> 72818a0d
         'name': 'National Radio Astronomy Observatory Accretion 2015',
         'info_url': None,
         'logo_url': None,
         'active': True,
         'admins': [],
         'public_projects': True,
-<<<<<<< HEAD
-=======
-    },
->>>>>>> 72818a0d
+    },
 }
 
 

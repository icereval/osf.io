#!/usr/bin/env python
# encoding: utf-8

import os

from modularodm import Q
from modularodm.exceptions import ModularOdmException

from framework.auth.core import User

from website import settings
from website.app import init_app
from website.conferences.model import Conference


def main():
    init_app(set_backends=True, routes=False)
    populate_conferences()


MEETING_DATA = {
    'spsp2014': {
        'name': 'Society for Personality and Social Psychology 2014',
        'info_url': None,
        'logo_url': None,
        'active': False,
        'admins': [],
        'public_projects': True,
        'poster': True,
        'talk': True,
    },
    'asb2014': {
        'name': 'Association of Southeastern Biologists 2014',
        'info_url': 'http://www.sebiologists.org/meetings/talks_posters.html',
        'logo_url': None,
        'active': False,
        'admins': [],
        'public_projects': True,
        'poster': True,
        'talk': True,
    },
    'aps2014': {
        'name': 'Association for Psychological Science 2014',
        'info_url': 'http://centerforopenscience.org/aps/',
        'logo_url': '/static/img/2014_Convention_banner-with-APS_700px.jpg',
        'active': False,
        'admins': [],
        'public_projects': True,
        'poster': True,
        'talk': True,
    },
    'annopeer2014': {
        'name': '#annopeer',
        'info_url': None,
        'logo_url': None,
        'active': False,
        'admins': [],
        'public_projects': True,
        'poster': True,
        'talk': True,
    },
    'cpa2014': {
        'name': 'Canadian Psychological Association 2014',
        'info_url': None,
        'logo_url': None,
        'active': False,
        'admins': [],
        'public_projects': True,
        'poster': True,
        'talk': True,
    },
    'filaments2014': {
        'name': 'National Radio Astronomy Observatory Filaments 2014',
        'info_url': None,
        'logo_url': 'https://science.nrao.edu/science/meetings/2014/'
                    'filamentary-structure/images/filaments2014_660x178.png',
        'active': False,
        'admins': [
            'lvonschi@nrao.edu',
            # 'Dkim@nrao.edu',
        ],
        'public_projects': True,
        'poster': True,
        'talk': True,
    },
    'bitss2014': {
        'name': 'Berkeley Initiative for Transparency in the Social Sciences Research Transparency Forum 2014',
        'info_url': None,
        'logo_url': os.path.join(
            settings.STATIC_URL_PATH,
            'img',
            'conferences',
            'bitss.jpg',
        ),
        'active': False,
        'admins': [
            'gkroll@berkeley.edu',
            'awais@berkeley.edu',
        ],
        'public_projects': True,
        'poster': False,
        'talk': True,
    },
    'spsp2015': {
        'name': 'Society for Personality and Social Psychology 2015',
        'info_url': None,
        'logo_url': None,
        'active': False,
        'admins': [
            'meetings@spsp.org',
        ],
        'poster': True,
        'talk': True,
    },
    'aps2015': {
        'name': 'Association for Psychological Science 2015',
        'info_url': None,
        'logo_url': 'http://www.psychologicalscience.org/images/APS_2015_Banner_990x157.jpg',
        'active': True,
        'admins': [
        ],
        'public_projects': True,
        'poster': True,
        'talk': True,
    },
    'icps2015': {
        'name': 'International Convention of Psychological Science 2015',
        'info_url': None,
        'logo_url': 'http://icps.psychologicalscience.org/wp-content/themes/deepblue/images/ICPS_Website-header_990px.jpg',
        'active': False,
        'admins': [
        ],
        'public_projects': True,
        'poster': True,
        'talk': True,
    },
    'mpa2015': {
        'name': 'Midwestern Psychological Association 2015',
        'info_url': None,
        'logo_url': 'http://www.midwesternpsych.org/resources/Pictures/MPA%20logo.jpg',
        'active': True,
        'admins': [
            'mpa@kent.edu',
        ],
        'public_projects': True,
        'poster': True,
        'talk': True,
    },
    'NCCC2015': {
        'name': 'North Carolina Cognition Conference 2015',
        'info_url': None,
        'logo_url': None,
        'active': False,
        'admins': [
            'aoverman@elon.edu',
        ],
        'public_projects': True,
        'poster': True,
        'talk': True,
    },
    'VPRSF2015': {
        'name': 'Virginia Piedmont Regional Science Fair 2015',
        'info_url': None,
        'logo_url': 'http://vprsf.org/wp-content/themes/VPRSF/images/logo.png',
        'active': False,
        'admins': [
            'director@vprsf.org',
        ],
        'public_projects': True,
        'poster': True,
        'talk': True,
    },
    'APRS2015': {
        'name': 'UVA Annual Postdoctoral Research Symposium 2015',
        'info_url': None,
        'logo_url': 'http://s1.postimg.org/50qj9u6i7/GPA_Logo.jpg',
        'active': False,
        'admins': [
            'mhurst@virginia.edu',
        ],
        'public_projects': True,
        'poster': True,
        'talk': True,
    },
    'ASB2015': {
        'name': 'Association of Southeastern Biologists 2015',
        'info_url': None,
        'logo_url': 'http://www.sebiologists.org/wp/wp-content/uploads/2014/09/banner_image_Large.png',
        'active': False,
        'admins': [
            'amorris.mtsu@gmail.com',
        ],
        'public_projects': True,
        'poster': True,
        'talk': True,
    },
    'TeaP2015': {
        'name': 'Tagung experimentell arbeitender Psychologen 2015',
        'info_url': None,
        'logo_url': None,
        'active': False,
        'admins': [
        ],
        'public_projects': True,
        'poster': True,
        'talk': True,
    },
    'VSSEF2015': {
        'name': 'Virginia State Science and Engineering Fair 2015',
        'info_url': 'http://www.vmi.edu/conferences/vssef/vssef_home/',
        'logo_url': 'http://www.vmi.edu/uploadedImages/Images/Headers/vssef4.jpg',
        'active': False,
        'admins': [],
        'public_projects': True,
        'poster': True,
        'talk': True,
    },
    'RMPA2015': {
        'name': 'Rocky Mountain Psychological Association 2015',
        'info_url': 'http://www.rockymountainpsych.org/uploads/7/4/2/6/7426961/85th_annual_rmpa_conference_program_hr.pdf',
        'logo_url': 'http://www.rockymountainpsych.org/uploads/7/4/2/6/7426961/header_images/1397234084.jpg',
        'active': False,
        'admins': [],
        'public_projects': True,
        'poster': True,
        'talk': True,
    },
    'ARP2015': {
        'name': 'Association for Research in Personality 2015',
        'info_url': 'http://www.personality-arp.org/conference/',
        'logo_url': 'http://www.personality-arp.org/wp-content/uploads/conference/st-louis-arp.jpg',
        'active': True,
        'admins': [],
        'public_projects': True,
        'poster': True,
        'talk': True,
    },
    'SEP2015': {
        'name': 'Society of Experimental Psychologists Meeting 2015',
        'info_url': 'http://faculty.virginia.edu/Society_of_Experimental_Psychologists/',
        'logo_url': 'http://www.sepsych.org/nav/images/SEP-header.gif',
        'active': False,
        'admins': [],
        'public_projects': True,
        'poster': True,
        'talk': True,
    },
    'Reid2015': {
        'name': 'L. Starling Reid Undergraduate Psychology Conference 2015',
        'info_url': 'http://avillage.web.virginia.edu/Psych/Conference',
        'logo_url': None,
        'active': True,
        'admins': [],
        'public_projects': True,
        'poster': True,
        'talk': True,
    },
    'NEEPS2015': {
        'name': 'Northeastern Evolutionary Psychology Conference 2015',
        'info_url': 'http://neeps2015.weebly.com/',
        'logo_url': None,
        'active': False,
        'admins': [],
        'public_projects': True,
        'poster': True,
        'talk': True,
    },
    'VaACS2015': {
        'name': 'Virginia Section American Chemical Society Student Poster Session 2015',
        'info_url': 'http://virginia.sites.acs.org/',
        'logo_url': 'http://virginia.sites.acs.org/Bulletin/15/UVA.jpg',
        'active': False,
        'admins': [],
        'public_projects': True,
        'poster': True,
        'talk': True,
    },
    'MADSSCi2015': {
        'name': 'Mid-Atlantic Directors and Staff of Scientific Cores & Southeastern Association of Shared Services 2015',
        'info_url': 'http://madssci.abrf.org',
        'logo_url': 'http://s24.postimg.org/qtc3baefp/2015madssci_seasr.png',
        'active': True,
        'admins': [],
        'public_projects': True,
        'poster': True,
        'talk': True,
    },
    'NRAO2015': {
        'name': 'National Radio Astronomy Observatory Accretion 2015',
        'info_url': 'https://science.nrao.edu/science/meetings/2015/accretion2015/posters',
        'logo_url': None,
        'active': True,
        'admins': [],
        'public_projects': True,
        'poster': True,
        'talk': True,
    },
    'ARCS2015': {
        'name': 'Advancing Research Communication and Scholarship 2015',
        'info_url': 'http://commons.pacificu.edu/arcs/',
        'logo_url': 'http://commons.pacificu.edu/assets/md5images/4dfd167454e9f4745360a9550e189323.png',
        'active': True,
        'admins': [],
        'public_projects': True,
        'poster': True,
        'talk': True,
    },
    'singlecasedesigns2015': {
        'name': 'Single Case Designs in Clinical Psychology: Uniting Research and Practice',
        'info_url': 'https://www.royalholloway.ac.uk/psychology/events/eventsarticles/singlecasedesignsinclinicalpsychologyunitingresearchandpractice.aspx',
        'logo_url': None,
        'active': True,
        'admins': [],
        'public_projects': True,
        'poster': True,
        'talk': True,
    },
    'OSFM2015': {
        'name': 'OSF for Meetings 2015',
        'info_url': None,
        'logo_url': None,
        'active': True,
        'admins': [],
        'public_projects': True,
        'poster': True,
        'talk': True,
    },
    'JSSP2015': {
        'name': 'Japanese Society of Social Psychology 2015',
        'info_url': 'http://www.socialpsychology.jp/conf2015/index.html',
        'logo_url': None,
        'active': True,
        'admins': [],
        'public_projects': True,
        'poster': True,
        'talk': True,
    },
    '4S2015': {
        'name': 'Society for Social Studies of Science 2015',
        'info_url': 'http://www.4sonline.org/meeting',
        'logo_url': 'http://www.4sonline.org/ee/denver-skyline.jpg',
        'active': True,
        'admins': [],
        'public_projects': True,
        'poster': True,
        'talk': True,
    },
    'IARR2016': {
        'name': 'International Association for Relationship Research 2016',
        'info_url': 'http://iarr.psych.utoronto.ca/',
        'logo_url': None,
        'active': True,
        'admins': [],
        'public_projects': True,
        'poster': True,
        'talk': True,
    },
    'IA2015': {
        'name': 'Inclusive Astronomy 2015',
        'info_url': 'https://vanderbilt.irisregistration.com/Home/Site?code=InclusiveAstronomy2015',
        'logo_url': 'https://vanderbilt.blob.core.windows.net/images/Inclusive%20Astronomy.jpg',
        'active': True,
        'admins': [],
        'public_projects': True,
        'poster': True,
        'talk': True,
    },
    'R2RC': {
        'name': 'Right to Research Coalition',
        'info_url': None,
        'logo_url': None,
        'active': True,
        'admins': [],
        'public_projects': True,
        'poster': True,
        'talk': True,
    },
    'OpenCon2015': {
        'name': 'OpenCon2015',
        'info_url': 'http://opencon2015.org/',
        'logo_url': 'http://s8.postimg.org/w9b30pxyd/Open_Con2015_new_logo.png',
        'active': True,
        'admins': [],
        'public_projects': True,
        'poster': True,
        'talk': True,
    },
    'ESIP2015': {
        'name': 'Earth Science Information Partners 2015',
        'info_url': 'http://esipfed.org/',
        'logo_url': 'http://s30.postimg.org/m2uz2g4pt/ESIP.png',
        'active': True,
        'admins': [],
        'public_projects': True,
        'poster': True,
        'talk': True,
    },
    'SPSP2016': {
        'name': 'Society for Personality and Social Psychology 2016 ',
        'info_url': 'http://meeting.spsp.org',
        'logo_url': None,
        'active': True,
        'admins': [],
        'public_projects': True,
        'poster': True,
        'talk': True,
    },
    'NACIII': {
        'name': '2015 National Astronomy Consortium (NAC) III Workshop',
        'info_url': 'https://info.nrao.edu/do/odi/meetings/2015/nac111/',
        'logo_url': None,
        'active': True,
        'admins': [],
        'public_projects': True,
        'poster': True,
        'talk': True,
    },
    'CDS2015': {
        'name': 'Cognitive Development Society 2015',
        'info_url': 'http://meetings.cogdevsoc.org/',
        'logo_url': None,
        'active': True,
        'admins': [],
        'public_projects': True,
        'poster': True,
        'talk': True,
    },
    'SEASR2016': {
        'name': 'Southeastern Association of Shared Resources 2016',
        'info_url': 'http://seasr.abrf.org',
        'logo_url': None,
        'active': True,
        'admins': [],
        'public_projects': True,
        'poster': True,
        'talk': True,
    },
    'Accretion2015': {
        'name': 'Observational Evidence of Gas Accretion onto Galaxies?',
        'info_url': 'https://science.nrao.edu/science/meetings/2015/accretion2015',
        'logo_url': None,
        'active': True,
        'admins': [],
        'public_projects': True,
        'poster': True,
        'talk': True,
    },
    '2020Futures': {
        'name': 'U.S. Radio/Millimeter/Submillimeter Science Futures in the 2020s',
        'info_url': 'https://science.nrao.edu/science/meetings/2015/2020futures/home',
        'logo_url': None,
        'active': True,
        'admins': [],
        'public_projects': True,
        'poster': True,
        'talk': True,
    },
    'RMPA2016': {
        'name': 'Rocky Mountain Psychological Association 2016',
        'info_url': 'http://www.rockymountainpsych.org/convention-info.html',
        'logo_url': 'http://www.rockymountainpsych.org/uploads/7/4/2/6/7426961/header_images/1397234084.jpg',
        'active': True,
        'admins': [],
        'public_projects': True,
        'poster': True,
        'talk': True,
    },
    'CNI2015': {
        'name': 'Coalition for Networked Information (CNI) Fall Membership Meeting 2015',
        'info_url': 'https://wp.me/P1LncT-64s',
        'logo_url': None,
        'active': True,
        'admins': [],
        'public_projects': True,
        'poster': False,
        'talk': True,
    },
    'SWPA2016': {
        'name': 'Southwestern Psychological Association Convention 2016',
        'info_url': 'https://www.swpsych.org/conv_dates.php',
        'logo_url': 'http://s28.postimg.org/xbwyqqvx9/SWPAlogo4.jpg',
        'active': True,
        'admins': [],
        'public_projects': True,
        'poster': True,
        'talk': True,
    },
    'ESIP2016W': {
        'name': 'Earth Science Information Partners Winter Meeting 2016',
        'info_url': 'http://commons.esipfed.org/2016WinterMeeting',
        'logo_url': 'http://s30.postimg.org/m2uz2g4pt/ESIP.png',
        'active': True,
        'admins': [],
        'public_projects': True,
        'poster': True,
        'talk': True,
    },
    'MiamiBrainhack15': {
        'name': 'University of Miami Brainhack 2015',
        'info_url': 'http://brainhack.org/americas/',
        'logo_url': None,
        'active': True,
        'admins': [],
        'public_projects': True,
        'poster': True,
        'talk': True,
    },
    'PsiChiRepository': {
        'name': 'Psi Chi',
        'info_url': 'http://www.psichi.org/?ResearchAdvisory#.VmBpeOMrI1g',
        'logo_url': 'http://s11.postimg.org/4g2451vcz/Psi_Chi_Logo.png',
        'admins': [
            'research.director@psichi.org',
        ],
        'field_names': {
            'submission1': 'measures',
            'submission2': 'materials',
            'submission1_plural': 'measures/scales',
            'submission2_plural': 'study materials',
            'meeting_title_type': 'Repository',
            'add_submission': 'materials',
            'mail_subject': 'Title',
            'mail_message_body': 'Measure or material short description',
            'mail_attachment': 'Your measure/scale or material file(s)'
        },
    },
    'GI2015': {
        'name': 'Genome Informatics 2015',
        'info_url': 'https://meetings.cshl.edu/meetings.aspx?meet=info&year=15',
        'logo_url': None,
        'active': True,
        'admins': [],
        'public_projects': True,
        'poster': True,
        'talk': True,
    },
    'MADSSCi2016': {
        'name': 'Mid-Atlantic Directors and Staff of Scientific Cores & Southeastern Association of Shared Services 2016',
        'info_url': 'http://madssci.abrf.org',
        'logo_url': 'http://madssci.abrf.org/sites/default/files/madssci-logo-bk.png',
        'active': True,
        'admins': [],
        'public_projects': True,
        'poster': True,
        'talk': True,
    },
    'SMM2015': {
        'name': 'The Society for Marine Mammalogy',
        'info_url': 'https://www.marinemammalscience.org/conference/',
        'logo_url': None,
        'active': True,
        'admins': [],
        'public_projects': True,
        'poster': True,
        'talk': True,
    },
    'TESS': {
        'name': 'Time-sharing Experiments for the Social Sciences',
        'info_url': 'http://www.tessexperiments.org',
        'logo_url': None,
        'active': False,
        'admins': [],
        'public_projects': True,
        'poster': False,
        'talk': True,
        'field_names': {
            'submission1': 'poster',
            'submission2': 'study',
            'submission1_plural': 'posters',
            'submission2_plural': 'studies',
            'meeting_title_type': 'Studies',
            'add_submission': 'studies',
        }
    },
    'ASCERM2016': {
        'name': 'ASCE Rocky Mountain Student Conference 2016',
        'info_url': 'http://luninuxos.com/asce/',
        'logo_url': 'http://s2.postimg.org/eaduh2ovt/2016_ASCE_Rocky_Mtn_banner.png',
        'active': True,
        'admins': [],
        'public_projects': True,
        'poster': False,
        'talk': True,
    },
        'ARCA2016': {
        'name': '5th Applied Research Conference in Africa',
        'info_url': 'http://www.arcaconference.org/',
        'logo_url': 'http://www.arcaconference.org/images/ARCA_LOGO_NEW.JPG',
        'active': True,
        'admins': [],
        'public_projects': True,
        'poster': False,
        'talk': True,
    },
        'CURCONF2016': {
        'name': 'CUR Biennial Conference 2016',
        'info_url': 'http://www.cur.org/conferences_and_events/biennial2016/',
        'logo_url': 'http://s11.postimg.org/v8feuna4y/Conference_logo_eps.jpg',
        'active': True,
        'admins': [],
        'public_projects': True,
        'poster': True,
        'talk': True,
    },
        'CATALISE2016': {
        'name': 'Criteria and Terminology Applied to Language Impairments: Synthesising the Evidence (CATALISE) 2016',
        'info_url': None,
        'logo_url': None,
        'active': True,
        'admins': [],
        'public_projects': True,
        'poster': True,
        'talk': True,
    },
    'Emergy2016': {
        'name': '9th Biennial Emergy Research Conference',
        'info_url': 'http://www.cep.ees.ufl.edu/emergy/conferences/ERC09_2016/index.shtml',
        'logo_url': 'http://s12.postimg.org/uf9ioqmct/emergy.jpg',
        'active': True,
        'admins': [],
        'public_projects': True,
        'poster': True,
        'talk': True,
    },
    'aps2016': {
        'name': '28th APS Annual Convention',
        'info_url': 'http://www.psychologicalscience.org/convention',
        'logo_url': 'http://www.psychologicalscience.org/redesign/wp-content/uploads/2015/03/APS_2016_Banner_990x157.jpg',
        'active': True,
        'admins': [],
        'public_projects': True,
        'poster': True,
        'talk': True,
    },
    'jssp2016': {
        'name': 'Japanese Society of Social Psychology 2016',
        'info_url': 'http://www.socialpsychology.jp/conf2016/',
        'logo_url': None,
        'active': True,
        'admins': [],
        'public_projects': True,
        'poster': True,
        'talk': True,
    },
    'sepech2016': {
        'name': 'XI SEPECH - Research Seminar in Human Sciences (Seminário de Pesquisa em Ciências Humanas)',
        'info_url': 'http://www.uel.br/eventos/sepech/sepech2016/',
        'logo_url': None,
        'active': True,
        'admins': [],
        'public_projects': True,
        'poster': True,
        'talk': True,
    },
    'etmaal2016': {
        'name': 'Etmaal van de Communicatiewetenschap 2016 - Media Psychology',
        'info_url': 'https://etmaal2016.wordpress.com',
        'logo_url': None,
        'active': True,
        'admins': [],
        'public_projects': True,
        'poster': True,
        'talk': True,
    },
    'WSAN2016': {
        'name': 'WSAN2016 Erasmus University Rotterdam',
        'info_url': 'http://www.humane.eu/wsan/',
        'logo_url': None,
        'active': True,
        'admins': [],
        'public_projects': True,
        'poster': True,
        'talk': True,
    },
<<<<<<< HEAD
        'ContainerStrategies': {
        'name': 'Container Strategies for Data & Software Preservation',
        'info_url': 'https://daspos.crc.nd.edu/index.php/workshops/container-strategies-for-data-software-preservation-that-promote-open-science',
        'logo_url': 'http://s9.postimg.org/rmnm36ndb/daspos_banner.png',
        'active': True,
        'admins': [],
        'public_projects': True,
        'poster': True,
=======
    'CNI2016': {
        'name': 'Coalition for Networked Information (CNI) Spring Membership Meeting 2016',
        'info_url': 'https://www.cni.org/events/membership-meetings/upcoming-meeting/spring-2016',
        'logo_url': None,
        'active': True,
        'admins': [],
        'public_projects': True,
        'poster': False,
>>>>>>> 14f46983
        'talk': True,
    },
}

def populate_conferences():
    for meeting, attrs in MEETING_DATA.iteritems():
        meeting = meeting.strip()
        admin_emails = attrs.pop('admins', [])
        admin_objs = []
        for email in admin_emails:
            try:
                user = User.find_one(Q('username', 'iexact', email))
                admin_objs.append(user)
            except ModularOdmException:
                raise RuntimeError('Username {0!r} is not registered.'.format(email))

        custom_fields = attrs.pop('field_names', {})

        conf = Conference(
            endpoint=meeting, admins=admin_objs, **attrs
        )
        conf.field_names.update(custom_fields)
        try:
            conf.save()
        except ModularOdmException:
            conf = Conference.find_one(Q('endpoint', 'eq', meeting))
            for key, value in attrs.items():
                if isinstance(value, dict):
                    current = getattr(conf, key)
                    current.update(value)
                    setattr(conf, key, current)
                else:
                    setattr(conf, key, value)
            conf.admins = admin_objs
            changed_fields = conf.save()
            if changed_fields:
                print('Updated {}: {}'.format(meeting, changed_fields))
        else:
            print('Added new Conference: {}'.format(meeting))


if __name__ == '__main__':
    main()<|MERGE_RESOLUTION|>--- conflicted
+++ resolved
@@ -582,7 +582,7 @@
         'poster': False,
         'talk': True,
     },
-        'ARCA2016': {
+    'ARCA2016': {
         'name': '5th Applied Research Conference in Africa',
         'info_url': 'http://www.arcaconference.org/',
         'logo_url': 'http://www.arcaconference.org/images/ARCA_LOGO_NEW.JPG',
@@ -592,7 +592,7 @@
         'poster': False,
         'talk': True,
     },
-        'CURCONF2016': {
+    'CURCONF2016': {
         'name': 'CUR Biennial Conference 2016',
         'info_url': 'http://www.cur.org/conferences_and_events/biennial2016/',
         'logo_url': 'http://s11.postimg.org/v8feuna4y/Conference_logo_eps.jpg',
@@ -602,7 +602,7 @@
         'poster': True,
         'talk': True,
     },
-        'CATALISE2016': {
+    'CATALISE2016': {
         'name': 'Criteria and Terminology Applied to Language Impairments: Synthesising the Evidence (CATALISE) 2016',
         'info_url': None,
         'logo_url': None,
@@ -672,8 +672,7 @@
         'poster': True,
         'talk': True,
     },
-<<<<<<< HEAD
-        'ContainerStrategies': {
+    'ContainerStrategies': {
         'name': 'Container Strategies for Data & Software Preservation',
         'info_url': 'https://daspos.crc.nd.edu/index.php/workshops/container-strategies-for-data-software-preservation-that-promote-open-science',
         'logo_url': 'http://s9.postimg.org/rmnm36ndb/daspos_banner.png',
@@ -681,7 +680,7 @@
         'admins': [],
         'public_projects': True,
         'poster': True,
-=======
+    },
     'CNI2016': {
         'name': 'Coalition for Networked Information (CNI) Spring Membership Meeting 2016',
         'info_url': 'https://www.cni.org/events/membership-meetings/upcoming-meeting/spring-2016',
@@ -690,7 +689,6 @@
         'admins': [],
         'public_projects': True,
         'poster': False,
->>>>>>> 14f46983
         'talk': True,
     },
 }

from Framework import *
from . import *
from .decorators import *
from .forms import *
from .Model import *

from Framework.Analytics import getBasicCounters

from flask import Response, make_response

from BeautifulSoup import BeautifulSoup
import json
import os
import re
import scrubber
import markdown
import difflib
import httplib as http
from markdown.extensions.wikilinks import WikiLinkExtension
<<<<<<< HEAD
import pygments
=======
from cStringIO import StringIO
>>>>>>> 22f01f9b

mod = Blueprint('project', __name__, template_folder='templates')

@post('/project/<pid>/edit')
@post('/project/<pid>/node/<nid>/edit')
@mustBeLoggedIn # returns user
@must_be_valid_project # returns project
@must_be_contributor # returns user, project
@must_not_be_registration
def edit_node(*args, **kwargs):
    project = kwargs['project']
    node = kwargs['node']
    user = getCurrentUser()

    if node:
        node_to_use = node
    else:
        node_to_use = project
    
    form = request.form
    original_title = node_to_use.title

    if form['name'] == 'title' and not form['value'].strip() == '':
        node_to_use.title = form['value']

        node_to_use.add_log('edit_title', 
            params={
                'project':node_to_use.node_parent.id if node_to_use.node_parent else None,
                'node':node_to_use.id,
                'title_new':node_to_use.title,
                'title_original':original_title,
            }, 
            user=user,
        )

        node_to_use.save()

    return jsonify({'response': 'success'})
    #if 'title' in request.json:
    #    
    #    node_to_use.save()

@post('/search/users/')
def search_user(*args, **kwargs):
    form = request.form
    query = form["query"].strip()

    is_email = False
    email_re = re.search('[^@\s]+@[^@\s]+\.[^@\s]+', query)
    if email_re:
        is_email = True
        email = email_re.group(0)
        result = User.find_by_email(email)
    else:
        result = User.search(query)

    return json.dumps({
        'is_email':is_email, 
        'results':[{'fullname':item['fullname'], 'id':item['_id']} for item in result]
    })

@get('/tag/<tag>')
def project_tag(tag):
    backs = Tag.load(tag).node_tagged
    if backs:
        nodes = [obj for obj in backs.objects() if obj.is_public]
    else:
        nodes = None
    return render(filename='tags.mako', tag=tag, nodes=nodes)

##############################################################################
# New Project
##############################################################################

@get('/project/new')
@mustBeLoggedIn
def project_new(*args, **kwargs):
    user = kwargs['user']
    form = NewProjectForm()    
    return render(filename='project.new.mako', form=form)

@post('/project/new')
@mustBeLoggedIn
def project_new_post(*args, **kwargs):
    user = kwargs['user']
    form = NewProjectForm(request.form)
    if form.validate():
        project = new_project(form.title.data, form.description.data, user)
        return redirect('/project/' + str(project.id))
    else:
        pushErrorsToStatus(form.errors)
    return render(filename='project.new.mako', form=form)

##############################################################################
# New Node
##############################################################################

@post('/project/<pid>/newnode')
@mustBeLoggedIn # returns user
@must_be_valid_project # returns project
@must_be_contributor # returns user, project
@must_not_be_registration
def project_new_node(*args, **kwargs):
    form = NewNodeForm(request.form)
    project = kwargs['project']
    user = kwargs['user']
    if form.validate():
        node = new_node(
            title=form.title.data, 
            user=user, 
            category=form.category.data,
            project = project,
        )
        return redirect('/project/' + str(project.id))
    else:
        pushErrorsToStatus(form.errors)
    return redirect('/project/' + str(project.id))

@post('/project/<pid>/fork')
@post('/project/<pid>/node/<nid>/fork')
@must_be_valid_project
def node_fork_page(*args, **kwargs):
    project = kwargs['project']
    node = kwargs['node']
    user = getCurrentUser()

    if node:
        node_to_use = node
        pushStatusMessage('At this time, only projects can be forked; however, this behavior is coming soon.')
        return redirect(node_to_use.url())
    else:
        node_to_use = project

    if node_to_use.is_registration:
        pushStatusMessage('At this time, only projects that are not registrations can be forked; however, this behavior is coming soon.')
        return redirect(node_to_use.url())

    fork = node_to_use.fork_node(user)

    return fork.url()

@get('/project/<pid>/register/')
@get('/project/<pid>/node/<nid>/register/')
@must_be_valid_project
@must_be_contributor # returns user, project
@must_not_be_registration
def node_register_page(*args, **kwargs):
    project = kwargs['project']
    node = kwargs['node']
    user = kwargs['user']

    if node:
        node_to_use = node
    else:
        node_to_use = project

    return render(
        filename='project.register.mako', 
        project=project,
        node=node,
        node_to_use=node_to_use,
        user=user,
    )

@get('/project/<pid>/register/<template>')
@get('/project/<pid>/node/<nid>/<template>')
@must_be_valid_project
@must_be_contributor # returns user, project
def node_register_tempate_page(*args, **kwargs):
    project = kwargs['project']
    node = kwargs['node']
    user = kwargs['user']

    node_to_use = ifelse(node, node, project)

    template_name = kwargs['template'].replace(' ', '_')

    with open('Site/static/registration_templates/' +  template_name + '.txt') as f:
        template = f.read()

    if node_to_use.is_registration and node_to_use.registered_meta and template_name in node_to_use.registered_meta:
        return render(
            filename='project.register.mako',
            project=project,
            node=node,
            node_to_use=node_to_use,
            user=user,
            template = template,
            form_values=node_to_use.registered_meta[template_name],
        )
    else:
        return render(
            filename='project.register.mako',
            project=project,
            node=node,
            node_to_use=node_to_use,
            user=user,
            template = template,
        )


@post('/project/<pid>/register/<template>')
@post('/project/<pid>/node/<nid>/<template>')
@must_be_valid_project
@must_be_contributor # returns user, project
@must_not_be_registration
def node_register_tempate_page_post(*args, **kwargs):
    project = kwargs['project']
    node = kwargs['node']
    user = kwargs['user']

    node_to_use = ifelse(node, node, project)

    data = request.form['data']

    template = kwargs['template']

    register = node_to_use.register_node(user, template, data)
    
    return json.dumps({
        'result':register.url()
    })

@get('/project/<pid>/registrations')
@get('/project/<pid>/node/<nid>/registrations')
@must_be_valid_project
@must_be_contributor_or_public # returns user, project
@updateCounters('node:{pid}')
@updateCounters('node:{nid}')
def node_registrations(*args, **kwargs):
    project = kwargs['project']
    node = kwargs['node']
    user = getCurrentUser()

    if node:
        node_to_use = node
    else:
        node_to_use = project

    return render(
        filename='project.registrations.mako', 
        project=project,
        node=node,
        node_to_use=node_to_use,
        user=user,
    )

def ifelse(l,a,b):
    if l:
        return a
    else:
        return b

@get('/project/<pid>/forks')
@get('/project/<pid>/node/<nid>/forks')
@must_be_valid_project
@must_be_contributor_or_public # returns user, project
@updateCounters('node:{pid}')
@updateCounters('node:{nid}')
def node_forks(*args, **kwargs):
    project = kwargs['project']
    node = kwargs['node']
    user = getCurrentUser()

    node_to_use = ifelse(node, node, project)

    return render(
        filename='project.forks.mako', 
        project=project,
        node=node,
        node_to_use=node_to_use,
        user=user,
    )

@get('/project/<pid>/settings')
@get('/project/<pid>/node/<nid>/settings')
@must_be_valid_project
@must_be_contributor # returns user, project
def node_setting(*args, **kwargs):
    project = kwargs['project']
    node = kwargs['node']
    user = getCurrentUser()

    if node:
        node_to_use = node
    else:
        node_to_use = project

    return render(
        filename='project.settings.mako', 
        project=project,
        node=node,
        node_to_use=node_to_use,
        user=user,
    )

##############################################################################
# View Project
##############################################################################

@get('/project/<pid>/')
@get('/project/<pid>/node/<nid>/')
@must_be_valid_project
@must_be_contributor_or_public # returns user, project
@updateCounters('node:{pid}')
@updateCounters('node:{nid}')
def project_view(*args, **kwargs):
    project = kwargs['project']
    node = kwargs['node']
    user = getCurrentUser()

    if node:
        node_to_use = node
    else:
        node_to_use = project

    #import pdb; pdb.set_trace()

    pw = node_to_use.get_wiki_page('home')
    if pw:
        wiki_home = scrubber.Scrubber().scrub(markdown.markdown(pw.content,
                extensions=[WikiLinkExtension(
                configs=[("base_url",""), ("end_url", "")])]))
        wiki_home = BeautifulSoup(wiki_home[0:500] + '...')
    else:
        wiki_home="<p>No content</p>"

    return render(
        filename='project.dashboard.mako', 
        project=project,
        node=node,
        node_to_use=node_to_use,
        user=user,
        wiki_home=wiki_home,
        files = get_file_tree(node_to_use, user)
    )

#@mod.route('/project/<pid>/jeff')
#@updateCounters('/project/.*?/')
#@must_be_valid_project
#def jeff(*args, **kwargs):
#    project = kwargs['project']
#    return render_template("project.html", project=project, scripts=['a', 'b'])
#
##############################################################################

@get('/project/<pid>/statistics')
@get('/project/<pid>/node/<nid>/statistics')
@must_be_valid_project
@must_be_contributor_or_public # returns user, project
def project_statistics(*args, **kwargs):
    project = kwargs['project']
    node = kwargs['node']
    user = getCurrentUser()

    if node:
        node_to_use = node
    else:
        node_to_use = project

    return render(
        filename='project.statistics.mako', 
        project=project, 
        node=node,
        user=user,)


###############################################################################
# Make Public
###############################################################################


#TODO: project_makepublic and project_makeprivate should be refactored into a single function to conform to DRY.
@get('/project/<pid>/makepublic')
@get('/project/<pid>/node/<nid>/makepublic')
@mustBeLoggedIn # returns user
@must_be_valid_project # returns project
@must_be_contributor # returns user, project
def project_makepublic(*args, **kwargs):
    project = kwargs['project']
    node = kwargs['node']
    user = kwargs['user']

    if node:
        node_to_use = node
        url = '/project/{pid}/node/{nid}'.format(pid=project.id, nid=node.id)
    else:
        node_to_use = project
        url = '/project/{pid}'.format(pid=project.id)

    if not node_to_use.is_public:             # if not already public
        node_to_use.makePublic(user)

    return redirect(url)

@get('/project/<pid>/makeprivate')
@get('/project/<pid>/node/<nid>/makeprivate')
@mustBeLoggedIn # returns user
@must_be_valid_project # returns project
@must_be_contributor # returns user, project
def project_makeprivate(*args, **kwargs):
    project = kwargs['project']
    node = kwargs['node']
    user = kwargs['user']

    if node:
        node_to_use = node
        url = '/project/{pid}/node/{nid}'.format(pid=project.id, nid=node.id)
    else:
        node_to_use = project
        url = '/project/{pid}'.format(pid=project.id)

    if node_to_use.is_public:
        node_to_use.makePrivate(user)

    return redirect(url)

@get('/project/<pid>/watch')
@mustBeLoggedIn # returns user
@must_be_valid_project # returns project
@must_not_be_registration
def project_watch(*args, **kwargs):
    project = kwargs['project']
    user = kwargs['user']
    project.watch(user)
    return redirect('/project/'+str(project.id))

@get('/project/<pid>/addtag/<tag>')
@get('/project/<pid>/node/<nid>/addtag/<tag>')
@mustBeLoggedIn
@must_be_valid_project # returns project
@must_be_contributor # returns user, project
@must_not_be_registration
def project_addtag(*args, **kwargs):
    project = kwargs['project']
    node = kwargs['node']
    user = kwargs['user']
    if node:
        node_to_use = node
    else:
        node_to_use = project

    tag = kwargs['tag']

    node_to_use.add_tag(tag=tag, user=user)

    return jsonify({'response': 'success'})

@get('/project/<pid>/removetag/<tag>')
@get('/project/<pid>/node/<nid>/removetag/<tag>')
@mustBeLoggedIn
@must_be_valid_project # returns project
@must_be_contributor # returns user, project
@must_not_be_registration
def project_removetag(*args, **kwargs):
    project = kwargs['project']
    node = kwargs['node']
    user = kwargs['user']
    if node:
        node_to_use = node
    else:
        node_to_use = project

    tag = kwargs['tag']

    node_to_use.remove_tag(tag=tag, user=user)

    return jsonify({'response': 'success'})

@post('/project/<pid>/remove')
@post('/project/<pid>/node/<nid>/remove')
@mustBeLoggedIn
@must_be_valid_project # returns project
@must_be_contributor # returns user, project
@must_not_be_registration
def component_remove(*args, **kwargs):
    project = kwargs['project']
    node = kwargs['node']
    user = kwargs['user']
    if node:
        node_to_use = node
    else:
        node_to_use = project

    if node_to_use.remove_node(user=user):
        pushStatusMessage('Component(s) deleted')
        return redirect('/dashboard')
    else:
        pushStatusMessage('Component(s) unable to be deleted')
        return redirect(node_to_use.url())

###############################################################################
# Add Contributors
###############################################################################
@post('/project/<pid>/removecontributors')
@post('/project/<pid>/node/<nid>/removecontributors')
@mustBeLoggedIn
@must_be_valid_project # returns project
@must_be_contributor # returns user, project
@must_not_be_registration
def project_removecontributor(*args, **kwargs):
    project = kwargs['project']
    node = kwargs['node']
    user = kwargs['user']
    if node:
        node_to_use = node
    else:
        node_to_use = project

    if request.json['id'].startswith('nr-'):
        outcome = node_to_use.remove_nonregistered_contributor(user, request.json['name'], request.json['id'].replace('nr-', ''))    
    else:
        outcome = node_to_use.remove_contributor(user, request.json['id'])
    return jsonify({'response': 'success'})

@post('/project/<pid>/addcontributor')
@post('/project/<pid>/node/<nid>/addcontributor')
@mustBeLoggedIn # returns user
@must_be_valid_project # returns project
@must_be_contributor # returns user, project
@must_not_be_registration
def project_addcontributor_post(*args, **kwargs):
    project = kwargs['project']
    node = kwargs['node']
    user = kwargs['user']

    if node:
        node_to_use = node
    else:
        node_to_use = project

    if "user_id" in request.form:
        user_id = request.form['user_id'].strip()
        added_user = getUser(id=user_id)
        if added_user:
            if user_id not in node_to_use.contributors:
                node_to_use.contributors.append(added_user)
                node_to_use.contributor_list.append({'id':added_user.id})
                node_to_use.save()

                node_to_use.add_log('contributor_added', 
                    params={
                        'project':getNode(node_to_use.node_parent).id if node_to_use.node_parent else None,
                        'node':node_to_use.id,
                        'contributors':[added_user.id],
                    }, 
                    user=user,
                )
    elif "email" in request.form and "fullname" in request.form:
        email = request.form["email"].strip()
        fullname = request.form["fullname"].strip()
        if email and fullname:
            node_to_use.contributor_list.append({'nr_name':fullname, 'nr_email':email})
            node_to_use.save()

        node_to_use.add_log('contributor_added', 
            params={
                'project':getNode(node_to_use.node_parent).id if node_to_use.node_parent else None,
                'node':node_to_use.id,
                'contributors':[{"nr_name":fullname, "nr_email":email}],
            }, 
            user=user,
        )

    return json.dumps({
        'result':True,
    })

@post('/project/<pid>/addcontributors')
@post('/project/<pid>/node/<nid>/addcontributors')
@mustBeLoggedIn # returns user
@must_be_valid_project # returns project
@must_be_contributor # returns user, project
@must_not_be_registration
def project_addcontributors_post(*args, **kwargs):
    project = kwargs['project']
    node = kwargs['node']
    user = kwargs['user']

    if node:
        node_to_use = node
    else:
        node_to_use = project

    emails = request.form['emails']
    lines = emails.split('\r\n')
    users = []
    for line in lines:
        elements = line.split(',')
        email = elements[1]
        fullname = elements[0]
        temp_user = addUnclaimedUser(email, fullname)
        if temp_user.id not in node_to_use.contributors:
            users.append(temp_user.id)
            node_to_use.contributors.append(temp_user)
    node_to_use.save()
    node_to_use.add_log('contributor_added', 
        params={
            'project':getNode(node_to_use.node_parent).id if node_to_use.node_parent else None,
            'node':node_to_use.id,
            'contributors':users,
        }, 
        user=user,
    )

    if node:
        return redirect('/project/{pid}/node/{nid}'.format(pid=project.id, nid=node.id))
    else:
        return redirect('/project/{pid}'.format(pid=project.id))

###############################################################################
# Files
###############################################################################

@get('/project/<pid>/files')
@get('/project/<pid>/node/<nid>/files')
@must_be_valid_project # returns project
@must_be_contributor_or_public # returns user, project
@updateCounters('node:{pid}')
@updateCounters('node:{nid}')
def list_files(*args, **kwargs):
    project = kwargs['project']
    node = kwargs['node']
    user = kwargs['user']
    if node:
        node_to_use = node
    else:
        node_to_use = project

    return render(
        filename='project.files.mako', 
        project=project,
        node=node,
        user=user,
        node_to_use=node_to_use
    )

@get('/project/<pid>/files/upload')
@get('/project/<pid>/node/<nid>/files/upload')
@must_be_valid_project # returns project
@must_be_contributor_or_public  # returns user, project
def upload_file_get(*args, **kwargs):
    project = kwargs['project']
    node = kwargs['node']
    user = kwargs['user']
    if node:
        node_to_use = node
    else:
        node_to_use = project

    file_infos = []
    for i, v in node_to_use.files_current.items():
        v = NodeFile.load(v)
        if not v.is_deleted:
            unique, total = getBasicCounters('download:' + node_to_use.id + ':' + v.path.replace('.', '_') )
            loggerDebug('hi', (unique, total))
            file_infos.append({
                "name":v.path,
                "size":v.size,
                "url":node_to_use.url() + "/files/" + v.path,
                "type":v.content_type,
                "download_url": node_to_use.url() + "/files/download/" + v.path,
                "date_uploaded": v.date_uploaded.strftime('%Y/%m/%d %I:%M %p'),
                "downloads": str(total) if total else str(0),
                "user_id": None,
                "user_fullname":None,
                "delete": v.is_deleted
            })
    return jsonify(files=file_infos)

@post('/project/<pid>/files/upload')
@post('/project/<pid>/node/<nid>/files/upload')
@mustBeLoggedIn # returns user
@must_be_valid_project # returns project
@must_be_contributor  # returns user, project
@must_not_be_registration
def upload_file_public(*args, **kwargs):
    project = kwargs['project']
    node = kwargs['node']
    user = kwargs['user']
    if node:
        node_to_use = node
    else:
        node_to_use = project

    uploaded_file = request.files.get('files[]')
    uploaded_file_content = uploaded_file.read()
    uploaded_file.seek(0, os.SEEK_END)
    uploaded_file_size = uploaded_file.tell()
    uploaded_file_content_type = uploaded_file.content_type
    uploaded_filename = secure_filename(uploaded_file.filename)
    
    file_object = node_to_use.add_file(
        user,
        uploaded_filename,
        uploaded_file_content,
        uploaded_file_size,
        uploaded_file_content_type
    )

    unique, total = getBasicCounters('download:' + node_to_use.id + ':' + file_object.path.replace('.', '_') )

    file_infos = []
    file_info = {
        "name":uploaded_filename, 
        "size":uploaded_file_size, 
        "url":node_to_use.url() + "/files/" + uploaded_filename,
        "type":uploaded_file_content_type,
        "download_url":node_to_use.url() + "/files/download/" + file_object.path,
        "date_uploaded": file_object.date_uploaded.strftime('%Y/%m/%d %I:%M %p'),
        "downloads": str(total) if total else str(0),
        "user_id": None,
        "user_fullname":None,
    }
    file_infos.append(file_info)
    resp = Response(json.dumps([file_info]), status=200, mimetype='application/json')
    return resp

from pygments.lexers import guess_lexer, guess_lexer_for_filename
from pygments import highlight
from pygments.formatters import HtmlFormatter
import zipfile
import tarfile

@get('/project/<pid>/files/<fid>')
@get('/project/<pid>/node/<nid>/files/<fid>')
@must_be_valid_project # returns project
@must_be_contributor_or_public # returns user, project
@updateCounters('node:{pid}')
@updateCounters('node:{nid}')
def view_file(*args, **kwargs):
    project = kwargs['project']
    node = kwargs['node']
    user = kwargs['user']
    if node:
        node_to_use = node
    else:
        node_to_use = project

    file_name = kwargs['fid']

    renderer = 'default'

    file_path = os.path.join(Site.Settings.uploads_path, node_to_use.id, file_name)
    if file_path.lower().endswith('.zip'):
        zf = zipfile.ZipFile(file_path, 'r')
        file_contents = 'This archive contains the following files:\n'
        for info in zf.infolist():
            file_contents += '\n' + str(info.filename)
            file_contents += '\n\tComment:\t' + str(info.comment)
            file_contents += '\n\tModified:\t'+ str(datetime.datetime(*info.date_time))
            file_contents += '\n\tSystem:\t\t'+ str(info.create_system) + ' (0 = Windows, 3 = Unix)'
            file_contents += '\n\tZIP version:\t'+ str(info.create_version)
            file_contents += '\n\tCompressed:\t'+ str(info.compress_size) + ' bytes'
            file_contents += '\n\tUncompressed:\t' + str(info.file_size) + ' bytes'
        file_path = 'temp.txt'
        renderer = 'pygments'
    elif file_path.lower().endswith('.jpg'):
        rendered="<img src='{node_url}/files/download/{fid}' />".format(node_url=node_to_use.url(), fid=file_name)
    elif file_path.lower().endswith('.tar') or file_path.endswith('.tar.gz'):
        archive= tarfile.open(file_path, "r" )
        file_contents = 'This archive contains the following files:\n'
        for mem in archive.getmembers():
            file_contents += '\n' + str(mem.name)
        file_path = 'temp.txt'
        renderer = 'pygments'
    else:
        renderer = 'pygments'
        try:
            file_contents = open(file_path, 'r').read()
        except IOError:
            abort(http.NOT_FOUND)

    if renderer == 'pygments':
        try:
            rendered = highlight(file_contents,guess_lexer_for_filename(file_path, file_contents), HtmlFormatter())
        except pygments.util.ClassNotFound:
            rendered = 'This type of file cannot be rendered online.  Please download the file to view it locally.'

    #if not file_path.endswith('.txt'):
    #    renderer = 'prettify'
    #else:
    #    renderer = 'txt'

    return render(
        filename='project.file.mako', 
        project=project,
        node=node,
        user=user,
        node_to_use=node_to_use,
        file_name = file_name,
        rendered = rendered,
        renderer = renderer,
    ).encode('utf-8', 'replace')

@get('/project/<pid>/files/download/<fid>')
@get('/project/<pid>/node/<nid>/files/download/<fid>')
@must_be_valid_project # returns project
@must_be_contributor_or_public # returns user, project
def download_file(*args, **kwargs):
    project = kwargs['project']
    node = kwargs['node']
    user = kwargs['user']
    filename = kwargs['fid']
    if node:
        node_to_use = node
    else:
        node_to_use = project
    
    kwargs["vid"] = len(node_to_use.files_versions[filename.replace('.', '_')])

    if node:
        return redirect('/project/{pid}/node/{nid}/files/download/{fid}/version/{vid}'.format(**kwargs))
    else:
        return redirect('/project/{pid}/files/download/{fid}/version/{vid}'.format(**kwargs))

@get('/project/<pid>/files/download/<fid>/version/<vid>')
@get('/project/<pid>/node/<nid>/files/download/<fid>/version/<vid>')
@must_be_valid_project # returns project
@must_be_contributor_or_public # returns user, project
@updateCounters('download:{pid}:{fid}:{vid}')
@updateCounters('download:{nid}:{fid}:{vid}')
@updateCounters('download:{pid}:{fid}')
@updateCounters('download:{nid}:{fid}')
def download_file_by_version(*args, **kwargs):
    project = kwargs['project']
    node = kwargs['node']
    user = kwargs['user']
    filename = kwargs['fid']
    version_number = int(kwargs['vid']) - 1
    loggerDebug('by version', version_number)
    if node:
        node_to_use = node
    else:
        node_to_use = project

    current_version = len(node_to_use.files_versions[filename.replace('.', '_')])
    if version_number == current_version:
        file_path = os.path.join(Site.Settings.uploads_path, node_to_use.id, filename)
        return send_file(file_path)

    content, content_type = node_to_use.get_file(filename, version=version_number)
    return send_file(
        StringIO(content),
        mimetype=content_type,
        as_attachment=True,
        attachment_filename=filename,
    )


#TODO: These should be DELETEs, not POSTs
@post('/project/<pid>/files/delete/<fid>')
@post('/project/<pid>/node/<nid>/files/delete/<fid>')
@mustBeLoggedIn
@must_be_valid_project # returns project
@must_be_contributor # returns user, project
@must_not_be_registration
def delete_file(*args, **kwargs):
    project, node, user, filename = kwargs['project'], kwargs['node'], kwargs['user'], kwargs['fid']

    node_to_use = node or project

    if node_to_use.remove_file(user, filename):
        return jsonify({'success': True})
    else:
        return jsonify({'success': False})



###############################################################################
# Wiki
###############################################################################

@get('/project/<pid>/wiki/')
def project_project_wikimain(pid):
    return redirect('/project/%s/wiki/home' % str(pid))

@get('/project/<pid>/node/<nid>/wiki/')
def project_node_wikihome(pid, nid):
    return redirect('/project/{pid}/node/{nid}/wiki/home'.format(pid=pid, nid=nid))

@get('/project/<pid>/wiki/<wid>/compare/<compare_id>')
@get('/project/<pid>/node/<nid>/wiki/<wid>/compare/<compare_id>')
@must_be_valid_project # returns project
@must_be_contributor_or_public # returns user, project
@updateCounters('node:{pid}')
@updateCounters('node:{nid}')
def project_wiki_compare(*args, **kwargs):
    project = kwargs['project']
    node = kwargs['node']
    user = kwargs['user']
    wid = kwargs['wid']

    if node:
        node_to_use = node
    else:
        node_to_use = project

    pw = node_to_use.get_wiki_page(wid)

    if pw:
        compare_id = kwargs['compare_id']
        comparison_page = node_to_use.get_wiki_page(wid, compare_id)
        if comparison_page:
            current = pw.content
            comparison = comparison_page.content
            sm = difflib.SequenceMatcher(None, comparison, current)
            content = show_diff(sm)
            content = content.replace('\n', '<br />')
            versions = [NodeWikiPage.load(i) for i in reversed(node_to_use.wiki_pages_versions[wid])]
            return render(
                filename='project.wiki.compare.mako', 
                pageName=wid, 
                project=project, 
                node=node, 
                user=user, 
                content=content, 
                versions=versions,
                is_current=True, 
                is_edit=True, 
                version=pw.version
            )
    pushStatusMessage('Not a valid version') 
    if node:
        return redirect('/project/{pid}/node/{nid}/wiki/{wid}'.format(pid=project.id, nid=node.id, wid=wid))
    else:
        return redirect('/project/{pid}/wiki/{wid}'.format(pid=project.id, wid=wid))

@get('/project/<pid>/wiki/<wid>/version/<vid>')
@get('/project/<pid>/node/<nid>/wiki/<wid>/version/<vid>')
@must_be_valid_project # returns project
@must_be_contributor # returns user, project
@updateCounters('node:{pid}')
@updateCounters('node:{nid}')
def project_wiki_version(*args, **kwargs):
    project = kwargs['project']
    node = kwargs['node']
    user = kwargs['user']
    wid = kwargs['wid']
    vid = kwargs['vid']

    if node:
        node_to_use = node
    else:
        node_to_use = project

    pw = node_to_use.get_wiki_page(wid, version=vid)

    if pw:
        is_current = pw.is_current
        content = scrubber.Scrubber().scrub(markdown.markdown(pw.content,
        extensions=[WikiLinkExtension(
        configs=[("base_url",""), ("end_url", "")])]))
        return render(
            filename='project.wiki.mako', 
            project=project, 
            node=node, 
            user=user, 
            pageName=wid, 
            content=content,
            version=pw.version, 
            is_current=is_current, 
            is_edit=False)

    pushStatusMessage('Not a valid version') 
    if node:
        return redirect('/project/{pid}/node/{nid}/wiki/{wid}'.format(pid=project.id, nid=node.id, wid=wid))
    else:
        return redirect('/project/{pid}/wiki/{wid}'.format(pid=project.id, wid=wid))

@get('/project/<pid>/wiki/<wid>')
@get('/project/<pid>/node/<nid>/wiki/<wid>')
@must_be_valid_project # returns project
@updateCounters('node:{pid}')
@updateCounters('node:{nid}')
def project_wiki_page(*args, **kwargs):
    project = kwargs['project']
    node = kwargs['node']
    wid = kwargs['wid']

    user = getCurrentUser()
    if node:
        node_to_use = node
    else:
        node_to_use = project

    if not node_to_use.is_public:
        if user:
            if not node_to_use.is_contributor(user):
                pushStatusMessage('You are not a contributor on this page')
                return redirect('/')
        else:
            pushStatusMessage('You are not authorized to view this page')
            return redirect('/account')

    pw = node_to_use.get_wiki_page(wid)

    if pw:
        version = pw.version
        is_current = pw.is_current
        content = scrubber.Scrubber().scrub(markdown.markdown(pw.content,
            extensions=[WikiLinkExtension(
            configs=[("base_url",""), ("end_url", "")])]))
    else:
        version = 'NA'
        is_current = False
        content = 'There does not seem to be any content on this page; sorry.'

    return render(
        filename='project.wiki.mako', 
        project=project, 
        node=node, 
        user=user, 
        pageName=wid, 
        page=pw, 
        version=version,
        content=content, 
        is_current=is_current, 
        is_edit=False
    )

@get('/project/<pid>/wiki/<wid>/edit')
@get('/project/<pid>/node/<nid>/wiki/<wid>/edit')
@mustBeLoggedIn # returns user
@must_be_valid_project # returns project
@must_be_contributor # returns user, project
@must_not_be_registration
def project_wiki_edit(*args, **kwargs):
    project = kwargs['project']
    node = kwargs['node']
    user = kwargs['user']
    wid = kwargs['wid']

    if node:
        node_to_use = node
    else:
        node_to_use = project

    pw = node_to_use.get_wiki_page(wid)

    if pw:
        version = pw.version
        is_current = pw.is_current
        content = pw.content
    else:
        version = 'NA'
        is_current = False
        content = ''
    return render(
        filename='project.wiki.edit.mako', 
        project=project,
        node=node, 
        user=user, 
        pageName=wid, 
        page=pw, 
        version=version,
        content=content, 
        is_current=is_current, 
        is_edit=True
    )

@post('/project/<pid>/wiki/<wid>/edit')
@post('/project/<pid>/node/<nid>/wiki/<wid>/edit')
@mustBeLoggedIn # returns user
@must_be_valid_project # returns project
@must_be_contributor # returns user, project
@must_not_be_registration
def project_wiki_edit_post(*args, **kwargs):
    project = kwargs['project']
    node = kwargs['node']
    user = kwargs['user']
    wid = kwargs['wid']

    if node:
        node_to_use = node
    else:
        node_to_use = project

    node_to_use.updateNodeWikiPage(wid, request.form['content'], user)

    if node:
        return redirect('/project/{pid}/node/{nid}/wiki/{wid}'.format(pid=project.id, nid=node.id, wid=wid))
    else:
        return redirect('/project/{pid}/wiki/{wid}'.format(pid=project.id, wid=wid))

app.register_blueprint(mod)<|MERGE_RESOLUTION|>--- conflicted
+++ resolved
@@ -17,11 +17,8 @@
 import difflib
 import httplib as http
 from markdown.extensions.wikilinks import WikiLinkExtension
-<<<<<<< HEAD
 import pygments
-=======
 from cStringIO import StringIO
->>>>>>> 22f01f9b
 
 mod = Blueprint('project', __name__, template_folder='templates')
 

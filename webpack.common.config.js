var webpack = require('webpack');
var path = require('path');
var fs = require('fs');

var SaveAssetsJson = require('assets-webpack-plugin');

var addons = require('./addons.json');
var root = path.join(__dirname, 'website', 'static');
/** Return the absolute path given a path relative to ./website/static */
var staticPath = function(dir) {
    return path.join(root, dir);
};
var nodePath = function(dir) {
    return path.join(__dirname, 'node_modules', dir);
};
var addonsPath = function(dir) {
    return path.join(__dirname, 'website', 'addons', dir);
};

/**
 * Each JS module for a page on the OSF is webpack entry point. These are built
 * to website/static/public/
 */
var entry = {
    // JS
    'base-page': staticPath('js/pages/base-page.js'),
    'home-page': staticPath('js/pages/home-page.js'),
    'dashboard-page': staticPath('js/pages/dashboard-page.js'),
    'profile-page': staticPath('js/pages/profile-page.js'),
    'project-dashboard': staticPath('js/pages/project-dashboard-page.js'),
    'project-base-page': staticPath('js/pages/project-base-page.js'),
    'wiki-edit-page': staticPath('js/pages/wiki-edit-page.js'),
    'files-page': staticPath('js/pages/files-page.js'),
    'profile-settings-page': staticPath('js/pages/profile-settings-page.js'),
    'register_1-page': staticPath('js/pages/register_1-page.js'),
    'sharing-page': staticPath('js/pages/sharing-page.js'),
    'conference-page': staticPath('js/pages/conference-page.js'),
    'view-file-page': staticPath('js/pages/view-file-page.js'),
    'new-folder-page': staticPath('js/pages/new-folder-page.js'),
    'project-settings-page': staticPath('js/pages/project-settings-page.js'),
    'search-page': staticPath('js/pages/search-page.js'),
    'share-search-page': staticPath('js/pages/share-search-page.js'),
    'profile-settings-addons-page': staticPath('js/pages/profile-settings-addons-page.js'),
    'twofactor-page': staticPath('js/pages/twofactor-page.js'),
    'forgotpassword-page': staticPath('js/pages/forgotpassword-page.js'),
    'login-page': staticPath('js/pages/login-page.js'),
    'notifications-config-page': staticPath('js/pages/notifications-config-page.js'),
    // Commons chunk
    'vendor': [
        // Vendor libraries
        'knockout',
        'knockout.validation',
        'knockout.punches',
        'moment',
        'bootstrap',
        'bootbox',
        'bootstrap-editable',
        'select2',
        'dropzone',
        'knockout-sortable',
        'treebeard',
        'jquery.cookie',
        'URIjs',
        // Common internal modules
        'js/fangorn',
        'js/citations',
        'js/osfHelpers'
    ]
};

// Collect adddons endpoints. If an addon's static folder has
// any of the following files, it will be added as an entry point
// and output to website/static/public/js/<addon-name>/files.js
var addonModules = ['files.js', 'node-cfg.js', 'user-cfg.js', 'file-detail.js', 'widget-cfg.js'];
addons.addons.forEach(function(addonName) {
    var baseDir = addonName + '/';
    addonModules.forEach(function(module) {
        var modulePath = path.join(__dirname, 'website', 'addons',
                                  addonName, 'static', module);
        if (fs.existsSync(modulePath)) {
            var entryPoint = baseDir + module.split('.')[0];
            entry[entryPoint] =  modulePath;
        }
    });
});

var resolve = {
    extensions: ['', '.es6.js', '.js'],
    root: root,
    // Look for required files in bower and npm directories
    modulesDirectories: ['./website/static/vendor/bower_components', 'node_modules'],
    // Need to alias libraries that aren't managed by bower or npm
    alias: {
        'knockout-sortable': staticPath('vendor/knockout-sortable/knockout-sortable.js'),
        'knockout-mapping': staticPath('vendor/knockout-mapping/knockout.mapping.js'),
        'bootstrap-editable': staticPath('vendor/bootstrap-editable-custom/js/bootstrap-editable.js'),
        'jquery-blockui': staticPath('vendor/jquery-blockui/jquery.blockui.js'),
        'bootstrap': staticPath('vendor/bower_components/bootstrap/dist/js/bootstrap.min.js'),
        'jquery-tagsinput': staticPath('vendor/bower_components/jquery.tagsinput/jquery.tagsinput.js'),
        'history': nodePath('historyjs/scripts/bundled/html4+html5/jquery.history.js'),
        // Needed for knockout-sortable
        'jquery.ui.sortable': staticPath('vendor/bower_components/jquery-ui/ui/jquery.ui.sortable.js'),
        'truncate': staticPath('vendor/bower_components/truncate/jquery.truncate.js'),
        // Needed for ace code editor in wiki
        'ace-noconflict': staticPath('vendor/bower_components/ace-builds/src-noconflict/ace.js'),
        'ace-ext-language_tools': staticPath('vendor/bower_components/ace-builds/src-noconflict/ext-language_tools.js'),
        'ace-mode-markdown': staticPath('vendor/bower_components/ace-builds/src-noconflict/mode-markdown.js'),
        'pagedown-ace-converter': addonsPath('wiki/static/pagedown-ace/Markdown.Converter.js'),
        'pagedown-ace-sanitizer': addonsPath('wiki/static/pagedown-ace/Markdown.Sanitizer.js'),
        'pagedown-ace-editor': addonsPath('wiki/static/pagedown-ace/Markdown.Editor.js'),
        'wikiPage': addonsPath('wiki/static/wikiPage.js'),
        'highlight-css': nodePath('highlight.js/styles/default.css'),
        // Also alias some internal libraries for easy access
        'addons': path.join(__dirname, 'website', 'addons'),
<<<<<<< HEAD
        'addonHelper': staticPath('js/addonHelper.js'),
        'koHelpers': staticPath('js/koHelpers.js'),
        'addonPermissions': staticPath('js/addonPermissions.js'),
        'navbar-control': staticPath('js/navbarControl.js'),
        'markdown': staticPath('js/markdown.js'),
        'diffTool': staticPath('js/diffTool.js'),
        'mathrender': staticPath('js/mathrender.js'),
        'citations': staticPath('js/citations.js'),
        'tests': staticPath('js/tests'),
        'formViewModel': staticPath('js/formViewModel.js')
=======
        'tests': staticPath('js/tests')
>>>>>>> e6ed4a19
    }
};

var externals = {
    // require("jquery") is external and available
    //  on the global var jQuery, which is loaded with CDN
    'jquery': 'jQuery',
    'jquery-ui': 'jQuery.ui',
    'raven-js': 'Raven',
    'MathJax': 'MathJax'
};

var plugins = [
    // Bundle common code between modules
    new webpack.optimize.CommonsChunkPlugin('vendor', 'vendor.js'),
    // Bower support
    new webpack.ResolverPlugin(
        new webpack.ResolverPlugin.DirectoryDescriptionFilePlugin('bower.json', ['main'])
    ),
    // Make jQuery available in all modules without having to do require('jquery')
    new webpack.ProvidePlugin({
        $: 'jquery',
        jQuery: 'jquery'
    }),
    // Slight hack to make sure that CommonJS is always used
    new webpack.DefinePlugin({
        'define.amd': false
    }),
];


var output = {
    path: './website/static/public/js/',
    // publicPath: '/static/', // used to generate urls to e.g. images
    filename: '[name].js',
    sourcePrefix: ''
};

module.exports = {
    entry: entry,
    resolve: resolve,
    externals: externals,
    plugins: plugins,
    output: output,
    module: {
        loaders: [
            {test: /\.es6\.js$/, exclude: [/node_modules/, /bower_components/, /vendor/], loader: 'babel-loader'},
            {test: /\.css$/, loaders: ['style', 'css']},
            // url-loader uses DataUrls; files-loader emits files
            {test: /\.png$/, loader: 'url-loader?limit=100000&mimetype=image/ng'},
            {test: /\.gif$/, loader: 'url-loader?limit=10000&mimetype=image/gif'},
            {test: /\.jpg$/, loader: 'url-loader?limit=10000&mimetype=image/jpg'},
            {test: /\.woff(2)?(\?v=[0-9]\.[0-9]\.[0-9])?$/, loader: 'url-loader?mimetype=application/font-woff'},
            {test: /\.svg/, loader: 'file-loader'},
            {test: /\.eot/, loader: 'file-loader'},
            {test: /\.ttf/, loader: 'file-loader'}
        ]
    }
};<|MERGE_RESOLUTION|>--- conflicted
+++ resolved
@@ -112,20 +112,8 @@
         'highlight-css': nodePath('highlight.js/styles/default.css'),
         // Also alias some internal libraries for easy access
         'addons': path.join(__dirname, 'website', 'addons'),
-<<<<<<< HEAD
-        'addonHelper': staticPath('js/addonHelper.js'),
-        'koHelpers': staticPath('js/koHelpers.js'),
-        'addonPermissions': staticPath('js/addonPermissions.js'),
-        'navbar-control': staticPath('js/navbarControl.js'),
-        'markdown': staticPath('js/markdown.js'),
-        'diffTool': staticPath('js/diffTool.js'),
-        'mathrender': staticPath('js/mathrender.js'),
-        'citations': staticPath('js/citations.js'),
-        'tests': staticPath('js/tests'),
-        'formViewModel': staticPath('js/formViewModel.js')
-=======
+        'formViewModel': staticPath('js/formViewModel.js'),
         'tests': staticPath('js/tests')
->>>>>>> e6ed4a19
     }
 };
 

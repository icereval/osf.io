#!/usr/bin/env python
# -*- coding: utf-8 -*-
'''Invoke tasks. To run a task, run ``$ invoke <COMMAND>``. To see a list of
commands, run ``$ invoke --list``.
'''
import os
import sys
import code
import platform

from invoke import task, run
from invoke.exceptions import Failure

from website import settings

SOLR_DEV_PATH = os.path.join("scripts", "solr-dev")  # Path to example solr app

try:
    run('pip freeze | grep rednose', hide='both')
    TEST_CMD = 'nosetests --rednose'
except Failure:
    TEST_CMD = 'nosetests'


@task
def server():
    run("python main.py")


SHELL_BANNER = """
{version}

+--------------------------------------------------+
|cccccccccccccccccccccccccccccccccccccccccccccccccc|
|ccccccccccccccccccccccOOOOOOOccccccccccccccccccccc|
|ccccccccccccccccccccOOOOOOOOOOcccccccccccccccccccc|
|cccccccccccccccccccOOOOOOOOOOOOccccccccccccccccccc|
|cccccccccOOOOOOOcccOOOOOOOOOOOOcccOOOOOOOccccccccc|
|cccccccOOOOOOOOOOccOOOOOsssOOOOcOOOOOOOOOOOccccccc|
|ccccccOOOOOOOOOOOOccOOssssssOOccOOOOOOOOOOOccccccc|
|ccccccOOOOOOOOOOOOOcOssssssssOcOOOOOOOOOOOOOcccccc|
|ccccccOOOOOOOOOOOOsOcOssssssOOOOOOOOOOOOOOOccccccc|
|cccccccOOOOOOOOOOOssccOOOOOOcOssOOOOOOOOOOcccccccc|
|cccccccccOOOOOOOsssOccccccccccOssOOOOOOOcccccccccc|
|cccccOOOccccOOssssOccccccccccccOssssOccccOOOcccccc|
|ccOOOOOOOOOOOOOccccccccccccccccccccOOOOOOOOOOOOccc|
|cOOOOOOOOssssssOcccccccccccccccccOOssssssOOOOOOOOc|
|cOOOOOOOssssssssOccccccccccccccccOsssssssOOOOOOOOc|
|cOOOOOOOOsssssssOccccccccccccccccOsssssssOOOOOOOOc|
|cOOOOOOOOOssssOOccccccccccccccccccOsssssOOOOOOOOcc|
|cccOOOOOOOOOOOOOOOccccccccccccccOOOOOOOOOOOOOOOccc|
|ccccccccccccOOssssOOccccccccccOssssOOOcccccccccccc|
|ccccccccOOOOOOOOOssOccccOOcccOsssOOOOOOOOccccccccc|
|cccccccOOOOOOOOOOOsOcOOssssOcOssOOOOOOOOOOOccccccc|
|ccccccOOOOOOOOOOOOOOOsssssssOcOOOOOOOOOOOOOOcccccc|
|ccccccOOOOOOOOOOOOOcOssssssssOcOOOOOOOOOOOOOcccccc|
|ccccccOOOOOOOOOOOOcccOssssssOcccOOOOOOOOOOOccccccc|
|ccccccccOOOOOOOOOcccOOOOOOOOOOcccOOOOOOOOOcccccccc|
|ccccccccccOOOOcccccOOOOOOOOOOOcccccOOOOccccccccccc|
|ccccccccccccccccccccOOOOOOOOOOcccccccccccccccccccc|
|cccccccccccccccccccccOOOOOOOOOcccccccccccccccccccc|
|cccccccccccccccccccccccOOOOccccccccccccccccccccccc|
|cccccccccccccccccccccccccccccccccccccccccccccccccc|
+--------------------------------------------------+

Welcome to the OSF Python Shell. Happy hacking!

Available variables:

{context}
"""


def make_shell_context():
    from framework import Q
    from framework.auth import User, Auth
    from framework import db
    from website.app import init_app
    from website.project.model import Node
    from website import models  # all models
    from website import settings
    import requests
    app = init_app()
    context = {'app': app,
                'db': db,
                'User': User,
                'Auth': Auth,
                'Node': Node,
                'Q': Q,
                'models': models,
                'run_tests': test,
                'rget': requests.get,
                'rpost': requests.post,
                'rdelete': requests.delete,
                'rput': requests.put,
                'settings': settings,
    }
    try:  # Add a fake factory for generating fake names, emails, etc.
        from faker import Factory
        fake = Factory.create()
        context['fake'] = fake
    except ImportError:
        pass
    return context


def format_context(context):
    lines = []
    for name, obj in context.items():
        line = "{name}: {obj!r}".format(**locals())
        lines.append(line)
    return '\n'.join(lines)

# Shell command adapted from Flask-Script. See NOTICE for license info.
@task
def shell():
    context = make_shell_context()
    banner = SHELL_BANNER.format(version=sys.version,
        context=format_context(context)
    )
    try:
        try:
            # 0.10.x
            from IPython.Shell import IPShellEmbed
            ipshell = IPShellEmbed(banner=banner)
            ipshell(global_ns={}, local_ns=context)
        except ImportError:
            # 0.12+
            from IPython import embed
            embed(banner1=banner, user_ns=context)
        return
    except ImportError:
        pass
    # fallback to basic python shell
    code.interact(banner, local=context)
    return

@task
def mongo(daemon=False,
          logpath="/usr/local/var/log/mongodb/mongo.log",
          logappend=True):
    """Run the mongod process.
    """
    port = settings.DB_PORT
    cmd = "mongod --port {0} --logpath {1}".format(port, logpath)
    if logappend:
        cmd += " --logappend"
    if daemon:
        cmd += " --fork"
    run(cmd)


@task
def mongoshell():
    '''Run the mongo shell for the OSF database.'''
    db = settings.DB_NAME
    port = settings.DB_PORT
    run("mongo {db} --port {port}".format(db=db, port=port), pty=True)


@task
def mongodump(path):
    """Back up the contents of the running OSF database"""
    db = settings.DB_NAME
    port = settings.DB_PORT

    cmd = "mongodump --db {db} --port {port} --out {path}".format(
        db=db,
        port=port,
        path=path,
        pty=True)

    if settings.DB_USER:
        cmd += ' --username {0}'.format(settings.DB_USER)
    if settings.DB_PASS:
        cmd += ' --password {0}'.format(settings.DB_PASS)

    run(cmd, echo=True)

    print()
    print("To restore from the dumped database, run `invoke mongorestore {0}`".format(
        os.path.join(path, settings.DB_NAME)))


@task
def mongorestore(path, drop=False):
    """Restores the running OSF database with the contents of the database at
    the location given its argument.

    By default, the contents of the specified database are added to
    the existing database. The `--drop` option will cause the existing database
    to be dropped.

    A caveat: if you `invoke mongodump {path}`, you must restore with
    `invoke mongorestore {path}/{settings.DB_NAME}, as that's where the
    database dump will be stored.
    """
    db = settings.DB_NAME
    port = settings.DB_PORT

    cmd = "mongorestore --db {db} --port {port}".format(
        db=db,
        port=port,
        pty=True)

    if settings.DB_USER:
        cmd += ' --username {0}'.format(settings.DB_USER)
    if settings.DB_PASS:
        cmd += ' --password {0}'.format(settings.DB_PASS)

    if drop:
        cmd += " --drop"

    cmd += " " + path
    run(cmd, echo=True)


@task
def celery_worker(level="debug"):
    '''Run the Celery process.'''
    run("celery worker -A framework.tasks -l {0}".format(level))


@task
def rabbitmq():
    '''Start a local rabbitmq server.

    NOTE: this is for development only. The production environment should start
    the server as a daemon.
    '''
    run("rabbitmq-server", pty=True)


@task
def solr():
    '''Start a local solr server.

    NOTE: Requires that Java and Solr are installed. See README for more instructions.
    '''
    os.chdir(SOLR_DEV_PATH)
    run("java -jar start.jar", pty=True)

@task
def elasticsearch():
    '''Start a local elasticsearch server

    NOTE: Requires that elasticsearch is installed. See README for instructions
    '''
    import platform
    if platform.linux_distribution()[0] == 'Ubuntu':
        run("sudo service elasticsearch start")
    elif platform.system() == 'Darwin': # Mac OSX
        run('elasticsearch')
    else:
        print("Your system is not recognized, you will have to start elasticsearch manually")

@task
def migrate_search(python='python'):
    '''Migrate the search-enabled models.'''
    run("{0} -m website.search_migration.migrate".format(python))

@task
def mailserver(port=1025):
    '''Run a SMTP test server.'''
    run("python -m smtpd -n -c DebuggingServer localhost:{port}".format(port=port), pty=True)


@task
def requirements(all=False):
    '''Install dependencies.'''
    run("pip install --upgrade -r dev-requirements.txt", pty=True)
    if all:
        addon_requirements()
        mfr_requirements()


@task
def test_module(module=None, verbosity=2):
    """
    Helper for running tests.
    """
    # Allow selecting specific submodule
    module_fmt = ' '.join(module) if isinstance(module, list) else module
    args = " --verbosity={0} -s {1}".format(verbosity, module_fmt)
    # Use pty so the process buffers "correctly"
    run(TEST_CMD + args, pty=True)


@task
def test_osf():
    """Run the OSF test suite."""
    test_module(module="tests/")


@task
def test_addons():
    """Run all the tests in the addons directory.
    """
    modules = []
    for addon in settings.ADDONS_REQUESTED:
        module = os.path.join(settings.BASE_PATH, 'addons', addon)
        modules.append(module)
    test_module(module=modules)


@task
def test():
    """Alias of `invoke test_osf`.
    """
    test_osf()


@task
def test_all():
    test_osf()
    test_addons()

@task
def addon_requirements():
    """Install all addon requirements."""
    for directory in os.listdir(settings.ADDON_PATH):
        path = os.path.join(settings.ADDON_PATH, directory)
        if os.path.isdir(path):
            try:
                open(os.path.join(path, 'requirements.txt'))
                print('Installing requirements for {0}'.format(directory))
                run(
                    'pip install --upgrade -r {0}/{1}/requirements.txt'.format(
                        settings.ADDON_PATH,
                        directory
                    ),
                    pty=True
                )
            except IOError:
                pass
    print('Finished')


@task
def mfr_requirements():
    """Install modular file renderer requirements"""
    mfr = 'mfr'
    print('Installing mfr requirements')
    run('pip install --upgrade -r {0}/requirements.txt'.format(mfr), pty=True)


@task
def encryption(owner=None):
    """Generate GnuPG key.

    For local development:
    > invoke encryption
    On Linode:
    > sudo env/bin/invoke encryption --owner www-data

    """
    if not settings.USE_GNUPG:
        print('GnuPG is not enabled. No GnuPG key will be generated.')
        return

    import gnupg
    gpg = gnupg.GPG(gnupghome=settings.GNUPG_HOME)
    keys = gpg.list_keys()
    if keys:
        print('Existing GnuPG key found')
        return
    print('Generating GnuPG key')
    input_data = gpg.gen_key_input(name_real='OSF Generated Key')
    gpg.gen_key(input_data)
    if owner:
        run('sudo chown -R {0} {1}'.format(owner, settings.GNUPG_HOME))


@task
def travis_addon_settings():
    for directory in os.listdir(settings.ADDON_PATH):
        path = os.path.join(settings.ADDON_PATH, directory, 'settings')
        if os.path.isdir(path):
            try:
                open(os.path.join(path, 'local-travis.py'))
                run('cp {path}/local-travis.py {path}/local.py'.format(path=path))
            except IOError:
                pass


@task
def copy_addon_settings():
    for directory in os.listdir(settings.ADDON_PATH):
        path = os.path.join(settings.ADDON_PATH, directory, 'settings')
        if os.path.isdir(path) and not os.path.isfile(os.path.join(path, 'local.py')):
            try:
                open(os.path.join(path, 'local-dist.py'))
                run('cp {path}/local-dist.py {path}/local.py'.format(path=path))
            except IOError:
                pass


@task
def copy_settings(addons=False):
    # Website settings
    if not os.path.isfile('website/settings/local.py'):
        print('Creating local.py file')
        run('cp website/settings/local-dist.py website/settings/local.py')

    # Addon settings
    if addons:
        copy_addon_settings()


@task
def packages():
    if platform.system() == 'Darwin':
        print('Running brew bundle')
        run('brew bundle')
    elif platform.system() == 'Linux':
        # TODO: Write a script similar to brew bundle for Ubuntu
        # e.g., run('sudo apt-get install [list of packages]')
        pass


@task
def npm_bower():
    print('Installing bower')
    run('npm install -g bower')


@task
def bower_install():
    print('Installing bower-managed packages')
    run('bower install')


@task
def setup():
    """Creates local settings, installs requirements, and generates encryption key"""
    copy_settings(addons=True)
    packages()
    requirements(all=True)
    encryption()
<<<<<<< HEAD
    npm_bower()
    bower_install()
=======


@task
def clear_mfr_cache():
    run('rm -rf {0}/*'.format(settings.MFR_CACHE_PATH), echo=True)
>>>>>>> ceb3fea5
<|MERGE_RESOLUTION|>--- conflicted
+++ resolved
@@ -437,13 +437,10 @@
     packages()
     requirements(all=True)
     encryption()
-<<<<<<< HEAD
     npm_bower()
     bower_install()
-=======
 
 
 @task
 def clear_mfr_cache():
-    run('rm -rf {0}/*'.format(settings.MFR_CACHE_PATH), echo=True)
->>>>>>> ceb3fea5
+    run('rm -rf {0}/*'.format(settings.MFR_CACHE_PATH), echo=True)
#!/usr/bin/env python
# -*- coding: utf-8 -*-
"""Invoke tasks. To run a task, run ``$ invoke <COMMAND>``. To see a list of
commands, run ``$ invoke --list``.
"""
import os
import sys
import code
import platform
import subprocess
import logging

import invoke
from invoke import run, Collection

from website import settings
from admin import tasks as api_tasks

logging.getLogger('invoke').setLevel(logging.CRITICAL)

HERE = os.path.dirname(os.path.abspath(__file__))
WHEELHOUSE_PATH = os.environ.get('WHEELHOUSE')


def get_bin_path():
    """Get parent path of current python binary.
    """
    return os.path.dirname(sys.executable)


def bin_prefix(cmd):
    """Prefix command with current binary path.
    """
    return os.path.join(get_bin_path(), cmd)


try:
    __import__('rednose')
except ImportError:
    TEST_CMD = 'nosetests'
else:
    TEST_CMD = 'nosetests --rednose'

ns = Collection()
ns.add_collection(Collection.from_module(api_tasks), name='admin')

def task(*args, **kwargs):
    """Behaves the same way as invoke.task. Adds the task
    to the root namespace.
    """
    if len(args) == 1 and callable(args[0]):
        new_task = invoke.task(args[0])
        ns.add_task(new_task)
        return new_task
    def decorator(f):
        new_task = invoke.task(f, *args, **kwargs)
        ns.add_task(new_task)
        return new_task
    return decorator


@task
def server(host=None, port=5000, debug=True, live=False):
    """Run the app server."""
    from website.app import init_app
    app = init_app(set_backends=True, routes=True)
    settings.API_SERVER_PORT = port

    if live:
        from livereload import Server
        server = Server(app.wsgi_app)
        server.watch(os.path.join(HERE, 'website', 'static', 'public'))
        server.serve(port=port)
    else:
        app.run(host=host, port=port, debug=debug, threaded=debug, extra_files=[settings.ASSET_HASH_PATH])


@task
def apiserver(port=8000):
    """Run the API server."""
    env = 'DJANGO_SETTINGS_MODULE="api.base.settings"'
    cmd = '{} python manage.py runserver {} --nothreading'.format(env, port)
    run(cmd, echo=True, pty=True)


@task
def adminserver(port=8001):
    """Run the Admin server."""
    env = 'DJANGO_SETTINGS_MODULE="admin.base.settings"'
    cmd = '{} python manage.py runserver {} --nothreading'.format(env, port)
    run(cmd, echo=True, pty=True)

<<<<<<< HEAD
=======
# TODO - refactor? It is functional. e.g. 'invoke admin_task createsuperuser'
@task
def admin_task(args):
    """Run Admin manage.py command"""
    cmd = 'DJANGO_SETTINGS_MODULE="admin.base.settings" python manage.py ' + args
    run(cmd)

>>>>>>> da391c22
SHELL_BANNER = """
{version}

+--------------------------------------------------+
|cccccccccccccccccccccccccccccccccccccccccccccccccc|
|ccccccccccccccccccccccOOOOOOOccccccccccccccccccccc|
|ccccccccccccccccccccOOOOOOOOOOcccccccccccccccccccc|
|cccccccccccccccccccOOOOOOOOOOOOccccccccccccccccccc|
|cccccccccOOOOOOOcccOOOOOOOOOOOOcccOOOOOOOccccccccc|
|cccccccOOOOOOOOOOccOOOOOsssOOOOcOOOOOOOOOOOccccccc|
|ccccccOOOOOOOOOOOOccOOssssssOOccOOOOOOOOOOOccccccc|
|ccccccOOOOOOOOOOOOOcOssssssssOcOOOOOOOOOOOOOcccccc|
|ccccccOOOOOOOOOOOOsOcOssssssOOOOOOOOOOOOOOOccccccc|
|cccccccOOOOOOOOOOOssccOOOOOOcOssOOOOOOOOOOcccccccc|
|cccccccccOOOOOOOsssOccccccccccOssOOOOOOOcccccccccc|
|cccccOOOccccOOssssOccccccccccccOssssOccccOOOcccccc|
|ccOOOOOOOOOOOOOccccccccccccccccccccOOOOOOOOOOOOccc|
|cOOOOOOOOssssssOcccccccccccccccccOOssssssOOOOOOOOc|
|cOOOOOOOssssssssOccccccccccccccccOsssssssOOOOOOOOc|
|cOOOOOOOOsssssssOccccccccccccccccOsssssssOOOOOOOOc|
|cOOOOOOOOOssssOOccccccccccccccccccOsssssOOOOOOOOcc|
|cccOOOOOOOOOOOOOOOccccccccccccccOOOOOOOOOOOOOOOccc|
|ccccccccccccOOssssOOccccccccccOssssOOOcccccccccccc|
|ccccccccOOOOOOOOOssOccccOOcccOsssOOOOOOOOccccccccc|
|cccccccOOOOOOOOOOOsOcOOssssOcOssOOOOOOOOOOOccccccc|
|ccccccOOOOOOOOOOOOOOOsssssssOcOOOOOOOOOOOOOOcccccc|
|ccccccOOOOOOOOOOOOOcOssssssssOcOOOOOOOOOOOOOcccccc|
|ccccccOOOOOOOOOOOOcccOssssssOcccOOOOOOOOOOOccccccc|
|ccccccccOOOOOOOOOcccOOOOOOOOOOcccOOOOOOOOOcccccccc|
|ccccccccccOOOOcccccOOOOOOOOOOOcccccOOOOccccccccccc|
|ccccccccccccccccccccOOOOOOOOOOcccccccccccccccccccc|
|cccccccccccccccccccccOOOOOOOOOcccccccccccccccccccc|
|cccccccccccccccccccccccOOOOccccccccccccccccccccccc|
|cccccccccccccccccccccccccccccccccccccccccccccccccc|
+--------------------------------------------------+

Welcome to the OSF Python Shell. Happy hacking!

{transaction}
Available variables:

{context}
"""

TRANSACTION_WARNING = """
*** TRANSACTION AUTOMATICALLY STARTED ***

To persist changes run 'commit()'.
Keep in mind that changing documents will lock them.

This feature can be disabled with the '--no-transaction' flag.

"""


def make_shell_context(auto_transact=True):
    from modularodm import Q
    from framework.auth import User, Auth
    from framework.mongo import database
    from website.app import init_app
    from website.project.model import Node
    from website import models  # all models
    from website import settings
    import requests
    from framework.transactions import commands
    from framework.transactions import context as tcontext
    app = init_app()

    def commit():
        commands.commit()
        print('Transaction committed.')
        if auto_transact:
            commands.begin()
            print('New transaction opened.')

    def rollback():
        commands.rollback()
        print('Transaction rolled back.')
        if auto_transact:
            commands.begin()
            print('New transaction opened.')

    context = {
        'transaction': tcontext.TokuTransaction,
        'start_transaction': commands.begin,
        'commit': commit,
        'rollback': rollback,
        'app': app,
        'db': database,
        'User': User,
        'Auth': Auth,
        'Node': Node,
        'Q': Q,
        'models': models,
        'run_tests': test,
        'rget': requests.get,
        'rpost': requests.post,
        'rdelete': requests.delete,
        'rput': requests.put,
        'settings': settings,
    }
    try:  # Add a fake factory for generating fake names, emails, etc.
        from faker import Factory
        fake = Factory.create()
        context['fake'] = fake
    except ImportError:
        pass
    if auto_transact:
        commands.begin()
    return context


def format_context(context):
    lines = []
    for name, obj in context.items():
        line = "{name}: {obj!r}".format(**locals())
        lines.append(line)
    return '\n'.join(lines)

# Shell command adapted from Flask-Script. See NOTICE for license info.
@task
def shell(transaction=True):
    context = make_shell_context(auto_transact=transaction)
    banner = SHELL_BANNER.format(version=sys.version,
        context=format_context(context),
        transaction=TRANSACTION_WARNING if transaction else ''
    )
    try:
        try:
            # 0.10.x
            from IPython.Shell import IPShellEmbed
            ipshell = IPShellEmbed(banner=banner)
            ipshell(global_ns={}, local_ns=context)
        except ImportError:
            # 0.12+
            from IPython import embed
            embed(banner1=banner, user_ns=context)
        return
    except ImportError:
        pass
    # fallback to basic python shell
    code.interact(banner, local=context)
    return


@task(aliases=['mongo'])
def mongoserver(daemon=False, config=None):
    """Run the mongod process.
    """
    if not config:
        platform_configs = {
            'darwin': '/usr/local/etc/tokumx.conf',  # default for homebrew install
            'linux': '/etc/tokumx.conf',
        }
        platform = str(sys.platform).lower()
        config = platform_configs.get(platform)
    port = settings.DB_PORT
    cmd = 'mongod --port {0}'.format(port)
    if config:
        cmd += ' --config {0}'.format(config)
    if daemon:
        cmd += " --fork"
    run(cmd, echo=True)


@task(aliases=['mongoshell'])
def mongoclient():
    """Run the mongo shell for the OSF database."""
    db = settings.DB_NAME
    port = settings.DB_PORT
    run("mongo {db} --port {port}".format(db=db, port=port), pty=True)


@task
def mongodump(path):
    """Back up the contents of the running OSF database"""
    db = settings.DB_NAME
    port = settings.DB_PORT

    cmd = "mongodump --db {db} --port {port} --out {path}".format(
        db=db,
        port=port,
        path=path,
        pty=True)

    if settings.DB_USER:
        cmd += ' --username {0}'.format(settings.DB_USER)
    if settings.DB_PASS:
        cmd += ' --password {0}'.format(settings.DB_PASS)

    run(cmd, echo=True)

    print()
    print("To restore from the dumped database, run `invoke mongorestore {0}`".format(
        os.path.join(path, settings.DB_NAME)))


@task
def mongorestore(path, drop=False):
    """Restores the running OSF database with the contents of the database at
    the location given its argument.

    By default, the contents of the specified database are added to
    the existing database. The `--drop` option will cause the existing database
    to be dropped.

    A caveat: if you `invoke mongodump {path}`, you must restore with
    `invoke mongorestore {path}/{settings.DB_NAME}, as that's where the
    database dump will be stored.
    """
    db = settings.DB_NAME
    port = settings.DB_PORT

    cmd = "mongorestore --db {db} --port {port}".format(
        db=db,
        port=port,
        pty=True)

    if settings.DB_USER:
        cmd += ' --username {0}'.format(settings.DB_USER)
    if settings.DB_PASS:
        cmd += ' --password {0}'.format(settings.DB_PASS)

    if drop:
        cmd += " --drop"

    cmd += " " + path
    run(cmd, echo=True)


@task
def sharejs(host=None, port=None, db_url=None, cors_allow_origin=None):
    """Start a local ShareJS server."""
    if host:
        os.environ['SHAREJS_SERVER_HOST'] = host
    if port:
        os.environ['SHAREJS_SERVER_PORT'] = port
    if db_url:
        os.environ['SHAREJS_DB_URL'] = db_url
    if cors_allow_origin:
        os.environ['SHAREJS_CORS_ALLOW_ORIGIN'] = cors_allow_origin

    if settings.SENTRY_DSN:
        os.environ['SHAREJS_SENTRY_DSN'] = settings.SENTRY_DSN

    share_server = os.path.join(settings.ADDON_PATH, 'wiki', 'shareServer.js')
    run("node {0}".format(share_server))


@task(aliases=['celery'])
def celery_worker(level="debug", hostname=None, beat=False):
    """Run the Celery process."""
    cmd = 'celery worker -A framework.tasks -l {0}'.format(level)
    if hostname:
        cmd = cmd + ' --hostname={}'.format(hostname)
    # beat sets up a cron like scheduler, refer to website/settings
    if beat:
        cmd = cmd + ' --beat'
    run(bin_prefix(cmd), pty=True)


@task(aliases=['beat'])
def celery_beat(level="debug", schedule=None):
    """Run the Celery process."""
    # beat sets up a cron like scheduler, refer to website/settings
    cmd = 'celery beat -A framework.tasks -l {0}'.format(level)
    if schedule:
        cmd = cmd + ' --schedule={}'.format(schedule)
    run(bin_prefix(cmd), pty=True)


@task
def rabbitmq():
    """Start a local rabbitmq server.

    NOTE: this is for development only. The production environment should start
    the server as a daemon.
    """
    run("rabbitmq-server", pty=True)


@task(aliases=['elastic'])
def elasticsearch():
    """Start a local elasticsearch server

    NOTE: Requires that elasticsearch is installed. See README for instructions
    """
    import platform
    if platform.linux_distribution()[0] == 'Ubuntu':
        run("sudo service elasticsearch start")
    elif platform.system() == 'Darwin':  # Mac OSX
        run('elasticsearch')
    else:
        print("Your system is not recognized, you will have to start elasticsearch manually")

@task
def migrate_search(delete=False, index=settings.ELASTIC_INDEX):
    """Migrate the search-enabled models."""
    from website.search_migration.migrate import migrate
    migrate(delete, index=index)

@task
def rebuild_search():
    """Delete and recreate the index for elasticsearch"""
    run("curl -s -XDELETE {uri}/{index}*".format(uri=settings.ELASTIC_URI,
                                             index=settings.ELASTIC_INDEX))
    run("curl -s -XPUT {uri}/{index}".format(uri=settings.ELASTIC_URI,
                                          index=settings.ELASTIC_INDEX))
    migrate_search()


@task
def mailserver(port=1025):
    """Run a SMTP test server."""
    cmd = 'python -m smtpd -n -c DebuggingServer localhost:{port}'.format(port=port)
    run(bin_prefix(cmd), pty=True)


@task
def jshint():
    """Run JSHint syntax check"""
    js_folder = os.path.join(HERE, 'website', 'static', 'js')
    cmd = 'jshint {}'.format(js_folder)
    run(cmd, echo=True)


@task(aliases=['flake8'])
def flake():
    run('flake8 .', echo=True)


def pip_install(req_file):
    """Return the proper 'pip install' command for installing the dependencies
    defined in ``req_file``.
    """
    cmd = bin_prefix('pip install --exists-action w --upgrade -r {} '.format(req_file))
    if WHEELHOUSE_PATH:
        cmd += ' --no-index --find-links={}'.format(WHEELHOUSE_PATH)
    return cmd


@task(aliases=['req'])
def requirements(addons=False, release=False, dev=False, metrics=False):
    """Install python dependencies.

    Examples:

        inv requirements --dev
        inv requirements --addons
        inv requirements --release
        inv requirements --metrics
    """
    if release or addons:
        addon_requirements()
    # "release" takes precedence
    if release:
        req_file = os.path.join(HERE, 'requirements', 'release.txt')
    elif dev:  # then dev requirements
        req_file = os.path.join(HERE, 'requirements', 'dev.txt')
    elif metrics:  # then dev requirements
        req_file = os.path.join(HERE, 'requirements', 'metrics.txt')
    else:  # then base requirements
        req_file = os.path.join(HERE, 'requirements.txt')
    run(pip_install(req_file), echo=True)


@task
def test_module(module=None, verbosity=2):
    """Helper for running tests.
    """
    # Allow selecting specific submodule
    module_fmt = ' '.join(module) if isinstance(module, list) else module
    args = " --verbosity={0} -s {1}".format(verbosity, module_fmt)
    # Use pty so the process buffers "correctly"
    run(bin_prefix(TEST_CMD) + args, pty=True)


@task
def test_osf():
    """Run the OSF test suite."""
    test_module(module="tests/")

@task
def test_api():
    """Run the API test suite."""
    test_module(module="api_tests/")

@task
def test_addons():
    """Run all the tests in the addons directory.
    """
    modules = []
    for addon in settings.ADDONS_REQUESTED:
        module = os.path.join(settings.BASE_PATH, 'addons', addon)
        modules.append(module)
    test_module(module=modules)


@task
def test(all=False, syntax=False):
    """
    Run unit tests: OSF (always), plus addons and syntax checks (optional)
    """
    if syntax:
        flake()
        jshint()

    test_osf()
    test_api()

    if all:
        test_addons()
        karma(single=True, browsers='PhantomJS')

@task
def test_travis_osf():
    """
    Run half of the tests to help travis go faster
    """
    flake()
    jshint()
    test_osf()

@task
def test_travis_else():
    """
    Run other half of the tests to help travis go faster
    """
    test_addons()
    test_api()
    karma(single=True, browsers='PhantomJS')

@task
def karma(single=False, sauce=False, browsers=None):
    """Run JS tests with Karma. Requires Chrome to be installed."""
    karma_bin = os.path.join(
        HERE, 'node_modules', 'karma', 'bin', 'karma'
    )
    cmd = '{} start'.format(karma_bin)
    if sauce:
        cmd += ' karma.saucelabs.conf.js'
    if single:
        cmd += ' --single-run'
    # Use browsers if specified on the command-line, otherwise default
    # what's specified in karma.conf.js
    if browsers:
        cmd += ' --browsers {}'.format(browsers)
    run(cmd, echo=True)


@task
def wheelhouse(addons=False, release=False, dev=False, metrics=False):
    """Install python dependencies.

    Examples:

        inv wheelhouse --dev
        inv wheelhouse --addons
        inv wheelhouse --release
        inv wheelhouse --metrics
    """
    if release or addons:
        for directory in os.listdir(settings.ADDON_PATH):
            path = os.path.join(settings.ADDON_PATH, directory)
            if os.path.isdir(path):
                req_file = os.path.join(path, 'requirements.txt')
                if os.path.exists(req_file):
                    cmd = 'pip wheel --find-links={} -r {} --wheel-dir={}'.format(WHEELHOUSE_PATH, req_file, WHEELHOUSE_PATH)
                    run(cmd, pty=True)
    if release:
        req_file = os.path.join(HERE, 'requirements', 'release.txt')
    elif dev:
        req_file = os.path.join(HERE, 'requirements', 'dev.txt')
    elif metrics:
        req_file = os.path.join(HERE, 'requirements', 'metrics.txt')
    else:
        req_file = os.path.join(HERE, 'requirements.txt')
    cmd = 'pip wheel --find-links={} -r {} --wheel-dir={}'.format(WHEELHOUSE_PATH, req_file, WHEELHOUSE_PATH)
    run(cmd, pty=True)


@task
def addon_requirements():
    """Install all addon requirements."""
    for directory in os.listdir(settings.ADDON_PATH):
        path = os.path.join(settings.ADDON_PATH, directory)
        if os.path.isdir(path):
            try:
                requirements_file = os.path.join(path, 'requirements.txt')
                open(requirements_file)
                print('Installing requirements for {0}'.format(directory))
                cmd = 'pip install --exists-action w --upgrade -r {0}'.format(requirements_file)
                if WHEELHOUSE_PATH:
                    cmd += ' --no-index --find-links={}'.format(WHEELHOUSE_PATH)
                run(bin_prefix(cmd))
            except IOError:
                pass
    print('Finished')


@task
def encryption(owner=None):
    """Generate GnuPG key.

    For local development:
    > invoke encryption
    On Linode:
    > sudo env/bin/invoke encryption --owner www-data

    """
    if not settings.USE_GNUPG:
        print('GnuPG is not enabled. No GnuPG key will be generated.')
        return

    import gnupg
    gpg = gnupg.GPG(gnupghome=settings.GNUPG_HOME, gpgbinary=settings.GNUPG_BINARY)
    keys = gpg.list_keys()
    if keys:
        print('Existing GnuPG key found')
        return
    print('Generating GnuPG key')
    input_data = gpg.gen_key_input(name_real='OSF Generated Key')
    gpg.gen_key(input_data)
    if owner:
        run('sudo chown -R {0} {1}'.format(owner, settings.GNUPG_HOME))


@task
def travis_addon_settings():
    for directory in os.listdir(settings.ADDON_PATH):
        path = os.path.join(settings.ADDON_PATH, directory, 'settings')
        if os.path.isdir(path):
            try:
                open(os.path.join(path, 'local-travis.py'))
                run('cp {path}/local-travis.py {path}/local.py'.format(path=path))
            except IOError:
                pass


@task
def copy_addon_settings():
    for directory in os.listdir(settings.ADDON_PATH):
        path = os.path.join(settings.ADDON_PATH, directory, 'settings')
        if os.path.isdir(path) and not os.path.isfile(os.path.join(path, 'local.py')):
            try:
                open(os.path.join(path, 'local-dist.py'))
                run('cp {path}/local-dist.py {path}/local.py'.format(path=path))
            except IOError:
                pass


@task
def copy_settings(addons=False):
    # Website settings
    if not os.path.isfile('website/settings/local.py'):
        print('Creating local.py file')
        run('cp website/settings/local-dist.py website/settings/local.py')

    # Addon settings
    if addons:
        copy_addon_settings()

@task
def packages():
    brew_commands = [
        'update',
        'upgrade',
        'install libxml2',
        'install libxslt',
        'install elasticsearch',
        'install gpg',
        'install node',
        'tap tokutek/tokumx',
        'install tokumx-bin',
    ]
    if platform.system() == 'Darwin':
        print('Running brew commands')
        for item in brew_commands:
            command = 'brew {cmd}'.format(cmd=item)
            run(command)
    elif platform.system() == 'Linux':
        # TODO: Write a script similar to brew bundle for Ubuntu
        # e.g., run('sudo apt-get install [list of packages]')
        pass

@task(aliases=['bower'])
def bower_install():
    print('Installing bower-managed packages')
    bower_bin = os.path.join(HERE, 'node_modules', 'bower', 'bin', 'bower')
    run('{} prune'.format(bower_bin), echo=True)
    run('{} install'.format(bower_bin), echo=True)


@task
def setup():
    """Creates local settings, installs requirements, and generates encryption key"""
    copy_settings(addons=True)
    packages()
    requirements(addons=True, dev=True)
    encryption()
    from website.app import build_js_config_files
    from website import settings
    # Build nodeCategories.json before building assets
    build_js_config_files(settings)
    assets(dev=True, watch=False)


@task
def analytics():
    from website.app import init_app
    import matplotlib
    matplotlib.use('Agg')
    init_app()
    from scripts.analytics import (
        logs, addons, comments, folders, links, watch, email_invites,
        permissions, profile, benchmarks
    )
    modules = (
        logs, addons, comments, folders, links, watch, email_invites,
        permissions, profile, benchmarks
    )
    for module in modules:
        module.main()


@task
def clear_sessions(months=1, dry_run=False):
    from website.app import init_app
    init_app(routes=False, set_backends=True)
    from scripts import clear_sessions
    clear_sessions.clear_sessions_relative(months=months, dry_run=dry_run)


# Release tasks

@task
def hotfix(name, finish=False, push=False):
    """Rename hotfix branch to hotfix/<next-patch-version> and optionally
    finish hotfix.
    """
    print('Checking out master to calculate curent version')
    run('git checkout master')
    latest_version = latest_tag_info()['current_version']
    print('Current version is: {}'.format(latest_version))
    major, minor, patch = latest_version.split('.')
    next_patch_version = '.'.join([major, minor, str(int(patch) + 1)])
    print('Bumping to next patch version: {}'.format(next_patch_version))
    print('Renaming branch...')

    new_branch_name = 'hotfix/{}'.format(next_patch_version)
    run('git checkout {}'.format(name), echo=True)
    run('git branch -m {}'.format(new_branch_name), echo=True)
    if finish:
        run('git flow hotfix finish {}'.format(next_patch_version), echo=True, pty=True)
    if push:
        run('git push origin master', echo=True)
        run('git push --tags', echo=True)
        run('git push origin develop', echo=True)


@task
def feature(name, finish=False, push=False):
    """Rename the current branch to a feature branch and optionally finish it."""
    print('Renaming branch...')
    run('git branch -m feature/{}'.format(name), echo=True)
    if finish:
        run('git flow feature finish {}'.format(name), echo=True)
    if push:
        run('git push origin develop', echo=True)


# Adapted from bumpversion
def latest_tag_info():
    try:
        # git-describe doesn't update the git-index, so we do that
        # subprocess.check_output(["git", "update-index", "--refresh"])

        # get info about the latest tag in git
        describe_out = subprocess.check_output([
            "git",
            "describe",
            "--dirty",
            "--tags",
            "--long",
            "--abbrev=40"
        ], stderr=subprocess.STDOUT
        ).decode().split("-")
    except subprocess.CalledProcessError as err:
        raise err
        # logger.warn("Error when running git describe")
        return {}

    info = {}

    if describe_out[-1].strip() == "dirty":
        info["dirty"] = True
        describe_out.pop()

    info["commit_sha"] = describe_out.pop().lstrip("g")
    info["distance_to_latest_tag"] = int(describe_out.pop())
    info["current_version"] = describe_out.pop().lstrip("v")

    # assert type(info["current_version"]) == str
    assert 0 == len(describe_out)

    return info


# Tasks for generating and bundling SSL certificates
# See http://cosdev.readthedocs.org/en/latest/osf/ops.html for details

@task
def generate_key(domain, bits=2048):
    cmd = 'openssl genrsa -des3 -out {0}.key {1}'.format(domain, bits)
    run(cmd)


@task
def generate_key_nopass(domain):
    cmd = 'openssl rsa -in {domain}.key -out {domain}.key.nopass'.format(
        domain=domain
    )
    run(cmd)


@task
def generate_csr(domain):
    cmd = 'openssl req -new -key {domain}.key.nopass -out {domain}.csr'.format(
        domain=domain
    )
    run(cmd)


@task
def request_ssl_cert(domain):
    """Generate a key, a key with password removed, and a signing request for
    the specified domain.

    Usage:
    > invoke request_ssl_cert pizza.osf.io
    """
    generate_key(domain)
    generate_key_nopass(domain)
    generate_csr(domain)


@task
def bundle_certs(domain, cert_path):
    """Concatenate certificates from NameCheap in the correct order. Certificate
    files must be in the same directory.
    """
    cert_files = [
        '{0}.crt'.format(domain),
        'COMODORSADomainValidationSecureServerCA.crt',
        'COMODORSAAddTrustCA.crt',
        'AddTrustExternalCARoot.crt',
    ]
    certs = ' '.join(
        os.path.join(cert_path, cert_file)
        for cert_file in cert_files
    )
    cmd = 'cat {certs} > {domain}.bundle.crt'.format(
        certs=certs,
        domain=domain,
    )
    run(cmd)


@task
def clean_assets():
    """Remove built JS files."""
    public_path = os.path.join(HERE, 'website', 'static', 'public')
    js_path = os.path.join(public_path, 'js')
    run('rm -rf {0}'.format(js_path), echo=True)


@task(aliases=['pack'])
def webpack(clean=False, watch=False, dev=False):
    """Build static assets with webpack."""
    if clean:
        clean_assets()
    webpack_bin = os.path.join(HERE, 'node_modules', 'webpack', 'bin', 'webpack.js')
    args = [webpack_bin]
    if settings.DEBUG_MODE and dev:
        args += ['--colors']
    else:
        args += ['--progress']
    if watch:
        args += ['--watch']
    config_file = 'webpack.dev.config.js' if dev else 'webpack.prod.config.js'
    args += ['--config {0}'.format(config_file)]
    command = ' '.join(args)
    run(command, echo=True)


@task()
def build_js_config_files():
    from website import settings
    from website.app import build_js_config_files as _build_js_config_files
    print('Building JS config files...')
    _build_js_config_files(settings)
    print("...Done.")


@task()
def assets(dev=False, watch=False):
    """Install and build static assets."""
    npm = 'npm install'
    if not dev:
        npm += ' --production'
    run(npm, echo=True)
    bower_install()
    build_js_config_files()
    # Always set clean=False to prevent possible mistakes
    # on prod
    webpack(clean=False, watch=watch, dev=dev)

@task
def generate_self_signed(domain):
    """Generate self-signed SSL key and certificate.
    """
    cmd = (
        'openssl req -x509 -nodes -days 365 -newkey rsa:2048'
        ' -keyout {0}.key -out {0}.crt'
    ).format(domain)
    run(cmd)

@task
def update_citation_styles():
    from scripts import parse_citation_styles
    total = parse_citation_styles.main()
    print("Parsed {} styles".format(total))

@task
def clean(verbose=False):
    run('find . -name "*.pyc" -delete', echo=True)<|MERGE_RESOLUTION|>--- conflicted
+++ resolved
@@ -90,8 +90,6 @@
     cmd = '{} python manage.py runserver {} --nothreading'.format(env, port)
     run(cmd, echo=True, pty=True)
 
-<<<<<<< HEAD
-=======
 # TODO - refactor? It is functional. e.g. 'invoke admin_task createsuperuser'
 @task
 def admin_task(args):
@@ -99,7 +97,6 @@
     cmd = 'DJANGO_SETTINGS_MODULE="admin.base.settings" python manage.py ' + args
     run(cmd)
 
->>>>>>> da391c22
 SHELL_BANNER = """
 {version}
 

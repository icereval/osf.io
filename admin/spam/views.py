--- conflicted
+++ resolved
@@ -205,19 +205,5 @@
         return '{}?page={}&status={}'.format(
             reverse('spam:detail', kwargs={'spam_id': self.spam_id}),
             self.request.GET.get('page', 1),
-<<<<<<< HEAD
-            self.request.GET.get('status', u'1')
-        )
-=======
             self.request.GET.get('status', '1')
-        )
-
-
-@login_required
-def email(request, spam_id):
-    context = {
-        'comment': serialize_comment(Comment.load(spam_id), full=True),
-        'page_number': request.GET.get('page', 1),
-    }
-    return render(request, 'spam/email.html', context)
->>>>>>> 63e01acd
+        )
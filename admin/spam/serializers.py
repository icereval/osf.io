--- conflicted
+++ resolved
@@ -3,18 +3,13 @@
 from furl import furl
 
 
-<<<<<<< HEAD
 def serialize_comment(comment):
     reports = [
         serialize_report(user, report)
         for user, report in comment.reports.iteritems()
     ]
-=======
-def serialize_comment(comment, full=False):
-    reports = serialize_reports(comment.reports)
     author_abs_url = furl(OSF_DOMAIN)
     author_abs_url.path.add(comment.user.url)
->>>>>>> 8d2385de
 
     return {
         'id': comment._id,

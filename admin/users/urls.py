--- conflicted
+++ resolved
@@ -7,13 +7,10 @@
         name='search'),
     url(r'^id-(?P<guid>[a-z0-9]+)/$', views.UserView.as_view(),
         name='user'),
-<<<<<<< HEAD
     url(r'^id-(?P<guid>[a-z0-9]+)/disable/$', views.disable_user,
         name='disable'),
     url(r'^id-(?P<guid>[a-z0-9]+)/reactivate/$', views.reactivate_user,
         name='reactivate'),
-=======
     url(r'^id-(?P<guid>[a-z0-9]+)/two-factor/disable/$', views.remove_2_factor,
         name='remove2factor'),
->>>>>>> a559fc21
 ]
--- conflicted
+++ resolved
@@ -44,11 +44,7 @@
     "raw-loader": "^0.5.1",
     "share": "~0.7.3",
     "style-loader": "^0.8.3",
-<<<<<<< HEAD
     "treebeard": "git://github.com/caneruguz/treebeard.git#d6e486b5dcfb3efd062758c1ec7c92735203e5d7",
-=======
-    "treebeard": "git://github.com/caneruguz/treebeard.git#db0ee8513ed6e90898ba9b2bd2cc55867dc9afe8",
->>>>>>> a48f5ac5
     "typeahead.js": "^0.10.5",
     "url-loader": "^0.5.5",
     "webpack": "^1.7.2",

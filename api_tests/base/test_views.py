# -*- coding: utf-8 -*-
import httplib as http
import pkgutil

import mock

from nose import SkipTest
from nose.tools import *  # flake8: noqa

from tests.base import ApiTestCase
from osf_tests import factories

from framework.auth.oauth_scopes import CoreScopes

from api.base.settings.defaults import API_BASE
from api.wb.views import MoveFileMetadataView, CopyFileMetadataView
from rest_framework.permissions import IsAuthenticatedOrReadOnly, IsAuthenticated
from api.base.permissions import TokenHasScope
from website.settings import DEBUG_MODE
from website import maintenance

import importlib

URLS_MODULES = []
for loader, name, _ in pkgutil.iter_modules(['api']):
    if name != 'base' and name != 'test':
        try:
            URLS_MODULES.append(
                importlib.import_module('api.{}.urls'.format(name))
            )
        except ImportError:
            pass

VIEW_CLASSES = []
for mod in URLS_MODULES:
    urlpatterns = mod.urlpatterns
    for patt in urlpatterns:
        VIEW_CLASSES.append(patt.callback.cls)


class TestApiBaseViews(ApiTestCase):
    def setUp(self):
        super(TestApiBaseViews, self).setUp()
        self.EXCLUDED_VIEWS = [MoveFileMetadataView, CopyFileMetadataView]

    def test_root_returns_200(self):
        res = self.app.get('/{}'.format(API_BASE))
        assert_equal(res.status_code, 200)

    def test_does_not_exist_returns_404(self):
        res = self.app.get(
            '/{}{}'.format(API_BASE, "notapage"),
            expect_errors=True
        )
        assert_equal(res.status_code, 404)

    def test_does_not_exist_formatting(self):
        if DEBUG_MODE:
            raise SkipTest
        else:
            url = '/{}{}/'.format(API_BASE, 'notapage')
            res = self.app.get(url, expect_errors=True)
            errors = res.json['errors']
            assert(isinstance(errors, list))
            assert_equal(errors[0], {'detail': 'Not found.'})

    def test_view_classes_have_minimal_set_of_permissions_classes(self):
        base_permissions = [
            TokenHasScope,
            (IsAuthenticated, IsAuthenticatedOrReadOnly)
        ]
        for view in VIEW_CLASSES:
            if view in self.EXCLUDED_VIEWS:
                continue
            for cls in base_permissions:
                if isinstance(cls, tuple):
                    has_cls = any([c in view.permission_classes for c in cls])
                    assert_true(
                        has_cls,
                        "{0} lacks the appropriate permission classes".format(view)
                    )
                else:
                    assert_in(
                        cls,
                        view.permission_classes,
                        "{0} lacks the appropriate permission classes".format(view)
                    )
            for key in ['read', 'write']:
                scopes = getattr(view, 'required_{}_scopes'.format(key), None)
                assert_true(bool(scopes))
                for scope in scopes:
                    assert_is_not_none(scope)
                if key == 'write':
                    assert_not_in(CoreScopes.ALWAYS_PUBLIC, scopes)

    def test_view_classes_support_embeds(self):
        for view in VIEW_CLASSES:
<<<<<<< HEAD
            if view in self.EXCLUDED_VIEWS:
                continue
            assert_true(hasattr(view, '_get_embed_partial'), "{0} lacks embed support".format(view))
=======
            assert_true(
                hasattr(view, '_get_embed_partial'),
                "{0} lacks embed support".format(view)
            )
>>>>>>> cd58deb1

    def test_view_classes_define_or_override_serializer_class(self):
        for view in VIEW_CLASSES:
            has_serializer_class = getattr(view, 'serializer_class', None) or \
                                   getattr(view, 'get_serializer_class', None)
            assert_true(
                has_serializer_class,
                "{0} should include serializer class or override get_serializer_class()".format(view)
            )

    @mock.patch(
        'osf.models.OSFUser.is_confirmed',
        mock.PropertyMock(return_value=False)
    )
    def test_unconfirmed_user_gets_error(self):

        user = factories.AuthUserFactory()

        res = self.app.get(
            '/{}nodes/'.format(API_BASE),
            auth=user.auth,
            expect_errors=True
        )
        assert_equal(res.status_code, http.BAD_REQUEST)

    @mock.patch(
        'osf.models.OSFUser.is_disabled',
        mock.PropertyMock(return_value=True)
    )
    def test_disabled_user_gets_error(self):

        user = factories.AuthUserFactory()

        res = self.app.get(
            '/{}nodes/'.format(API_BASE),
            auth=user.auth,
            expect_errors=True
        )
        assert_equal(res.status_code, http.BAD_REQUEST)


class TestStatusView(ApiTestCase):

    def test_status_view(self):
        url = '/{}status/'.format(API_BASE)
        res = self.app.get(url)
        assert_equal(res.status_code, 200)
        assert_in('maintenance', res.json)
        assert_equal(res.json['maintenance'], None)

    def test_status_view_with_maintenance(self):
        maintenance.set_maintenance(message='test')
        url = '/{}status/'.format(API_BASE)
        res = self.app.get(url)
        m = maintenance.get_maintenance()
        assert_equal(res.status_code, 200)
        assert_equal(res.json['maintenance']['level'], 1)
        assert_equal(res.json['maintenance']['start'], m['start'])
        assert_equal(res.json['maintenance']['end'], m['end'])
        assert_equal(res.json['maintenance']['message'], 'test')


class TestJSONAPIBaseView(ApiTestCase):

    def setUp(self):
        super(TestJSONAPIBaseView, self).setUp()

        self.user = factories.AuthUserFactory()
        self.node = factories.ProjectFactory(creator=self.user)
        self.url = '/{0}nodes/{1}/'.format(API_BASE, self.node._id)
        for i in range(5):
            factories.ProjectFactory(parent=self.node, creator=self.user)
        for i in range(5):
            factories.ProjectFactory(parent=self.node)

    @mock.patch(
        'api.base.serializers.JSONAPISerializer.to_representation',
        autospec=True
    )
    def test_request_added_to_serializer_context(self, mock_to_representation):
        self.app.get(self.url, auth=self.user.auth)
        assert_in('request', mock_to_representation.call_args[0][0].context)

    def test_reverse_sort_possible(self):
        response = self.app.get(
            'http://localhost:8000/v2/users/me/nodes/?sort=-title',
            auth=self.user.auth
        )
        assert_equal(response.status_code, 200)


class TestSwaggerDocs(ApiTestCase):

    def test_swagger_docs_redirect_to_root(self):
        res = self.app.get('/v2/docs/')
        assert_equal(res.status_code, 302)
        assert_equal(res.location, '/v2/')<|MERGE_RESOLUTION|>--- conflicted
+++ resolved
@@ -95,16 +95,12 @@
 
     def test_view_classes_support_embeds(self):
         for view in VIEW_CLASSES:
-<<<<<<< HEAD
             if view in self.EXCLUDED_VIEWS:
                 continue
-            assert_true(hasattr(view, '_get_embed_partial'), "{0} lacks embed support".format(view))
-=======
             assert_true(
                 hasattr(view, '_get_embed_partial'),
                 "{0} lacks embed support".format(view)
             )
->>>>>>> cd58deb1
 
     def test_view_classes_define_or_override_serializer_class(self):
         for view in VIEW_CLASSES:

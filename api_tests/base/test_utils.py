# -*- coding: utf-8 -*-
from nose.tools import *  # flake8: noqa
import mock # noqa
import unittest

from rest_framework import fields
from rest_framework.exceptions import ValidationError
from api.base import utils as api_utils

from tests.base import ApiTestCase
from framework.status import push_status_message


class TestTruthyFalsy:
    """Check that our copy/pasted representation of
    TRUTHY and FALSY match the DRF BooleanField's versions
    """

    def test_truthy(self):
        assert_equal(api_utils.TRUTHY, fields.BooleanField.TRUE_VALUES)

    def test_falsy(self):
        assert_equal(api_utils.FALSY, fields.BooleanField.FALSE_VALUES)


<<<<<<< HEAD
class TestFlaskDjangoIntegration:
=======
class TestIsDeprecated(unittest.TestCase):

    def setUp(self):
        super(TestIsDeprecated, self).setUp()
        self.min_version = '2.0'
        self.max_version = '2.5'

    def test_is_deprecated(self):
        request_version = '2.6'
        is_deprecated = api_utils.is_deprecated(request_version, self.min_version, self.max_version)
        assert_equal(is_deprecated, True)

    def test_is_not_deprecated(self):
        request_version = '2.5'
        is_deprecated = api_utils.is_deprecated(request_version, self.min_version, self.max_version)
        assert_equal(is_deprecated, False)


class FlaskDjangoIntegrationTestCase(ApiTestCase):
>>>>>>> 72046aa3
    def test_push_status_message_no_response(self):
        status_message = 'This is a message'
        statuses = ['info', 'warning', 'warn', 'success', 'danger', 'default']
        for status in statuses:
            try:
                push_status_message(status_message, kind=status)
            except:
                assert_true(False, 'Exception from push_status_message via API v2 with type "{}".'.format(status))

    def test_push_status_message_expected_error(self):
        status_message = 'This is a message'
        try:
            push_status_message(status_message, kind='error')
            assert_true(False, 'push_status_message() should have generated a ValidationError exception.')
        except ValidationError as e:
            assert_equal(e.detail[0], status_message,
                         'push_status_message() should have passed along the message with the Exception.')
        except RuntimeError:
            assert_true(False, 'push_status_message() should have caught the runtime error and replaced it.')
        except:
            assert_true(False, 'Exception from push_status_message when called from the v2 API with type "error"')

    @mock.patch('framework.status.session')
    def test_push_status_message_unexpected_error(self, mock_sesh):
        status_message = 'This is a message'
        exception_message = 'this is some very unexpected problem'
        mock_get = mock.Mock(side_effect=RuntimeError(exception_message))
        mock_data = mock.Mock()
        mock_data.attach_mock(mock_get, 'get')
        mock_sesh.attach_mock(mock_data, 'data')
        try:
            push_status_message(status_message, kind='error')
            assert_true(False, 'push_status_message() should have generated a RuntimeError exception.')
        except ValidationError as e:
            assert_true(False, 'push_status_message() should have re-raised the RuntimeError not gotten ValidationError.')
        except RuntimeError as e:
            assert_equal(getattr(e, 'message', None),
                         exception_message,
                         'push_status_message() should have re-raised the '
                         'original RuntimeError with the original message.')
        except:
            assert_true(False, 'Unexpected Exception from push_status_message when called '
                               'from the v2 API with type "error"')<|MERGE_RESOLUTION|>--- conflicted
+++ resolved
@@ -23,9 +23,6 @@
         assert_equal(api_utils.FALSY, fields.BooleanField.FALSE_VALUES)
 
 
-<<<<<<< HEAD
-class TestFlaskDjangoIntegration:
-=======
 class TestIsDeprecated(unittest.TestCase):
 
     def setUp(self):
@@ -44,8 +41,7 @@
         assert_equal(is_deprecated, False)
 
 
-class FlaskDjangoIntegrationTestCase(ApiTestCase):
->>>>>>> 72046aa3
+class TestFlaskDjangoIntegration:
     def test_push_status_message_no_response(self):
         status_message = 'This is a message'
         statuses = ['info', 'warning', 'warn', 'success', 'danger', 'default']

--- conflicted
+++ resolved
@@ -1,14 +1,9 @@
 import pytest
-
 import mock
 from urlparse import urlparse
 
 from framework.auth import core
 from osf.models import Guid
-<<<<<<< HEAD
-=======
-
->>>>>>> 7ae267bb
 from api.base.settings.defaults import API_BASE
 from api.base.settings import osf_settings
 from api_tests import utils as test_utils

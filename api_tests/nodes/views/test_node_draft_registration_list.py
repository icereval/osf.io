<<<<<<< HEAD
from nose.tools import *  # flake8: noqa

from osf.models import MetaSchema
from website.project.metadata.schemas import LATEST_SCHEMA_VERSION
from website.project.metadata.utils import create_jsonschema_from_metaschema
from modularodm import Q
from website.util import permissions
from django.contrib.auth.models import Permission
=======
import pytest

>>>>>>> c790d149
from api.base.settings.defaults import API_BASE
from osf.models import MetaSchema
from osf_tests.factories import (
    ProjectFactory,
    RegistrationFactory,
    AuthUserFactory,
    CollectionFactory,
    DraftRegistrationFactory,
)
from website.project.metadata.schemas import LATEST_SCHEMA_VERSION
from website.project.metadata.utils import create_jsonschema_from_metaschema
from website.settings import PREREG_ADMIN_TAG
from website.util import permissions


@pytest.mark.django_db
class DraftRegistrationTestCase:

    @pytest.fixture()
    def user(self):
        return AuthUserFactory()

    @pytest.fixture()
    def user_write_contrib(self):
        return AuthUserFactory()

    @pytest.fixture()
    def user_read_contrib(self):
        return AuthUserFactory()

    @pytest.fixture()
    def user_non_contrib(self):
        return AuthUserFactory()

    @pytest.fixture()
    def project_public(self, user, user_write_contrib, user_read_contrib):
        project_public = ProjectFactory(is_public=True, creator=user)
        project_public.add_contributor(user_write_contrib, permissions=[permissions.WRITE])
        project_public.add_contributor(user_read_contrib, permissions=[permissions.READ])
        project_public.save()
        return project_public

    @pytest.fixture()
    def prereg_metadata(self):
        def metadata(draft):
            test_metadata = {}
            json_schema = create_jsonschema_from_metaschema(draft.registration_schema.schema)

            for key, value in json_schema['properties'].iteritems():
                response = 'Test response'
                if value['properties']['value'].get('enum'):
                    response = value['properties']['value']['enum'][0]

                if value['properties']['value'].get('properties'):
                    response = {'question': {'value': 'Test Response'}}

                test_metadata[key] = {'value': response}
            return test_metadata
        return metadata


@pytest.mark.django_db
class TestDraftRegistrationList(DraftRegistrationTestCase):

    @pytest.fixture()
    def schema(self):
        return MetaSchema.objects.get(name='Open-Ended Registration', schema_version=LATEST_SCHEMA_VERSION)
    
    @pytest.fixture()
    def draft_registration(self, user, project_public, schema):
        return DraftRegistrationFactory(
            initiator=user,
            registration_schema=schema,
            branched_from=project_public
        )

    @pytest.fixture()
    def url_draft_registrations(self, project_public):
        return '/{}nodes/{}/draft_registrations/'.format(API_BASE, project_public._id)

    def test_admin_can_view_draft_list(self, app, user, draft_registration, schema, url_draft_registrations):
        res = app.get(url_draft_registrations, auth=user.auth)
        assert res.status_code == 200
        data = res.json['data']
        assert len(data) == 1
        assert data[0]['attributes']['registration_supplement'] == schema._id
        assert data[0]['id'] == draft_registration._id
        assert data[0]['attributes']['registration_metadata'] == {}

    def test_cannot_view_draft_list(self, app, user_write_contrib, user_read_contrib, user_non_contrib, url_draft_registrations):

    #   test_read_only_contributor_cannot_view_draft_list
        res = app.get(url_draft_registrations, auth=user_read_contrib.auth, expect_errors=True)
        assert res.status_code == 403

    #   test_read_write_contributor_cannot_view_draft_list
        res = app.get(url_draft_registrations, auth=user_write_contrib.auth, expect_errors=True)
        assert res.status_code == 403

    #   test_logged_in_non_contributor_cannot_view_draft_list
        res = app.get(url_draft_registrations, auth=user_non_contrib.auth, expect_errors=True)
        assert res.status_code == 403

    #   test_unauthenticated_user_cannot_view_draft_list
        res = app.get(url_draft_registrations, expect_errors=True)
        assert res.status_code == 401

    def test_draft_with_registered_node_does_not_show_up_in_draft_list(self, app, user, project_public, draft_registration, url_draft_registrations):
        reg = RegistrationFactory(project = project_public)
        draft_registration.registered_node = reg
        draft_registration.save()
        res = app.get(url_draft_registrations, auth=user.auth)
        assert res.status_code == 200
        data = res.json['data']
        assert len(data) == 0

    def test_draft_with_deleted_registered_node_shows_up_in_draft_list(self, app, user, project_public, draft_registration, schema, url_draft_registrations):
        reg = RegistrationFactory(project=project_public)
        draft_registration.registered_node = reg
        draft_registration.save()
        reg.is_deleted = True
        reg.save()
        res = app.get(url_draft_registrations, auth=user.auth)
        assert res.status_code == 200
        data = res.json['data']
        assert len(data) == 1
        assert data[0]['attributes']['registration_supplement'] == schema._id
        assert data[0]['id'] == draft_registration._id
        assert data[0]['attributes']['registration_metadata'] == {}


@pytest.mark.django_db
class TestDraftRegistrationCreate(DraftRegistrationTestCase):

    @pytest.fixture()
    def metaschema_open_ended(self):
        return MetaSchema.objects.get(name='Open-Ended Registration', schema_version=LATEST_SCHEMA_VERSION)

    @pytest.fixture()
    def payload(self, metaschema_open_ended):
        return {
            'data': {
                'type': 'draft_registrations',
                'attributes': {
                    'registration_supplement': metaschema_open_ended._id
                }
            }
        }

    @pytest.fixture()
    def url_draft_registrations(self, project_public):
        return '/{}nodes/{}/draft_registrations/'.format(API_BASE, project_public._id)

    def test_type_is_draft_registrations(self, app, user, metaschema_open_ended, url_draft_registrations):
        draft_data = {
            'data': {
                'type': 'nodes',
                'attributes': {
                    'registration_supplement': metaschema_open_ended._id
                }
            }
        }
        res = app.post_json_api(url_draft_registrations, draft_data, auth=user.auth, expect_errors=True)
        assert res.status_code == 409

    def test_admin_can_create_draft(self, app, user, project_public, payload, metaschema_open_ended):
        url = '/{}nodes/{}/draft_registrations/?embed=branched_from&embed=initiator'.format(API_BASE, project_public._id)
        res = app.post_json_api(url, payload, auth=user.auth)
        assert res.status_code == 201
        data = res.json['data']
        assert data['attributes']['registration_supplement'] == metaschema_open_ended._id
        assert data['attributes']['registration_metadata'] == {}
        assert data['embeds']['branched_from']['data']['id'] == project_public._id
        assert data['embeds']['initiator']['data']['id'] == user._id

    def test_cannot_create_draft(self, app, user_write_contrib, user_read_contrib, user_non_contrib, project_public, payload, url_draft_registrations):

    #   test_write_only_contributor_cannot_create_draft
        assert user_write_contrib in project_public.contributors.all()
        res = app.post_json_api(url_draft_registrations, payload, auth=user_write_contrib.auth, expect_errors=True)
        assert res.status_code == 403

    #   test_read_only_contributor_cannot_create_draft
        assert user_read_contrib in project_public.contributors.all()
        res = app.post_json_api(url_draft_registrations, payload, auth=user_read_contrib.auth, expect_errors=True)
        assert res.status_code == 403

    #   test_non_authenticated_user_cannot_create_draft
        res = app.post_json_api(url_draft_registrations, payload, expect_errors=True)
        assert res.status_code == 401

    #   test_logged_in_non_contributor_cannot_create_draft
        res = app.post_json_api(url_draft_registrations, payload, auth=user_non_contrib.auth, expect_errors=True)
        assert res.status_code == 403

    def test_registration_supplement_errors(self, app, user, url_draft_registrations):

    #   test_registration_supplement_not_found
        draft_data = {
            'data': {
                'type': 'draft_registrations',
                'attributes': {
                    'registration_supplement': 'Invalid schema'
                }
            }
        }
        res = app.post_json_api(url_draft_registrations, draft_data, auth=user.auth, expect_errors=True)
        assert res.status_code == 404

    #   test_registration_supplement_must_be_active_metaschema
        schema =  MetaSchema.objects.get(name='Election Research Preacceptance Competition', active=False)
        draft_data = {
            'data': {
                'type': 'draft_registrations',
                'attributes': {
                    'registration_supplement': schema._id
                }
            }
        }
        res = app.post_json_api(url_draft_registrations, draft_data, auth=user.auth, expect_errors=True)
        assert res.status_code == 400
        assert res.json['errors'][0]['detail'] == 'Registration supplement must be an active schema.'

    #   test_registration_supplement_must_be_most_recent_metaschema
        schema = MetaSchema.objects.get(name='Open-Ended Registration', schema_version=1)
        draft_data = {
            'data': {
                'type': 'draft_registrations',
                'attributes': {
                    'registration_supplement': schema._id
                }
            }
        }
        res = app.post_json_api(url_draft_registrations, draft_data, auth=user.auth, expect_errors=True)
        assert res.status_code == 400
        assert res.json['errors'][0]['detail'] == 'Registration supplement must be an active schema.'

    def test_cannot_create_draft_errors(self, app, user, project_public, payload):

    #   test_cannot_create_draft_from_a_registration
        registration = RegistrationFactory(project=project_public, creator=user)
        url = '/{}nodes/{}/draft_registrations/'.format(API_BASE, registration._id)
        res = app.post_json_api(url, payload, auth=user.auth, expect_errors=True)
        assert res.status_code == 404

    #   test_cannot_create_draft_from_deleted_node
        project = ProjectFactory(is_public=True, creator=user)
        project.is_deleted = True
        project.save()
        url_project = '/{}nodes/{}/draft_registrations/'.format(API_BASE, project._id)
        res = app.post_json_api(url_project, payload, auth=user.auth, expect_errors=True)
        assert res.status_code == 410
        assert res.json['errors'][0]['detail'] == 'The requested node is no longer available.'

    #   test_cannot_create_draft_from_collection
        collection = CollectionFactory(creator=user)
        url = '/{}nodes/{}/draft_registrations/'.format(API_BASE, collection._id)
        res = app.post_json_api(url, payload, auth=user.auth, expect_errors=True)
        assert res.status_code == 404

    def test_required_metaschema_questions_not_required_on_post(self, app, user, project_public, prereg_metadata):
        prereg_schema = MetaSchema.objects.get(name='Prereg Challenge', schema_version=LATEST_SCHEMA_VERSION)

        prereg_draft_registration = DraftRegistrationFactory(
            initiator=user,
            registration_schema=prereg_schema,
            branched_from=project_public
        )

        url = '/{}nodes/{}/draft_registrations/?embed=initiator&embed=branched_from'.format(API_BASE, project_public._id)

        registration_metadata = prereg_metadata(prereg_draft_registration)
        del registration_metadata['q1']
        prereg_draft_registration.registration_metadata = registration_metadata
        prereg_draft_registration.save()

        payload = {
            'data': {
                'type': 'draft_registrations',
                'attributes': {
                    'registration_supplement': prereg_schema._id,
                    'registration_metadata': registration_metadata
                }
            }
        }
        res = app.post_json_api(url, payload, auth=user.auth, expect_errors=True)
        assert res.status_code == 201
        data = res.json['data']
        assert res.json['data']['attributes']['registration_metadata']['q2']['value'] == 'Test response'
        assert data['attributes']['registration_supplement'] == prereg_schema._id
        assert data['embeds']['branched_from']['data']['id'] == project_public._id
        assert data['embeds']['initiator']['data']['id'] == user._id

    def test_registration_supplement_must_be_supplied(self, app, user, url_draft_registrations):
        draft_data = {
            'data': {
                'type': 'draft_registrations',
                'attributes': {
                }
            }
        }
        res = app.post_json_api(url_draft_registrations, draft_data, auth=user.auth, expect_errors=True)
        errors = res.json['errors'][0]
        assert res.status_code == 400
        assert errors['detail'] == 'This field is required.'
        assert errors['source']['pointer'] == '/data/attributes/registration_supplement'

    def test_registration_metadata_must_be_a_dictionary(self, app, user, payload, url_draft_registrations):
        payload['data']['attributes']['registration_metadata'] = 'Registration data'

        res = app.post_json_api(url_draft_registrations, payload, auth=user.auth, expect_errors=True)
        errors = res.json['errors'][0]
        assert res.status_code == 400
        assert errors['source']['pointer'] == '/data/attributes/registration_metadata'
        assert errors['detail'] == 'Expected a dictionary of items but got type "unicode".'

    def test_registration_metadata_question_values_must_be_dictionaries(self, app, user, payload, url_draft_registrations):
        schema = MetaSchema.objects.get(name='OSF-Standard Pre-Data Collection Registration', schema_version=LATEST_SCHEMA_VERSION)
        payload['data']['attributes']['registration_supplement'] = schema._id
        payload['data']['attributes']['registration_metadata'] = {}
        payload['data']['attributes']['registration_metadata']['datacompletion'] = 'No, data collection has not begun'

        res = app.post_json_api(url_draft_registrations, payload, auth=user.auth, expect_errors=True)
        errors = res.json['errors'][0]
        assert res.status_code == 400
        assert errors['detail'] == 'u\'No, data collection has not begun\' is not of type \'object\''

    def test_registration_metadata_question_keys_must_be_value(self, app, user, payload, url_draft_registrations):
        schema = MetaSchema.objects.get(name='OSF-Standard Pre-Data Collection Registration', schema_version=LATEST_SCHEMA_VERSION)

        payload['data']['attributes']['registration_supplement'] = schema._id
        payload['data']['attributes']['registration_metadata'] = {}
        payload['data']['attributes']['registration_metadata']['datacompletion'] = {
            'incorrect_key': 'No, data collection has not begun'
        }

        res = app.post_json_api(url_draft_registrations, payload, auth=user.auth, expect_errors=True)
        errors = res.json['errors'][0]
        assert res.status_code == 400
        assert errors['detail'] == 'Additional properties are not allowed (u\'incorrect_key\' was unexpected)'

    def test_question_in_registration_metadata_must_be_in_schema(self, app, user, payload, url_draft_registrations):
        schema = MetaSchema.objects.get(name='OSF-Standard Pre-Data Collection Registration', schema_version=LATEST_SCHEMA_VERSION)

        payload['data']['attributes']['registration_supplement'] = schema._id
        payload['data']['attributes']['registration_metadata'] = {}
        payload['data']['attributes']['registration_metadata']['q11'] = {
            'value': 'No, data collection has not begun'
        }

        res = app.post_json_api(url_draft_registrations, payload, auth=user.auth, expect_errors=True)
        errors = res.json['errors'][0]
        assert res.status_code == 400
        assert errors['detail'] == 'Additional properties are not allowed (u\'q11\' was unexpected)'

    def test_multiple_choice_question_value_must_match_value_in_schema(self, app, user, payload, url_draft_registrations):
        schema = MetaSchema.objects.get(name='OSF-Standard Pre-Data Collection Registration', schema_version=LATEST_SCHEMA_VERSION)

        payload['data']['attributes']['registration_supplement'] = schema._id
        payload['data']['attributes']['registration_metadata'] = {}
        payload['data']['attributes']['registration_metadata']['datacompletion'] = {
            'value': 'Nope, data collection has not begun'
        }

        res = app.post_json_api(url_draft_registrations, payload, auth=user.auth, expect_errors=True)
        errors = res.json['errors'][0]
        assert res.status_code == 400
        assert errors['detail'] == 'u\'Nope, data collection has not begun\' is not one of [u\'No, data collection has not begun\', u\'Yes, data collection is underway or complete\']'

    def test_reviewer_cannot_create_draft_registration(self, app, user_read_contrib, project_public, payload, url_draft_registrations):
        user = AuthUserFactory()
        administer_permission = Permission.objects.get(codename='administer_prereg')
        user.user_permissions.add(administer_permission)
        user.save()

        assert user_read_contrib in project_public.contributors.all()
        res = app.post_json_api(url_draft_registrations, payload, auth=user.auth, expect_errors=True)
        assert res.status_code == 403<|MERGE_RESOLUTION|>--- conflicted
+++ resolved
@@ -1,17 +1,7 @@
-<<<<<<< HEAD
-from nose.tools import *  # flake8: noqa
-
-from osf.models import MetaSchema
-from website.project.metadata.schemas import LATEST_SCHEMA_VERSION
-from website.project.metadata.utils import create_jsonschema_from_metaschema
-from modularodm import Q
-from website.util import permissions
+import pytest
+
+from api.base.settings.defaults import API_BASE
 from django.contrib.auth.models import Permission
-=======
-import pytest
-
->>>>>>> c790d149
-from api.base.settings.defaults import API_BASE
 from osf.models import MetaSchema
 from osf_tests.factories import (
     ProjectFactory,
@@ -22,7 +12,6 @@
 )
 from website.project.metadata.schemas import LATEST_SCHEMA_VERSION
 from website.project.metadata.utils import create_jsonschema_from_metaschema
-from website.settings import PREREG_ADMIN_TAG
 from website.util import permissions
 
 

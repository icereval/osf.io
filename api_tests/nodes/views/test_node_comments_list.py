--- conflicted
+++ resolved
@@ -12,7 +12,7 @@
     AuthUserFactory,
     CommentFactory
 )
-<<<<<<< HEAD
+from website.util.sanitize import strip_html
 from website.addons.osfstorage import settings as osfstorage_settings
 
 
@@ -29,9 +29,6 @@
         'contentType': 'img/png'
     }).save()
     return test_file
-=======
-from website.util.sanitize import strip_html
->>>>>>> c42e0963
 
 
 class TestNodeCommentsList(ApiTestCase):

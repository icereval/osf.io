--- conflicted
+++ resolved
@@ -126,108 +126,119 @@
 
         res = app.get('{}bird'.format(tags_url), auth=user.auth)
         actual = [node['id'] for node in res.json['data']]
-<<<<<<< HEAD
         assert [] == actual
-=======
-        assert_equal(expected, actual)
-
-
+
+
+@pytest.mark.django_db
 class NodesListDateFilteringMixin(object):
 
-    def setUp(self):
-        super(NodesListDateFilteringMixin, self).setUp()
-
-        assert self.url, 'Subclasses of NodesListDateFilteringMixin must define self.url'
-
-        self.user = AuthUserFactory()
-
-        self.node_may = ProjectFactory(creator=self.user)
-        self.node_june = ProjectFactory(creator=self.user)
-        self.node_july = ProjectFactory(creator=self.user)
-
-        self.node_may.date_created = '2016-05-01 00:00:00.000000+00:00'
-        self.node_june.date_created = '2016-06-01 00:00:00.000000+00:00'
-        self.node_july.date_created = '2016-07-01 00:00:00.000000+00:00'
-
-        self.node_may.save()
-        self.node_june.save()
-        self.node_july.save()
-
-        self.date_created_url = '{}filter[date_created]='.format(self.url)
-
-    def test_date_filter_equals(self):
-        expected = []
-        res = self.app.get('{}{}'.format(self.date_created_url, '2016-04-01'), auth=self.user.auth)
-        actual = [node['id'] for node in res.json['data']]
-        assert_equal(expected, actual)
-
-        expected = [self.node_may._id]
-        res = self.app.get('{}{}'.format(self.date_created_url, self.node_may.date_created), auth=self.user.auth)
-        actual = [node['id'] for node in res.json['data']]
-        assert_equal(expected, actual)
-
-    def test_date_filter_gt(self):
-        url = '{}filter[date_created][gt]='.format(self.url)
-
-        expected = []
-        res = self.app.get('{}{}'.format(url, '2016-08-01'), auth=self.user.auth)
-        actual = [node['id'] for node in res.json['data']]
-        assert_equal(expected, actual)
-
-        expected = [self.node_june._id, self.node_july._id]
-        res = self.app.get('{}{}'.format(url, '2016-05-01'), auth=self.user.auth)
-        actual = [node['id'] for node in res.json['data']]
-        assert_equal(set(expected), set(actual))
-
-    def test_date_filter_gte(self):
-        url = '{}filter[date_created][gte]='.format(self.url)
-
-        expected = []
-        res = self.app.get('{}{}'.format(url, '2016-08-01'), auth=self.user.auth)
-        actual = [node['id'] for node in res.json['data']]
-        assert_equal(expected, actual)
-
-        expected = [self.node_may._id, self.node_june._id, self.node_july._id]
-        res = self.app.get('{}{}'.format(url, '2016-05-01'), auth=self.user.auth)
-        actual = [node['id'] for node in res.json['data']]
-        assert_equal(set(expected), set(actual))
-
-    def test_date_fitler_lt(self):
-        url = '{}filter[date_created][lt]='.format(self.url)
-
-        expected = []
-        res = self.app.get('{}{}'.format(url, '2016-05-01'), auth=self.user.auth)
-        actual = [node['id'] for node in res.json['data']]
-        assert_equal(expected, actual)
-
-        expected = [self.node_may._id, self.node_june._id]
-        res = self.app.get('{}{}'.format(url, '2016-07-01'), auth=self.user.auth)
-        actual = [node['id'] for node in res.json['data']]
-        assert_equal(set(expected), set(actual))
-
-    def test_date_filter_lte(self):
-        url = '{}filter[date_created][lte]='.format(self.url)
-
-        expected = []
-        res = self.app.get('{}{}'.format(url, '2016-04-01'), auth=self.user.auth)
-        actual = [node['id'] for node in res.json['data']]
-        assert_equal(expected, actual)
-
-        expected = [self.node_may._id, self.node_june._id, self.node_july._id]
-        res = self.app.get('{}{}'.format(url, '2016-07-01'), auth=self.user.auth)
-        actual = [node['id'] for node in res.json['data']]
-        assert_equal(set(expected), set(actual))
-
-    def test_date_filter_eq(self):
-        url = '{}filter[date_created][eq]='.format(self.url)
-
-        expected = []
-        res = self.app.get('{}{}'.format(url, '2016-04-01'), auth=self.user.auth)
-        actual = [node['id'] for node in res.json['data']]
-        assert_equal(expected, actual)
-
-        expected = [self.node_may._id]
-        res = self.app.get('{}{}'.format(url, self.node_may.date_created), auth=self.user.auth)
-        actual = [node['id'] for node in res.json['data']]
-        assert_equal(expected, actual)
->>>>>>> b23ca3a5
+    @pytest.fixture()
+    def url(self):
+        raise NotImplementedError
+
+    @pytest.fixture()
+    def user(self):
+        return AuthUserFactory()
+
+    @pytest.fixture()
+    def node_may(self, user):
+        node_may = ProjectFactory(creator=user)
+        node_may.date_created = '2016-05-01 00:00:00.000000+00:00'
+        node_may.save()
+        return node_may
+
+    @pytest.fixture()
+    def node_june(self, user):
+        node_june = ProjectFactory(creator=user)
+        node_june.date_created = '2016-06-01 00:00:00.000000+00:00'
+        node_june.save()
+        return node_june
+
+    @pytest.fixture()
+    def node_july(self, user):
+        node_july = ProjectFactory(creator=user)
+        node_july.date_created = '2016-07-01 00:00:00.000000+00:00'
+        node_july.save()
+        return node_july
+
+    @pytest.fixture()
+    def date_created_url(self, url):
+        return '{}filter[date_created]='.format(url)
+
+    def test_node_list_date_filter(self, app, user, node_may, node_june, node_july, url, date_created_url):
+
+    #   test_date_filter_equals(self):
+        expected = []
+        res = app.get('{}{}'.format(date_created_url, '2016-04-01'), auth=user.auth)
+        actual = [node['id'] for node in res.json['data']]
+        assert expected == actual
+
+        expected = [node_may._id]
+        res = app.get('{}{}'.format(date_created_url, node_may.date_created), auth=user.auth)
+        actual = [node['id'] for node in res.json['data']]
+        assert expected == actual
+
+    #   test_date_filter_gt(self):
+        res_url = '{}filter[date_created][gt]='.format(url)
+
+        expected = []
+        res = app.get('{}{}'.format(res_url, '2016-08-01'), auth=user.auth)
+        actual = [node['id'] for node in res.json['data']]
+        assert expected == actual
+
+        expected = [node_june._id, node_july._id]
+        res = app.get('{}{}'.format(res_url, '2016-05-01'), auth=user.auth)
+        actual = [node['id'] for node in res.json['data']]
+        assert set(expected) == set(actual)
+
+    #   test_date_filter_gte(self):
+        res_url = '{}filter[date_created][gte]='.format(url)
+
+        expected = []
+        res = app.get('{}{}'.format(res_url, '2016-08-01'), auth=user.auth)
+        actual = [node['id'] for node in res.json['data']]
+        assert expected == actual
+
+        expected = [node_may._id, node_june._id, node_july._id]
+        res = app.get('{}{}'.format(res_url, '2016-05-01'), auth=user.auth)
+        actual = [node['id'] for node in res.json['data']]
+        assert set(expected) == set(actual)
+
+    #   test_date_fitler_lt(self):
+        res_url = '{}filter[date_created][lt]='.format(url)
+
+        expected = []
+        res = app.get('{}{}'.format(res_url, '2016-05-01'), auth=user.auth)
+        actual = [node['id'] for node in res.json['data']]
+        assert expected == actual
+
+        expected = [node_may._id, node_june._id]
+        res = app.get('{}{}'.format(res_url, '2016-07-01'), auth=user.auth)
+        actual = [node['id'] for node in res.json['data']]
+        assert set(expected) == set(actual)
+
+    #   test_date_filter_lte(self):
+        res_url = '{}filter[date_created][lte]='.format(url)
+
+        expected = []
+        res = app.get('{}{}'.format(res_url, '2016-04-01'), auth=user.auth)
+        actual = [node['id'] for node in res.json['data']]
+        assert expected == actual
+
+        expected = [node_may._id, node_june._id, node_july._id]
+        res = app.get('{}{}'.format(res_url, '2016-07-01'), auth=user.auth)
+        actual = [node['id'] for node in res.json['data']]
+        assert set(expected) == set(actual)
+
+    #   test_date_filter_eq(self):
+        res_url = '{}filter[date_created][eq]='.format(url)
+
+        expected = []
+        res = app.get('{}{}'.format(res_url, '2016-04-01'), auth=user.auth)
+        actual = [node['id'] for node in res.json['data']]
+        assert expected == actual
+
+        expected = [node_may._id]
+        res = app.get('{}{}'.format(res_url, node_may.date_created), auth=user.auth)
+        actual = [node['id'] for node in res.json['data']]
+        assert expected == actual

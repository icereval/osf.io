# -*- coding: utf-8 -*-
from urlparse import urlparse

from nose.tools import *  # flake8: noqa
from dateutil.parser import parse as parse_date

from tests.base import DbTestCase, ApiTestCase, assert_datetime_equal
from tests.utils import make_drf_request
from tests.factories import UserFactory, NodeFactory, RegistrationFactory, ProjectFactory

from framework.auth import Auth
from api.nodes.serializers import NodeSerializer
from api.registrations.serializers import RegistrationSerializer
from api.base.settings.defaults import API_BASE


class TestNodeSerializer(DbTestCase):

    def setUp(self):
        super(TestNodeSerializer, self).setUp()
        self.user = UserFactory()

    def test_node_serialization(self):
        parent = ProjectFactory(creator=self.user)
        node = NodeFactory(creator=self.user, parent=parent)
        req = make_drf_request()
        result = NodeSerializer(node, context={'request': req}).data
        data = result['data']
        assert_equal(data['id'], node._id)
        assert_equal(data['type'], 'nodes')

        # Attributes
        attributes = data['attributes']
        assert_equal(attributes['title'], node.title)
        assert_equal(attributes['description'], node.description)
        assert_equal(attributes['public'], node.is_public)
        assert_equal(attributes['tags'], [str(each) for each in node.tags])
        assert_equal(attributes['category'], node.category)
        assert_equal(attributes['registration'], node.is_registration)
        assert_equal(attributes['fork'], node.is_fork)
        assert_equal(attributes['collection'], node.is_folder)

        # Relationships
        relationships = data['relationships']
        assert_in('children', relationships)
        assert_in('contributors', relationships)
        assert_in('files', relationships)
        assert_in('parent', relationships)
        parent_link = relationships['parent']['links']['related']['href']
        assert_equal(
            urlparse(parent_link).path,
            '/{}nodes/{}/'.format(API_BASE, parent._id)
        )
        assert_in('registrations', relationships)
<<<<<<< HEAD
        # Node is not a fork, so link is excluded
=======
        # Not a fork, so forked_from is removed entirely
>>>>>>> a09e6281
        assert_not_in('forked_from', relationships)

    def test_fork_serialization(self):
        node = NodeFactory(creator=self.user)
        fork = node.fork_node(auth=Auth(user=node.creator))
        result = NodeSerializer(fork, context={'request': make_drf_request()}).data
        data = result['data']

        # Relationships
        relationships = data['relationships']
        forked_from = relationships['forked_from']['links']['related']['href']
        assert_equal(
            urlparse(forked_from).path,
            '/{}nodes/{}/'.format(API_BASE, node._id)
        )

class TestNodeRegistrationSerializer(DbTestCase):

    def test_serialization(self):
        user = UserFactory()
        req = make_drf_request()
        reg = RegistrationFactory(creator=user)
        result = RegistrationSerializer(reg, context={'request': req}).data
        data = result['data']
        assert_equal(data['id'], reg._id)
        assert_equal(data['type'], 'registrations')

        # Attributes
        attributes = data['attributes']
        assert_datetime_equal(
            parse_date(attributes['date_registered']),
            reg.registered_date
        )
        assert_equal(attributes['retracted'], reg.is_retracted)

        # Relationships
        relationships = data['relationships']
        assert_in('registered_by', relationships)
        registered_by = relationships['registered_by']['links']['related']['href']
        assert_equal(
            urlparse(registered_by).path,
            '/{}users/{}/'.format(API_BASE, user._id)
        )
        assert_in('registered_from', relationships)
        registered_from = relationships['registered_from']['links']['related']['href']
        assert_equal(
            urlparse(registered_from).path,
            '/{}nodes/{}/'.format(API_BASE, reg.registered_from._id)
        )<|MERGE_RESOLUTION|>--- conflicted
+++ resolved
@@ -52,11 +52,7 @@
             '/{}nodes/{}/'.format(API_BASE, parent._id)
         )
         assert_in('registrations', relationships)
-<<<<<<< HEAD
-        # Node is not a fork, so link is excluded
-=======
         # Not a fork, so forked_from is removed entirely
->>>>>>> a09e6281
         assert_not_in('forked_from', relationships)
 
     def test_fork_serialization(self):

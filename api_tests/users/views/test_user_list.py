# -*- coding: utf-8 -*-
import itsdangerous
import mock
from nose.tools import *  # flake8: noqa
import unittest
import urlparse

from modularodm import Q

from tests.base import ApiTestCase
from tests.factories import AuthUserFactory, UserFactory, ProjectFactory, Auth

from api.base.settings.defaults import API_BASE

from framework.auth.cas import CasResponse
from framework.sessions.model import Session
from website.models import User
from website import settings
from website.oauth.models import ApiOAuth2PersonalToken
from website.util.permissions import CREATOR_PERMISSIONS


class TestUsers(ApiTestCase):

    def setUp(self):
        super(TestUsers, self).setUp()
        self.user_one = AuthUserFactory()
        self.user_two = AuthUserFactory()

    def tearDown(self):
        super(TestUsers, self).tearDown()

    def test_returns_200(self):
        res = self.app.get('/{}users/'.format(API_BASE))
        assert_equal(res.status_code, 200)
        assert_equal(res.content_type, 'application/vnd.api+json')

    def test_find_user_in_users(self):
        url = "/{}users/".format(API_BASE)

        res = self.app.get(url)
        user_son = res.json['data']

        ids = [each['id'] for each in user_son]
        assert_in(self.user_two._id, ids)

    def test_all_users_in_users(self):
        url = "/{}users/".format(API_BASE)

        res = self.app.get(url)
        user_son = res.json['data']

        ids = [each['id'] for each in user_son]
        assert_in(self.user_one._id, ids)
        assert_in(self.user_two._id, ids)

    def test_find_multiple_in_users(self):
        url = "/{}users/?filter[full_name]=fred".format(API_BASE)

        res = self.app.get(url)
        user_json = res.json['data']
        ids = [each['id'] for each in user_json]
        assert_in(self.user_one._id, ids)
        assert_in(self.user_two._id, ids)

    def test_find_single_user_in_users(self):
        url = "/{}users/?filter[full_name]=my".format(API_BASE)
        self.user_one.fullname = 'My Mom'
        self.user_one.save()
        res = self.app.get(url)
        user_json = res.json['data']
        ids = [each['id'] for each in user_json]
        assert_in(self.user_one._id, ids)
        assert_not_in(self.user_two._id, ids)

    def test_find_no_user_in_users(self):
        url = "/{}users/?filter[full_name]=NotMyMom".format(API_BASE)
        res = self.app.get(url)
        user_json = res.json['data']
        ids = [each['id'] for each in user_json]
        assert_not_in(self.user_one._id, ids)
        assert_not_in(self.user_two._id, ids)

    def test_more_than_one_projects_in_common(self):
        project1 = ProjectFactory(creator=self.user_one)
        project1.add_contributor(
            contributor=self.user_two,
            permissions=CREATOR_PERMISSIONS,
            auth=Auth(user=self.user_one)
        )
        project1.save()
        project2 = ProjectFactory(creator=self.user_one)
        project2.add_contributor(
            contributor=self.user_two,
            permissions=CREATOR_PERMISSIONS,
            auth=Auth(user=self.user_one)
        )
        project2.save()
        url = "/{}users/?show_projects_in_common=true".format(API_BASE)
        res = self.app.get(url, auth=self.user_two.auth)
        user_json = res.json['data']
        for user in user_json:
            if user['id'] == self.user_one._id or user['id'] == self.user_two._id:
                meta = user['relationships']['nodes']['links']['related']['meta']
                assert_in('projects_in_common', meta)
                assert_equal(meta['projects_in_common'], 2)

    def test_users_projects_in_common(self):
        self.user_one.fullname = 'hello'
        self.user_one.save()
        url = "/{}users/?show_projects_in_common=true".format(API_BASE)
        res = self.app.get(url, auth=self.user_two.auth)
        user_json = res.json['data']
        for user in user_json:
            meta = user['relationships']['nodes']['links']['related']['meta']
            assert_in('projects_in_common', meta)
            assert_equal(meta['projects_in_common'], 0)

    def test_users_projects_in_common_with_embed_and_right_query(self):
        project = ProjectFactory(creator=self.user_one)
        project.add_contributor(
            contributor=self.user_two,
            permissions=CREATOR_PERMISSIONS,
            auth=Auth(user=self.user_one)
        )
        project.save()
        url = "/{}users/{}/nodes/?embed=contributors&show_projects_in_common=true".format(API_BASE, self.user_two._id)
        res = self.app.get(url, auth=self.user_two.auth)
        user_json = res.json['data'][0]['embeds']['contributors']['data']
        for user in user_json:
            meta = user['embeds']['users']['data']['relationships']['nodes']['links']['related']['meta']
            assert_in('projects_in_common', meta)
            assert_equal(meta['projects_in_common'], 1)

<<<<<<< HEAD
=======
    def test_users_projects_in_common_exclude_deleted_projects(self):
        project_list=[]
        for x in range(1,10):
            project = ProjectFactory(creator=self.user_one)
            project.add_contributor(
                contributor=self.user_two,
                permissions=CREATOR_PERMISSIONS,
                auth=Auth(user=self.user_one)
            )
            project.save()
            project_list.append(project)
        for x in range(1,5):
            project = project_list[x]
            project.reload()
            project.remove_node(auth=Auth(user=self.user_one))
            project.save()
        url = "/{}users/{}/nodes/?embed=contributors&show_projects_in_common=true".format(API_BASE, self.user_two._id)
        res = self.app.get(url, auth=self.user_two.auth)
        user_json = res.json['data'][0]['embeds']['contributors']['data']
        for user in user_json:
            meta = user['embeds']['users']['data']['relationships']['nodes']['links']['related']['meta']
            assert_in('projects_in_common', meta)
            assert_equal(meta['projects_in_common'], 5)

>>>>>>> 06c2f1d0
    def test_users_projects_in_common_with_embed_without_right_query(self):
        project = ProjectFactory(creator=self.user_one)
        project.add_contributor(
            contributor=self.user_two,
            permissions=CREATOR_PERMISSIONS,
            auth=Auth(user=self.user_one)
        )
        project.save()
        url = "/{}users/{}/nodes/?embed=contributors".format(API_BASE, self.user_two._id)
        res = self.app.get(url, auth=self.user_two.auth)
        user_json = res.json['data'][0]['embeds']['contributors']['data']
        for user in user_json:
            meta = user['embeds']['users']['data']['relationships']['nodes']['links']['related']['meta']
            assert_not_in('projects_in_common', meta)

    def test_users_no_projects_in_common_with_wrong_query(self):
        self.user_one.fullname = 'hello'
        self.user_one.save()
        url = "/{}users/?filter[full_name]={}".format(API_BASE, self.user_one.fullname)
        res = self.app.get(url, auth=self.user_two.auth)
        user_json = res.json['data']
        for user in user_json:
            meta = user['relationships']['nodes']['links']['related']['meta']
            assert_not_in('projects_in_common', meta)

    def test_users_no_projects_in_common_without_filter(self):
        self.user_one.fullname = 'hello'
        self.user_one.save()
        url = "/{}users/".format(API_BASE)
        res = self.app.get(url, auth=self.user_two.auth)
        user_json = res.json['data']
        for user in user_json:
            meta = user['relationships']['nodes']['links']['related']['meta']
            assert_not_in('projects_in_common', meta)

    def test_users_list_takes_profile_image_size_param(self):
        size = 42
        url = "/{}users/?profile_image_size={}".format(API_BASE, size)
        res = self.app.get(url)
        user_json = res.json['data']
        for user in user_json:
            profile_image_url = user['links']['profile_image']
            query_dict = urlparse.parse_qs(urlparse.urlparse(profile_image_url).query)
            assert_equal(int(query_dict.get('s')[0]), size)

    def test_users_list_filter_multiple_field(self):
        self.john_doe = UserFactory(full_name='John Doe')
        self.john_doe.given_name = 'John'
        self.john_doe.family_name = 'Doe'
        self.john_doe.save()

        self.doe_jane = UserFactory(full_name='Doe Jane')
        self.doe_jane.given_name = 'Doe'
        self.doe_jane.family_name = 'Jane'
        self.doe_jane.save()

        url = "/{}users/?filter[given_name,family_name]=Doe".format(API_BASE)
        res = self.app.get(url)
        data = res.json['data']
        assert_equal(len(data), 2)

    def test_users_list_filter_multiple_fields_with_additional_filters(self):
        self.john_doe = UserFactory(full_name='John Doe')
        self.john_doe.given_name = 'John'
        self.john_doe.family_name = 'Doe'
        self.john_doe._id = 'abcde'
        self.john_doe.save()

        self.doe_jane = UserFactory(full_name='Doe Jane')
        self.doe_jane.given_name = 'Doe'
        self.doe_jane.family_name = 'Jane'
        self.doe_jane._id = 'zyxwv'
        self.doe_jane.save()

        url = "/{}users/?filter[given_name,family_name]=Doe&filter[id]=abcde".format(API_BASE)
        res = self.app.get(url)
        data = res.json['data']
        assert_equal(len(data), 1)

    def test_users_list_filter_multiple_fields_with_bad_filter(self):
        url = "/{}users/?filter[given_name,not_a_filter]=Doe".format(API_BASE)
        res = self.app.get(url, expect_errors=True)
        assert_equal(res.status_code, 400)


class TestUsersCreate(ApiTestCase):

    def setUp(self):
        super(TestUsersCreate, self).setUp()
        self.user = AuthUserFactory()
        self.unconfirmed_email = 'tester@fake.io'
        self.base_url = '/{}users/'.format(API_BASE)
        self.data = {
            'data': {
                'type': 'users',
                'attributes': {
                    'username': self.unconfirmed_email,
                    'full_name': 'Test Account'
                }
            }
        }

    def tearDown(self):
        super(TestUsersCreate, self).tearDown()
        self.app.reset()  # clears cookies
        User.remove()

    @mock.patch('framework.auth.views.mails.send_mail')
    def test_logged_in_user_with_basic_auth_cannot_create_other_user_or_send_mail(self, mock_mail):
        assert_equal(User.find(Q('username', 'eq', self.unconfirmed_email)).count(), 0)
        res = self.app.post_json_api(
            '{}?send_email=true'.format(self.base_url),
            self.data,
            auth=self.user.auth,
            expect_errors=True
        )

        assert_equal(res.status_code, 403)
        assert_equal(User.find(Q('username', 'eq', self.unconfirmed_email)).count(), 0)
        assert_equal(mock_mail.call_count, 0)

    @mock.patch('framework.auth.views.mails.send_mail')
    def test_logged_out_user_cannot_create_other_user_or_send_mail(self, mock_mail):
        assert_equal(User.find(Q('username', 'eq', self.unconfirmed_email)).count(), 0)
        res = self.app.post_json_api(
            '{}?send_email=true'.format(self.base_url),
            self.data,
            expect_errors=True
        )

        assert_equal(res.status_code, 401)
        assert_equal(User.find(Q('username', 'eq', self.unconfirmed_email)).count(), 0)
        assert_equal(mock_mail.call_count, 0)

    @mock.patch('framework.auth.views.mails.send_mail')
    def test_cookied_requests_can_create_and_email(self, mock_mail):
        session = Session(data={'auth_user_id': self.user._id})
        session.save()
        cookie = itsdangerous.Signer(settings.SECRET_KEY).sign(session._id)
        self.app.set_cookie(settings.COOKIE_NAME, str(cookie))

        assert_equal(User.find(Q('username', 'eq', self.unconfirmed_email)).count(), 0)
        res = self.app.post_json_api(
            '{}?send_email=true'.format(self.base_url),
            self.data
        )
        assert_equal(res.status_code, 201)
        assert_equal(User.find(Q('username', 'eq', self.unconfirmed_email)).count(), 1)
        assert_equal(mock_mail.call_count, 1)

    @mock.patch('framework.auth.views.mails.send_mail')
    @mock.patch('api.base.authentication.drf.OSFCASAuthentication.authenticate')
    @unittest.skipIf(not settings.DEV_MODE, 'DEV_MODE disabled, osf.users.create unavailable')  # TODO: Remove when available outside of DEV_MODE
    def test_properly_scoped_token_can_create_and_send_email(self, mock_auth, mock_mail):
        token = ApiOAuth2PersonalToken(
            owner=self.user,
            name='Authorized Token',
            scopes='osf.users.create'
        )

        mock_cas_resp = CasResponse(
            authenticated=True,
            user=self.user._id,
            attributes={
                'accessToken': token.token_id,
                'accessTokenScope': [s for s in token.scopes.split(' ')]
            }
        )
        mock_auth.return_value = self.user, mock_cas_resp

        assert_equal(User.find(Q('username', 'eq', self.unconfirmed_email)).count(), 0)
        res = self.app.post_json_api(
            '{}?send_email=true'.format(self.base_url),
            self.data,
            headers={'Authorization': 'Bearer {}'.format(token.token_id)}
        )

        assert_equal(res.status_code, 201)
        assert_equal(res.json['data']['attributes']['username'], self.unconfirmed_email)
        assert_equal(User.find(Q('username', 'eq', self.unconfirmed_email)).count(), 1)
        assert_equal(mock_mail.call_count, 1)

    @mock.patch('framework.auth.views.mails.send_mail')
    @mock.patch('api.base.authentication.drf.OSFCASAuthentication.authenticate')
    @unittest.skipIf(not settings.DEV_MODE, 'DEV_MODE disabled, osf.users.create unavailable')  # TODO: Remove when available outside of DEV_MODE
    def test_properly_scoped_token_does_not_send_email_without_kwarg(self, mock_auth, mock_mail):
        token = ApiOAuth2PersonalToken(
            owner=self.user,
            name='Authorized Token',
            scopes='osf.users.create'
        )

        mock_cas_resp = CasResponse(
            authenticated=True,
            user=self.user._id,
            attributes={
                'accessToken': token.token_id,
                'accessTokenScope': [s for s in token.scopes.split(' ')]
            }
        )
        mock_auth.return_value = self.user, mock_cas_resp

        assert_equal(User.find(Q('username', 'eq', self.unconfirmed_email)).count(), 0)
        res = self.app.post_json_api(
            self.base_url,
            self.data,
            headers={'Authorization': 'Bearer {}'.format(token.token_id)}
        )

        assert_equal(res.status_code, 201)
        assert_equal(res.json['data']['attributes']['username'], self.unconfirmed_email)
        assert_equal(User.find(Q('username', 'eq', self.unconfirmed_email)).count(), 1)
        assert_equal(mock_mail.call_count, 0)

    @mock.patch('framework.auth.views.mails.send_mail')
    @mock.patch('api.base.authentication.drf.OSFCASAuthentication.authenticate')
    @unittest.skipIf(not settings.DEV_MODE, 'DEV_MODE disabled, osf.users.create unavailable')  # TODO: Remove when available outside of DEV_MODE
    def test_properly_scoped_token_can_create_without_username_but_not_send_email(self, mock_auth, mock_mail):
        token = ApiOAuth2PersonalToken(
            owner=self.user,
            name='Authorized Token',
            scopes='osf.users.create'
        )

        mock_cas_resp = CasResponse(
            authenticated=True,
            user=self.user._id,
            attributes={
                'accessToken': token.token_id,
                'accessTokenScope': [s for s in token.scopes.split(' ')]
            }
        )
        mock_auth.return_value = self.user, mock_cas_resp

        self.data['data']['attributes'] = {'full_name': 'No Email'}

        assert_equal(User.find(Q('fullname', 'eq', 'No Email')).count(), 0)
        res = self.app.post_json_api(
            '{}?send_email=true'.format(self.base_url),
            self.data,
            headers={'Authorization': 'Bearer {}'.format(token.token_id)}
        )

        assert_equal(res.status_code, 201)
        assert_equal(res.json['data']['attributes']['username'], None)
        assert_equal(User.find(Q('fullname', 'eq', 'No Email')).count(), 1)
        assert_equal(mock_mail.call_count, 0)

    @mock.patch('framework.auth.views.mails.send_mail')
    @mock.patch('api.base.authentication.drf.OSFCASAuthentication.authenticate')
    def test_improperly_scoped_token_can_not_create_or_email(self, mock_auth, mock_mail):
        token = ApiOAuth2PersonalToken(
            owner=self.user,
            name='Unauthorized Token',
            scopes='osf.full_write'
        )

        mock_cas_resp = CasResponse(
            authenticated=True,
            user=self.user._id,
            attributes={
                'accessToken': token.token_id,
                'accessTokenScope': [s for s in token.scopes.split(' ')]
            }
        )
        mock_auth.return_value = self.user, mock_cas_resp

        assert_equal(User.find(Q('username', 'eq', self.unconfirmed_email)).count(), 0)
        res = self.app.post_json_api(
            '{}?send_email=true'.format(self.base_url),
            self.data,
            headers={'Authorization': 'Bearer {}'.format(token.token_id)},
            expect_errors=True
        )

        assert_equal(res.status_code, 403)
        assert_equal(User.find(Q('username', 'eq', self.unconfirmed_email)).count(), 0)
        assert_equal(mock_mail.call_count, 0)

    @mock.patch('framework.auth.views.mails.send_mail')
    @mock.patch('api.base.authentication.drf.OSFCASAuthentication.authenticate')
    @unittest.skipIf(not settings.DEV_MODE, 'DEV_MODE disabled, osf.admin unavailable')  # TODO: Remove when available outside of DEV_MODE
    def test_admin_scoped_token_can_create_and_send_email(self, mock_auth, mock_mail):
        token = ApiOAuth2PersonalToken(
            owner=self.user,
            name='Admin Token',
            scopes='osf.admin'
        )

        mock_cas_resp = CasResponse(
            authenticated=True,
            user=self.user._id,
            attributes={
                'accessToken': token.token_id,
                'accessTokenScope': [s for s in token.scopes.split(' ')]
            }
        )
        mock_auth.return_value = self.user, mock_cas_resp

        assert_equal(User.find(Q('username', 'eq', self.unconfirmed_email)).count(), 0)
        res = self.app.post_json_api(
            '{}?send_email=true'.format(self.base_url),
            self.data,
            headers={'Authorization': 'Bearer {}'.format(token.token_id)}
        )

        assert_equal(res.status_code, 201)
        assert_equal(res.json['data']['attributes']['username'], self.unconfirmed_email)
        assert_equal(User.find(Q('username', 'eq', self.unconfirmed_email)).count(), 1)
        assert_equal(mock_mail.call_count, 1)<|MERGE_RESOLUTION|>--- conflicted
+++ resolved
@@ -132,8 +132,6 @@
             assert_in('projects_in_common', meta)
             assert_equal(meta['projects_in_common'], 1)
 
-<<<<<<< HEAD
-=======
     def test_users_projects_in_common_exclude_deleted_projects(self):
         project_list=[]
         for x in range(1,10):
@@ -158,7 +156,6 @@
             assert_in('projects_in_common', meta)
             assert_equal(meta['projects_in_common'], 5)
 
->>>>>>> 06c2f1d0
     def test_users_projects_in_common_with_embed_without_right_query(self):
         project = ProjectFactory(creator=self.user_one)
         project.add_contributor(

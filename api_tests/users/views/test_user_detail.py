# -*- coding: utf-8 -*-
import pytest
import urlparse

<<<<<<< HEAD
from osf.models import QuickFilesNode
from website import util as website_utils
from website.util.sanitize import strip_html
from website.views import find_bookmark_collection


from tests.base import ApiTestCase
from osf_tests.factories import AuthUserFactory, CollectionFactory, ProjectFactory

from api.base.settings.defaults import API_BASE


class TestUserDetail(ApiTestCase):
=======
from api.base.settings.defaults import API_BASE
from osf_tests.factories import (
    AuthUserFactory,
    CollectionFactory,
    ProjectFactory,
)
from website.util.sanitize import strip_html
from website.views import find_bookmark_collection

>>>>>>> 81a3bba4

@pytest.mark.django_db
class TestUserDetail:

    @pytest.fixture()
    def user_one(self):
        user_one = AuthUserFactory()
        user_one.social['twitter'] = 'rheisendennis'
        user_one.save()
        return user_one

    @pytest.fixture()
    def user_two(self):
        return AuthUserFactory()

    def test_get(self, app, user_one, user_two):
        
    #   test_gets_200
        url = '/{}users/{}/'.format(API_BASE, user_one._id)
        res = app.get(url)
        assert res.status_code == 200
        assert res.content_type == 'application/vnd.api+json'

    #   test_get_correct_pk_user
        url = '/{}users/{}/'.format(API_BASE, user_one._id)
        res = app.get(url)
        user_json = res.json['data']
        assert user_json['attributes']['full_name'] == user_one.fullname
        assert user_one.social['twitter'] in user_json['attributes']['social']['twitter']

    #   test_get_incorrect_pk_user_logged_in
        url = '/{}users/{}/'.format(API_BASE, user_two._id)
        res = app.get(url)
        user_json = res.json['data']
        assert user_json['attributes']['full_name'] != user_one.fullname

    #   test_returns_timezone_and_locale
        url = '/{}users/{}/'.format(API_BASE, user_one._id)
        res = app.get(url)
        attributes = res.json['data']['attributes']
        assert attributes['timezone'] == user_one.timezone
        assert attributes['locale'] == user_one.locale

    #   test_get_new_users
        url = '/{}users/{}/'.format(API_BASE, user_two._id)
        res = app.get(url)
        assert res.status_code == 200
        assert res.json['data']['attributes']['full_name'] == user_two.fullname
        assert res.json['data']['attributes']['social'] == {}

    #   test_get_incorrect_pk_user_not_logged_in
        url = '/{}users/{}/'.format(API_BASE, user_two._id)
        res = app.get(url, auth=user_one.auth)
        user_json = res.json['data']
        assert user_json['attributes']['full_name'] != user_one.fullname
        assert user_json['attributes']['full_name'] == user_two.fullname

    #   test_user_detail_takes_profile_image_size_param
        size = 42
        url = '/{}users/{}/?profile_image_size={}'.format(API_BASE, user_one._id, size)
        res = app.get(url)
        user_json = res.json['data']
        profile_image_url = user_json['links']['profile_image']
        query_dict = urlparse.parse_qs(urlparse.urlparse(profile_image_url).query)
        assert int(query_dict.get('s')[0]) == size

    #   test_profile_image_in_links
        url = '/{}users/{}/'.format(API_BASE, user_one._id)
        res = app.get(url)
        user_json = res.json['data']
        assert 'profile_image' in user_json['links']

    def test_files_relationship_upload(self):
        url = "/{}users/{}/".format(API_BASE, self.user_one._id)
        res = self.app.get(url, auth=self.user_one)
        quickfiles = QuickFilesNode.objects.get(creator=self.user_one)
        user_json = res.json['data']
        upload_url = user_json['relationships']['quickfiles']['links']['upload']['href']
        waterbutler_upload = website_utils.waterbutler_api_url_for(quickfiles._id, 'osfstorage')

        assert_equal(upload_url, waterbutler_upload)

    def test_nodes_relationship_is_absent(self):
        url = "/{}users/{}/".format(API_BASE, self.user_one._id)
        res = self.app.get(url, auth=self.user_one)
        assert_not_in('node', res.json['data']['relationships'].keys())


@pytest.mark.django_db
class TestUserRoutesNodeRoutes:

    @pytest.fixture()
    def user_one(self):
        user_one = AuthUserFactory()
        user_one.social['twitter'] = 'rheisendennis'
        user_one.save()
        return user_one

    @pytest.fixture()
    def user_two(self):
        return AuthUserFactory()

    @pytest.fixture()
    def project_public_user_one(self, user_one):
        return ProjectFactory(title='Public Project User One', is_public=True, creator=user_one)

    @pytest.fixture()
    def project_private_user_one(self, user_one):
        return ProjectFactory(title='Private Project User One', is_public=False, creator=user_one)

    @pytest.fixture()
    def project_deleted_user_one(self, user_one):
        return CollectionFactory(title='Deleted Project User One', is_public=False, creator=user_one, is_deleted=True)

    @pytest.fixture()
    def project_public_user_two(self, user_two):
        return ProjectFactory(title='Public Project User Two', is_public=True, creator=user_two)

    @pytest.fixture()
    def project_private_user_two(self, user_two):
        return ProjectFactory(title='Private Project User Two', is_public=False, creator=user_two)

    @pytest.fixture()
    def folder(self):
        return CollectionFactory()

    @pytest.fixture()
    def folder_deleted(self, user_one):
        return CollectionFactory(title='Deleted Folder User One', is_public=False, creator=user_one, is_deleted=True)

    @pytest.fixture()
    def bookmark_collection(self, user_one):
        return find_bookmark_collection(user_one)

    def test_get_200_responses(self, app, user_one, user_two, project_public_user_one, project_public_user_two, project_private_user_one, project_private_user_two, project_deleted_user_one, folder, folder_deleted, bookmark_collection):

    #   test_get_200_path_users_me_userone_logged_in
        url = '/{}users/me/'.format(API_BASE)
        res = app.get(url, auth=user_one.auth)
        assert res.status_code == 200

    #   test_get_200_path_users_me_usertwo_logged_in
        url = '/{}users/me/'.format(API_BASE)
        res = app.get(url, auth=user_two.auth)
        assert res.status_code == 200

    #   test_get_200_path_users_user_id_user_logged_in
        url = '/{}users/{}/'.format(API_BASE, user_one._id)
        res = app.get(url, auth=user_one.auth)
        assert res.status_code == 200

    #   test_get_200_path_users_user_id_no_user
        url = '/{}users/{}/'.format(API_BASE, user_two._id)
        res = app.get(url)
        assert res.status_code == 200

    #   test_get_200_path_users_user_id_unauthorized_user
        url = '/{}users/{}/'.format(API_BASE, user_two._id)
        res = app.get(url, auth=user_one.auth)
        assert res.status_code == 200
        assert res.json['data']['id'] == user_two._id

    #   test_get_200_path_users_me_nodes_user_logged_in
        url = '/{}users/me/nodes/'.format(API_BASE, user_one._id)
        res = app.get(url, auth=user_one.auth)
        assert res.status_code == 200

        ids = {each['id'] for each in res.json['data']}
        assert project_public_user_one._id in ids
        assert project_private_user_one._id in ids
        assert project_public_user_two._id not in ids
        assert project_private_user_two._id not in ids
        assert folder._id not in ids
        assert folder_deleted._id not in ids
        assert project_deleted_user_one._id not in ids

    #   test_get_200_path_users_user_id_nodes_user_logged_in
        url = '/{}users/{}/nodes/'.format(API_BASE, user_one._id)
        res = app.get(url, auth=user_one.auth)
        assert res.status_code == 200

        ids = {each['id'] for each in res.json['data']}
        assert project_public_user_one._id in ids
        assert project_private_user_one._id in ids
        assert project_public_user_two._id not in ids
        assert project_private_user_two._id not in ids
        assert folder._id not in ids
        assert folder_deleted._id not in ids
        assert project_deleted_user_one._id not in ids

    #   test_get_200_path_users_user_id_nodes_no_user
        url = '/{}users/{}/nodes/'.format(API_BASE, user_one._id)
        res = app.get(url)
        assert res.status_code == 200

        # an anonymous/unauthorized user can only see the public projects user_one contributes to.
        ids = {each['id'] for each in res.json['data']}
        assert project_public_user_one._id in ids
        assert project_private_user_one._id not in ids
        assert project_public_user_two._id not in ids
        assert project_private_user_two._id not in ids
        assert folder._id not in ids
        assert folder_deleted._id not in ids
        assert project_deleted_user_one._id not in ids

    #   test_get_200_path_users_user_id_nodes_unauthorized_user
        url = '/{}users/{}/nodes/'.format(API_BASE, user_one._id)
        res = app.get(url, auth=user_two.auth)
        assert res.status_code == 200

        # an anonymous/unauthorized user can only see the public projects user_one contributes to.
        ids = {each['id'] for each in res.json['data']}
        assert project_public_user_one._id in ids
        assert project_private_user_one._id not in ids
        assert project_public_user_two._id not in ids
        assert project_private_user_two._id not in ids
        assert folder._id not in ids
        assert folder_deleted._id not in ids
        assert project_deleted_user_one._id not in ids

    def test_get_400_responses(self, app, user_one, user_two):

    #   test_get_403_path_users_me_nodes_no_user
        # TODO: change expected exception from 403 to 401 for unauthorized users

        url = '/{}users/me/nodes/'.format(API_BASE)
        res = app.get(url, expect_errors=True)
        assert res.status_code == 401

    #   test_get_403_path_users_me_no_user
        # TODO: change expected exception from 403 to 401 for unauthorized users
        url = '/{}users/me/'.format(API_BASE)
        res = app.get(url, expect_errors=True)
        assert res.status_code == 401

    #   test_get_404_path_users_user_id_me_user_logged_in
        url = '/{}users/{}/me/'.format(API_BASE, user_one._id)
        res = app.get(url, auth=user_one.auth, expect_errors=True)
        assert res.status_code == 404

    #   test_get_404_path_users_user_id_me_no_user
        url = '/{}users/{}/me/'.format(API_BASE, user_one._id)
        res = app.get(url, expect_errors=True)
        assert res.status_code == 404

    #   test_get_404_path_users_user_id_me_unauthorized_user
        url = '/{}users/{}/me/'.format(API_BASE, user_one._id)
        res = app.get(url, auth=user_two.auth, expect_errors=True)
        assert res.status_code == 404

    #   test_get_404_path_users_user_id_nodes_me_user_logged_in
        url = '/{}users/{}/nodes/me/'.format(API_BASE, user_one._id)
        res = app.get(url, auth=user_one.auth, expect_errors=True)
        assert res.status_code == 404

    #   test_get_404_path_users_user_id_nodes_me_unauthorized_user
        url = '/{}users/{}/nodes/me/'.format(API_BASE, user_one._id)
        res = app.get(url, auth=user_two.auth, expect_errors=True)
        assert res.status_code == 404

    #   test_get_404_path_users_user_id_nodes_me_no_user
        url = '/{}users/{}/nodes/me/'.format(API_BASE, user_one._id)
        res = app.get(url, expect_errors=True)
        assert res.status_code == 404

    #   test_get_404_path_nodes_me_user_logged_in
        url = '/{}nodes/me/'.format(API_BASE)
        res = app.get(url, auth=user_one.auth, expect_errors=True)
        assert res.status_code == 404

    #   test_get_404_path_nodes_me_no_user
        url = '/{}nodes/me/'.format(API_BASE)
        res = app.get(url, expect_errors=True)
        assert res.status_code == 404

    #   test_get_404_path_nodes_user_id_user_logged_in
        url = '/{}nodes/{}/'.format(API_BASE, user_one._id)
        res = app.get(url, auth=user_one.auth, expect_errors=True)
        assert res.status_code == 404

    #   test_get_404_path_nodes_user_id_unauthorized_user
        url = '/{}nodes/{}/'.format(API_BASE, user_one._id)
        res = app.get(url, auth=user_two.auth, expect_errors=True)
        assert res.status_code == 404

    #   test_get_404_path_nodes_user_id_no_user
        url = '/{}nodes/{}/'.format(API_BASE, user_one._id)
        res = app.get(url, expect_errors=True)
        assert res.status_code == 404


@pytest.mark.django_db
class TestUserUpdate:

    @pytest.fixture()
    def user_one(self):
        user_one = AuthUserFactory.build(
            fullname='Martin Luther King Jr.',
            given_name='Martin',
            family_name='King',
            suffix='Jr.',
            social=dict(
                github='userOneGithub',
                scholar='userOneScholar',
                profileWebsites=['http://www.useronepersonalwebsite.com'],
                twitter='userOneTwitter',
                linkedIn='userOneLinkedIn',
                impactStory='userOneImpactStory',
                orcid='userOneOrcid',
                researcherId='userOneResearcherId'
            )
        )
        user_one.save()
        return user_one

    @pytest.fixture()
    def user_two(self):
        return AuthUserFactory()

    @pytest.fixture()
    def url_user_one(self, user_one):
        return '/v2/users/{}/'.format(user_one._id)

    @pytest.fixture()
    def data_new_user_one(self, user_one):
        return {
            'data': {
                'type': 'users',
                'id': user_one._id,
                'attributes': {
                    'full_name': 'el-Hajj Malik el-Shabazz',
                    'given_name': 'Malcolm',
                    'middle_names': 'Malik el-Shabazz',
                    'family_name': 'X',
                    'suffix': 'Sr.',
                    'social': {
                        'github': ['http://github.com/even_newer_github/'],
                        'scholar': ['http://scholar.google.com/citations?user=newScholar'],
                        'profileWebsites': ['http://www.newpersonalwebsite.com'],
                        'twitter': ['http://twitter.com/newtwitter'],
                        'linkedIn': ['https://www.linkedin.com/newLinkedIn'],
                        'impactStory': ['https://impactstory.org/newImpactStory'],
                        'orcid': ['http://orcid.org/newOrcid'],
                        'researcherId': ['http://researcherid.com/rid/newResearcherId'],
                    }
                },
            }
        }

    @pytest.fixture()
    def data_missing_id(self):
        return {
            'data': {
                'type': 'users',
                'attributes': {
                    'full_name': 'el-Hajj Malik el-Shabazz',
                    'family_name': 'Z',
                }
            }
        }

    @pytest.fixture()
    def data_missing_type(self, user_one):
        return {
            'data': {
                'id': user_one._id,
                'attributes': {
                    'fullname': 'el-Hajj Malik el-Shabazz',
                    'family_name': 'Z',
                }
            }
        }

    @pytest.fixture()
    def data_incorrect_id(self):
        return {
            'data': {
                'id': '12345',
                'type': 'users',
                'attributes': {
                    'full_name': 'el-Hajj Malik el-Shabazz',
                    'family_name': 'Z',
                }
            }
        }

    @pytest.fixture()
    def data_incorrect_type(self, user_one):
        return {
            'data': {
                'id': user_one._id,
                'type': 'Wrong type.',
                'attributes': {
                    'full_name': 'el-Hajj Malik el-Shabazz',
                    'family_name': 'Z',
                }
            }
        }

    @pytest.fixture()
    def data_blank_but_not_empty_full_name(self, user_one):
        return {
            'data': {
                'id': user_one._id,
                'type': 'users',
                'attributes': {
                    'full_name': ' '
                }

            }
        }

    def test_update_patch_errors(self, app, user_one, user_two, data_new_user_one, data_incorrect_type, data_incorrect_id, data_missing_type, data_missing_id, data_blank_but_not_empty_full_name, url_user_one):

    #   test_update_user_blank_but_not_empty_full_name
        res = app.put_json_api(url_user_one, data_blank_but_not_empty_full_name, auth=user_one.auth, expect_errors=True)
        assert res.status_code == 400
        assert res.json['errors'][0]['detail'] == 'This field may not be blank.'

    #   test_partial_update_user_blank_but_not_empty_full_name
        res = app.patch_json_api(url_user_one, data_blank_but_not_empty_full_name, auth=user_one.auth, expect_errors=True)
        assert res.status_code == 400
        assert res.json['errors'][0]['detail'] == 'This field may not be blank.'

    #   test_patch_user_incorrect_type
        res = app.put_json_api(url_user_one, data_incorrect_type, auth=user_one.auth, expect_errors=True)
        assert res.status_code == 409

    #   test_patch_user_incorrect_id
        res = app.put_json_api(url_user_one, data_incorrect_id, auth=user_one.auth, expect_errors=True)
        assert res.status_code == 409

    #   test_patch_user_no_type
        res = app.put_json_api(url_user_one, data_missing_type, auth=user_one.auth, expect_errors=True)
        assert res.status_code == 400
        assert res.json['errors'][0]['detail'] == 'This field may not be null.'

    #   test_patch_user_no_id
        res = app.put_json_api(url_user_one, data_missing_id, auth=user_one.auth, expect_errors=True)
        assert res.status_code == 400
        assert res.json['errors'][0]['detail'] == 'This field may not be null.'

    #   test_partial_patch_user_incorrect_type
        res = app.patch_json_api(url_user_one, data_incorrect_type, auth=user_one.auth, expect_errors=True)
        assert res.status_code == 409

    #   test_partial_patch_user_incorrect_id
        res = app.patch_json_api(url_user_one, data_incorrect_id, auth=user_one.auth, expect_errors=True)
        assert res.status_code == 409

    #   test_partial_patch_user_no_type
        res = app.patch_json_api(url_user_one, data_missing_type, auth=user_one.auth, expect_errors=True)
        assert res.status_code == 400

    #   test_partial_patch_user_no_id
        res = app.patch_json_api(url_user_one, data_missing_id, auth=user_one.auth, expect_errors=True)
        assert res.status_code == 400

    #   test_patch_fields_not_nested
        res = app.put_json_api(url_user_one, {'data': {'id': user_one._id, 'type': 'users', 'full_name': 'New name'}}, auth=user_one.auth, expect_errors=True)
        assert res.status_code == 400
        assert res.json['errors'][0]['detail'] == 'Request must include /data/attributes.'

    #   test_partial_patch_fields_not_nested
        res = app.patch_json_api(url_user_one, {'data': {'id': user_one._id, 'type': 'users', 'full_name': 'New name'}}, auth=user_one.auth, expect_errors=True)
        assert res.status_code == 400

    #   test_patch_user_logged_out
        res = app.patch_json_api(url_user_one, {
            'data': {
                'id': user_one._id,
                'type': 'users',
                'attributes': {
                    'full_name': data_new_user_one['data']['attributes']['full_name'],
                }
            }
        }, expect_errors=True)
        assert res.status_code == 401

    #   test_put_user_without_required_field
        # PUT requires all required fields
        res = app.put_json_api(url_user_one, {
            'data': {
                'id': user_one._id,
                'type': 'users',
                'attributes': {
                'family_name': data_new_user_one['data']['attributes']['family_name'],
                }
            }
        }, auth=user_one.auth, expect_errors=True)
        assert res.status_code == 400

    #   test_put_user_logged_out
        res = app.put_json_api(url_user_one, data_new_user_one, expect_errors=True)
        assert res.status_code == 401

    #   test_put_wrong_user
        # User tries to update someone else's user information via put
        res = app.put_json_api(url_user_one, data_new_user_one, auth=user_two.auth, expect_errors=True)
        assert res.status_code == 403

    #   test_patch_wrong_user
        # User tries to update someone else's user information via patch
        res = app.patch_json_api(url_user_one, {
            'data': {
                'id': user_one._id,
                'type': 'users',
                'attributes': {
                    'full_name': data_new_user_one['data']['attributes']['full_name'],
                }
            }
        }, auth=user_two.auth, expect_errors=True)
        assert res.status_code == 403
        user_one.reload()
        assert user_one.fullname != data_new_user_one['data']['attributes']['full_name']

    #   test_update_user_social_with_invalid_value
        """update the social key which is not profileWebsites with more than one value should throw an error"""
        res = app.patch_json_api(url_user_one, {
            'data': {
                'id': user_one._id,
                'type': 'users',
                'attributes': {
                    'full_name': 'new_fullname',
                    'suffix': 'The Millionth',
                    'social': {
                        'github': ['even_newer_github', 'bad_github'],
                    }
                },
            }
        }, auth=user_one.auth, expect_errors=True)
        assert res.status_code == 400
        assert 'github only accept a list of one single value' == res.json['errors'][0]['detail']

    def test_patch_user_without_required_field(self, app, user_one, data_new_user_one, url_user_one):
        # PATCH does not require required fields
        res = app.patch_json_api(url_user_one, {
            'data': {
                'id': user_one._id,
                'type': 'users',
                'attributes': {
                'family_name': data_new_user_one['data']['attributes']['family_name'],
                }
            }
        }, auth=user_one.auth)
        assert res.status_code == 200
        assert res.json['data']['attributes']['family_name'] == data_new_user_one['data']['attributes']['family_name']
        user_one.reload()
        assert user_one.family_name == data_new_user_one['data']['attributes']['family_name']

    def test_partial_patch_user_logged_in(self, app, user_one, url_user_one):
        # Test to make sure new fields are patched and old fields stay the same
        res = app.patch_json_api(url_user_one, {
            'data': {
                'id': user_one._id,
                'type': 'users',
                'attributes': {
                    'full_name': 'new_fullname',
                    'suffix': 'The Millionth',
                    'social': {
                        'github': ['even_newer_github'],
                    }
                },

        }}, auth=user_one.auth)
        user_one.reload()
        assert res.status_code == 200
        assert res.json['data']['attributes']['full_name'] == 'new_fullname'
        assert res.json['data']['attributes']['suffix'] == 'The Millionth'
        social = res.json['data']['attributes']['social']
        assert 'even_newer_github' in social['github'][0]
        assert res.json['data']['attributes']['given_name'] == user_one.given_name
        assert res.json['data']['attributes']['middle_names'] == user_one.middle_names
        assert res.json['data']['attributes']['family_name'] == user_one.family_name
        assert user_one.social['profileWebsites'] == social['profileWebsites']
        assert user_one.social['twitter'] in social['twitter'][0]
        assert user_one.social['linkedIn'] in social['linkedIn'][0]
        assert user_one.social['impactStory'] in social['impactStory'][0]
        assert user_one.social['orcid'] in social['orcid'][0]
        assert user_one.social['researcherId'] in social['researcherId'][0]
        assert user_one.fullname == 'new_fullname'
        assert user_one.suffix == 'The Millionth'
        assert user_one.social['github'] == 'even_newer_github'

    def test_partial_patch_user_logged_in_no_social_fields(self, app, user_one, url_user_one):
        # Test to make sure new fields are patched and old fields stay the same
        res = app.patch_json_api(url_user_one, {
            'data': {
                'id': user_one._id,
                'type': 'users',
                'attributes': {
                    'full_name': 'new_fullname',
                    'suffix': 'The Millionth',
                    'social': {
                        'github': ['even_newer_github'],
                    }
                },
            }
        }, auth=user_one.auth)
        user_one.reload()
        assert res.status_code == 200
        assert res.json['data']['attributes']['full_name'] == 'new_fullname'
        assert res.json['data']['attributes']['suffix'] == 'The Millionth'
        social = res.json['data']['attributes']['social']
        assert user_one.social['github'] in social['github'][0]
        assert res.json['data']['attributes']['given_name'] == user_one.given_name
        assert res.json['data']['attributes']['middle_names'] == user_one.middle_names
        assert res.json['data']['attributes']['family_name'] == user_one.family_name
        assert user_one.social['profileWebsites'] == social['profileWebsites']
        assert user_one.social['twitter'] in social['twitter'][0]
        assert user_one.social['linkedIn'] in social['linkedIn'][0]
        assert user_one.social['impactStory'] in social['impactStory'][0]
        assert user_one.social['orcid'] in social['orcid'][0]
        assert user_one.social['researcherId'] in social['researcherId'][0]
        assert user_one.fullname == 'new_fullname'
        assert user_one.suffix == 'The Millionth'
        assert user_one.social['github'] == user_one.social['github']

    def test_partial_put_user_logged_in(self, app, user_one, url_user_one):
        # Test to make sure new fields are patched and old fields stay the same
        res = app.put_json_api(url_user_one, {
            'data': {
                'id': user_one._id,
                'type': 'users',
                'attributes': {
                    'full_name': 'new_fullname',
                    'suffix': 'The Millionth',
                    'social': {
                        'github': ['even_newer_github'],
                    }
                },
            }
        }, auth=user_one.auth)
        user_one.reload()
        assert res.status_code == 200
        assert res.json['data']['attributes']['full_name'] == 'new_fullname'
        assert res.json['data']['attributes']['suffix'] == 'The Millionth'
        assert 'even_newer_github' in res.json['data']['attributes']['social']['github'][0]
        assert res.json['data']['attributes']['given_name'] == user_one.given_name
        assert res.json['data']['attributes']['middle_names'] == user_one.middle_names
        assert res.json['data']['attributes']['family_name'] == user_one.family_name
        assert user_one.fullname == 'new_fullname'
        assert user_one.suffix == 'The Millionth'
        assert user_one.social['github'] == 'even_newer_github'

    def test_put_user_logged_in(self, app, user_one, data_new_user_one, url_user_one):
        # Logged in user updates their user information via put
        res = app.put_json_api(url_user_one, data_new_user_one, auth=user_one.auth)
        assert res.status_code == 200
        assert res.json['data']['attributes']['full_name'] == data_new_user_one['data']['attributes']['full_name']
        assert res.json['data']['attributes']['given_name'] == data_new_user_one['data']['attributes']['given_name']
        assert res.json['data']['attributes']['middle_names'] == data_new_user_one['data']['attributes']['middle_names']
        assert res.json['data']['attributes']['family_name'] == data_new_user_one['data']['attributes']['family_name']
        assert res.json['data']['attributes']['suffix'] == data_new_user_one['data']['attributes']['suffix']
        social = res.json['data']['attributes']['social']
        assert 'even_newer_github' in social['github'][0]
        assert 'http://www.newpersonalwebsite.com' in social['profileWebsites'][0]
        assert 'newtwitter' in social['twitter'][0]
        assert 'newLinkedIn' in social['linkedIn'][0]
        assert 'newImpactStory' in social['impactStory'][0]
        assert 'newOrcid' in social['orcid'][0]
        assert 'newResearcherId' in social['researcherId'][0]
        user_one.reload()
        assert user_one.fullname == data_new_user_one['data']['attributes']['full_name']
        assert user_one.given_name == data_new_user_one['data']['attributes']['given_name']
        assert user_one.middle_names == data_new_user_one['data']['attributes']['middle_names']
        assert user_one.family_name == data_new_user_one['data']['attributes']['family_name']
        assert user_one.suffix == data_new_user_one['data']['attributes']['suffix']
        assert 'even_newer_github' in social['github'][0]
        assert 'http://www.newpersonalwebsite.com' in social['profileWebsites'][0]
        assert 'newtwitter' in social['twitter'][0]
        assert 'newLinkedIn' in social['linkedIn'][0]
        assert 'newImpactStory' in social['impactStory'][0]
        assert 'newOrcid' in social['orcid'][0]
        assert 'newResearcherId' in social['researcherId'][0]

    def test_update_user_sanitizes_html_properly(self, app, user_one, url_user_one):
        """Post request should update resource, and any HTML in fields should be stripped"""
        bad_fullname = 'Malcolm <strong>X</strong>'
        bad_family_name = 'X <script>alert("is")</script> a cool name'
        res = app.patch_json_api(url_user_one, {
            'data': {
                'id': user_one._id,
                'type': 'users',
                'attributes': {
                    'full_name': bad_fullname,
                    'family_name': bad_family_name,
                }
            }
        }, auth=user_one.auth)
        assert res.status_code == 200
        assert res.json['data']['attributes']['full_name'] == strip_html(bad_fullname)
        assert res.json['data']['attributes']['family_name'] == strip_html(bad_family_name)


@pytest.mark.django_db
class TestDeactivatedUser:

    @pytest.fixture()
    def user_one(self):
        return AuthUserFactory()

    @pytest.fixture()
    def user_two(self):
        return AuthUserFactory()

    def test_requesting_as_deactivated_user_returns_400_response(self, app, user_one):
        url = '/{}users/{}/'.format(API_BASE, user_one._id)
        res = app.get(url, auth=user_one.auth, expect_errors=True)
        assert res.status_code == 200
        user_one.is_disabled = True
        user_one.save()
        res = app.get(url, auth=user_one.auth, expect_errors=True)
        assert res.status_code == 400
        assert res.json['errors'][0]['detail'] == 'Making API requests with credentials associated with a deactivated account is not allowed.'

    def test_unconfirmed_users_return_entire_user_object(self, app, user_one, user_two):
        url = '/{}users/{}/'.format(API_BASE, user_one._id)
        res = app.get(url, auth=user_two.auth, expect_errors=True)
        assert res.status_code == 200
        user_one.is_registered = False
        user_one.save()
        res = app.get(url, expect_errors=True)
        assert res.status_code == 200
        attr = res.json['data']['attributes']
        assert attr['active'] == False
        assert res.json['data']['id'] == user_one._id

    def test_requesting_deactivated_user_returns_410_response_and_meta_info(self, app, user_one, user_two):
        url = '/{}users/{}/'.format(API_BASE, user_one._id)
        res = app.get(url, auth=user_two.auth, expect_errors=True)
        assert res.status_code == 200
        user_one.is_disabled = True
        user_one.save()
        res = app.get(url, expect_errors=True)
        assert res.status_code == 410
        assert res.json['errors'][0]['meta']['family_name'] == user_one.family_name
        assert res.json['errors'][0]['meta']['given_name'] == user_one.given_name
        assert res.json['errors'][0]['meta']['middle_names'] == user_one.middle_names
        assert res.json['errors'][0]['meta']['full_name'] == user_one.fullname
        assert urlparse.urlparse(res.json['errors'][0]['meta']['profile_image']).netloc == 'secure.gravatar.com'
        assert res.json['errors'][0]['detail'] == 'The requested user is no longer available.'<|MERGE_RESOLUTION|>--- conflicted
+++ resolved
@@ -2,21 +2,8 @@
 import pytest
 import urlparse
 
-<<<<<<< HEAD
 from osf.models import QuickFilesNode
 from website import util as website_utils
-from website.util.sanitize import strip_html
-from website.views import find_bookmark_collection
-
-
-from tests.base import ApiTestCase
-from osf_tests.factories import AuthUserFactory, CollectionFactory, ProjectFactory
-
-from api.base.settings.defaults import API_BASE
-
-
-class TestUserDetail(ApiTestCase):
-=======
 from api.base.settings.defaults import API_BASE
 from osf_tests.factories import (
     AuthUserFactory,
@@ -26,7 +13,6 @@
 from website.util.sanitize import strip_html
 from website.views import find_bookmark_collection
 
->>>>>>> 81a3bba4
 
 @pytest.mark.django_db
 class TestUserDetail:
@@ -43,7 +29,7 @@
         return AuthUserFactory()
 
     def test_get(self, app, user_one, user_two):
-        
+
     #   test_gets_200
         url = '/{}users/{}/'.format(API_BASE, user_one._id)
         res = app.get(url)
@@ -107,12 +93,12 @@
         upload_url = user_json['relationships']['quickfiles']['links']['upload']['href']
         waterbutler_upload = website_utils.waterbutler_api_url_for(quickfiles._id, 'osfstorage')
 
-        assert_equal(upload_url, waterbutler_upload)
+        assert upload_url == waterbutler_upload
 
     def test_nodes_relationship_is_absent(self):
         url = "/{}users/{}/".format(API_BASE, self.user_one._id)
         res = self.app.get(url, auth=self.user_one)
-        assert_not_in('node', res.json['data']['relationships'].keys())
+        assert 'node' not in res.json['data']['relationships'].keys()
 
 
 @pytest.mark.django_db
@@ -752,7 +738,7 @@
         res = app.get(url, expect_errors=True)
         assert res.status_code == 200
         attr = res.json['data']['attributes']
-        assert attr['active'] == False
+        assert attr['active'] is False
         assert res.json['data']['id'] == user_one._id
 
     def test_requesting_deactivated_user_returns_410_response_and_meta_info(self, app, user_one, user_two):

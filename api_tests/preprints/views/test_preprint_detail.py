--- conflicted
+++ resolved
@@ -57,8 +57,6 @@
         self.preprint.reload()
         assert_equal(self.preprint.title, 'A new title')
 
-<<<<<<< HEAD
-=======
     def test_update_preprint_permission_denied(self):
         update_title_payload = build_preprint_update_payload(self.preprint._id, attributes={'title': 'A new title'})
 
@@ -70,7 +68,6 @@
         res = self.app.patch_json_api(self.url, update_title_payload, expect_errors=True)
         assert_equal(res.status_code, 401)
 
->>>>>>> 2564b06c
     def test_update_preprint_tags(self):
         update_tags_payload = build_preprint_update_payload(self.preprint._id, attributes={'tags': ['newtag', 'bluetag']})
 

--- conflicted
+++ resolved
@@ -18,14 +18,9 @@
 from website.settings import EZID_FORMAT, DOI_NAMESPACE
 
 
-<<<<<<< HEAD
-def build_preprint_update_payload(node_id, attributes=None, relationships=None, content_type='preprints'):
-=======
 def build_preprint_update_payload(
-        node_id,
-        attributes=None,
-        relationships=None):
->>>>>>> f08daebf
+        node_id, attributes=None, relationships=None,
+        content_type='preprints'):
     payload = {
         'data': {
             'id': node_id,
@@ -637,13 +632,10 @@
 
     @pytest.fixture()
     def make_payload(self):
-<<<<<<< HEAD
-        def payload(node_id, license_id=None, license_year=None, copyright_holders=None, content_type='preprints'):
-=======
         def payload(
                 node_id, license_id=None, license_year=None,
-                copyright_holders=None):
->>>>>>> f08daebf
+                copyright_holders=None, content_type='preprints'
+        ):
             attributes = {}
 
             if license_year and copyright_holders:

# -*- coding: utf-8 -*-
import urlparse
from modularodm import Q
from nose.tools import *  # flake8: noqa

from api.base.settings.defaults import API_BASE
from website.identifiers.model import Identifier

from tests.base import ApiTestCase
from osf_tests.factories import (
    RegistrationFactory,
    AuthUserFactory,
    IdentifierFactory,
    NodeFactory,
)


class TestRegistrationIdentifierList(ApiTestCase):

    def setUp(self):
        super(TestRegistrationIdentifierList, self).setUp()
        self.user = AuthUserFactory()
        self.user_two = AuthUserFactory()

        self.registration = RegistrationFactory(creator=self.user, is_public=True)
        self.identifier = IdentifierFactory(referent=self.registration)
        self.url = '/{}registrations/{}/identifiers/'.format(API_BASE, self.registration._id)

        self.res = self.app.get(self.url)
        self.data = self.res.json['data']

        self.all_identifiers = Identifier.find()

<<<<<<< HEAD
=======
    def tearDown(self):
        super(TestRegistrationIdentifierList, self).tearDown()
        Identifier.remove()

>>>>>>> 72046aa3
    def test_identifier_list_success(self):
        assert_equal(self.res.status_code, 200)
        assert_equal(self.res.content_type, 'application/vnd.api+json')

    def test_identifier_list_returns_correct_number(self):
        total = self.res.json['links']['meta']['total']
        assert_equal(total, self.all_identifiers.count())

    def test_identifier_list_returns_correct_referent(self):
        paths = [
            urlparse.urlparse(
                item['relationships']['referent']['links']['related']['href']
            ).path for item in self.data
        ]
        assert_in('/{}registrations/{}/'.format(API_BASE, self.registration._id), paths)

    def test_identifier_list_returns_correct_categories(self):
        categories = [identifier.category for identifier in self.all_identifiers]
        categories_in_response = [identifier['attributes']['category'] for identifier in self.data]

        assert_items_equal(categories_in_response, categories)

    def test_identifier_list_returns_correct_values(self):
        values = [identifier.value for identifier in self.all_identifiers]
        values_in_response = [identifier['attributes']['value'] for identifier in self.data]

        assert_items_equal(values_in_response, values)

    def test_identifier_filter_by_category(self):
        IdentifierFactory(referent=self.registration, category='nopeid')
        identifiers_for_registration = self.registration.identifiers
        assert_equal(identifiers_for_registration.count(), 2)
        assert_items_equal(
            list(identifiers_for_registration.values_list('category', flat=True)),
            ['carpid', 'nopeid']
        )

        filter_url = self.url + '?filter[category]=carpid'
        new_res = self.app.get(filter_url)

        carpid_total = len(Identifier.find(Q('category', 'eq', 'carpid')))

        total = new_res.json['links']['meta']['total']
        assert_equal(total, carpid_total)

    def test_node_identifier_not_returned_from_registration_endpoint(self):
        self.node = NodeFactory(creator=self.user, is_public=True)
        self.node_identifier = IdentifierFactory(referent=self.node)
        res = self.app.get(self.url)
        assert_equal(res.status_code, 200)
        data = res.json['data']
        assert_equal(len(data), 1)
        assert_equal(self.identifier._id, data[0]['id'])
        assert_not_equal(self.node_identifier._id, data[0]['id'])

    def test_node_not_allowed_from_registrations_endpoint(self):
        self.node = NodeFactory(creator=self.user, is_public=True)
        self.node_identifier = IdentifierFactory(referent=self.node)
        url = '/{}registrations/{}/identifiers/'.format(API_BASE, self.node._id)
        res = self.app.get(url, expect_errors=True)
        assert_equal(res.status_code, 404)


class TestNodeIdentifierList(ApiTestCase):

    def setUp(self):
        super(TestNodeIdentifierList, self).setUp()
        self.user = AuthUserFactory()
        self.user_two = AuthUserFactory()

        self.node = NodeFactory(creator=self.user, is_public=True)
        self.identifier = IdentifierFactory(referent=self.node)
        self.url = '/{}nodes/{}/identifiers/'.format(API_BASE, self.node._id)

        self.res = self.app.get(self.url)
        self.data = self.res.json['data']

        self.all_identifiers = Identifier.find()

    def tearDown(self):
        super(TestNodeIdentifierList, self).tearDown()
        Identifier.remove()

    def test_identifier_list_success(self):
        assert_equal(self.res.status_code, 200)
        assert_equal(self.res.content_type, 'application/vnd.api+json')

    def test_identifier_list_returns_correct_number(self):
        total = self.res.json['links']['meta']['total']
        assert_equal(total, self.all_identifiers.count())

    def test_identifier_list_returns_correct_referent(self):
        paths = [
            urlparse.urlparse(
                item['relationships']['referent']['links']['related']['href']
            ).path for item in self.data
        ]
        assert_in('/{}nodes/{}/'.format(API_BASE, self.node._id), paths)

    def test_identifier_list_returns_correct_categories(self):
        categories = [identifier.category for identifier in self.all_identifiers]
        categories_in_response = [identifier['attributes']['category'] for identifier in self.data]

        assert_items_equal(categories_in_response, categories)

    def test_identifier_list_returns_correct_values(self):
        values = [identifier.value for identifier in self.all_identifiers]
        values_in_response = [identifier['attributes']['value'] for identifier in self.data]

        assert_items_equal(values_in_response, values)

    def test_identifier_filter_by_category(self):
        IdentifierFactory(referent=self.node, category='nopeid')
        identifiers_for_node = Identifier.find(Q('referent', 'eq', self.node))
        assert_equal(len(identifiers_for_node), 2)
        assert_items_equal(
            [identifier.category for identifier in identifiers_for_node],
            ['carpid', 'nopeid']
        )

        filter_url = self.url + '?filter[category]=carpid'
        new_res = self.app.get(filter_url)

        carpid_total = len(Identifier.find(Q('category', 'eq', 'carpid')))

        total = new_res.json['links']['meta']['total']
        assert_equal(total, carpid_total)

    def test_registration_identifier_not_returned_from_registration_endpoint(self):
        self.registration = RegistrationFactory(creator=self.user, is_public=True)
        self.registration_identifier = IdentifierFactory(referent=self.registration)
        res = self.app.get(self.url)
        assert_equal(res.status_code, 200)
        data = res.json['data']
        assert_equal(len(data), 1)
        assert_equal(self.identifier._id, data[0]['id'])
        assert_not_equal(self.registration_identifier._id, data[0]['id'])

    def test_registration_not_allowed_from_nodes_endpoint(self):
        self.registration = RegistrationFactory(creator=self.user, is_public=True)
        self.registration_identifier = IdentifierFactory(referent=self.registration)
        url = '/{}nodes/{}/identifiers/'.format(API_BASE, self.registration._id)
        res = self.app.get(url, expect_errors=True)
        assert_equal(res.status_code, 404)<|MERGE_RESOLUTION|>--- conflicted
+++ resolved
@@ -31,13 +31,6 @@
 
         self.all_identifiers = Identifier.find()
 
-<<<<<<< HEAD
-=======
-    def tearDown(self):
-        super(TestRegistrationIdentifierList, self).tearDown()
-        Identifier.remove()
-
->>>>>>> 72046aa3
     def test_identifier_list_success(self):
         assert_equal(self.res.status_code, 200)
         assert_equal(self.res.content_type, 'application/vnd.api+json')

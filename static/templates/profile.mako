
<div mod-meta='{"tpl": "header.mako", "replace": true}'></div>

<div class="page-header">

    % if user_is_profile:
    <script>
        $(function() {
            $('#profile-fullname').editable({
                type:  'text',
                pk:    '${user_id}',
                name:  'fullname',
                url:   '/api/v1/profile/${user_id}/edit/',
                title: 'Edit Full Name',
                placement: 'bottom',
                value: '${fullname}',
                mode: "inline",
                success: function(data) {
                    // Also change the display name in the user info table
                    $("td.fullname").text(data['name']);
                }
            });
        });
    </script>
    % endif
    <img src="${gravatar_url}" />
    <h1 id="${'profile-fullname' if user_is_profile else ''}" style="display:inline-block">${fullname}</h1>

</div><!-- end-page-header -->

<div class="row">
    <div class="col-md-4">
        <table class="table plain">
            <tr>
              <td>Name</td>
              <td class="${'fullname' if user_is_profile else ''}">${fullname}</td>
            </tr>
            <tr>
                <td>Location</td>
                <td></td>
            </tr>
            <tr>
              <td>Member Since</td>
              <td>${date_registered}</td>
            </tr>
            <tr>
              <td>Public Profile</td>
              <td><a href="/profile/${user_id}/">/profile/${user_id}/</a></td>
            </tr>
        </table>
    </div>
    <div class="col-md-4">&nbsp;</div>
    <div class="col-md-4">
        <h2>
           ${activity_points} activity point${'s' if activity_points != 1 else ''}<br />
           ##${number_projects} project${'s' if number_projects !=1  else ''}, ${number_public_projects} public
        </h2>
    </div>
</div><!-- end row -->
<hr />

<div class="row">
    <div class="col-md-6">
        <h3>Public Projects</h3>
        <div mod-meta='{
                "tpl" : "util/render_nodes.mako",
                "uri" : "/api/v1/profile/${user_id}/public_projects/",
                "replace" : true,
                "kwargs" : {"sortable" : true}
            }'></div>
    </div>
    <div class="col-md-6">
        <h3>Public Components</h3>
        <div mod-meta='{
                "tpl" : "util/render_nodes.mako",
                "uri" : "/api/v1/profile/${user_id}/public_components/",
                "replace" : true,
                "kwargs" : {"sortable" : true}
            }'></div>
<<<<<<< HEAD
    </div>
=======
>>>>>>> 2addfb34
</div>

<div mod-meta='{"tpl": "footer.mako", "replace": true}'></div><|MERGE_RESOLUTION|>--- conflicted
+++ resolved
@@ -77,10 +77,7 @@
                 "replace" : true,
                 "kwargs" : {"sortable" : true}
             }'></div>
-<<<<<<< HEAD
     </div>
-=======
->>>>>>> 2addfb34
-</div>
+</div><!-- end row -->
 
 <div mod-meta='{"tpl": "footer.mako", "replace": true}'></div>
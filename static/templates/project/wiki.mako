--- conflicted
+++ resolved
@@ -25,7 +25,6 @@
     ${wiki_content}
 
 </div>
-<<<<<<< HEAD
 
 ##<div mod-meta='{
 ##        "tpl": "metadata/knockout.mako",
@@ -42,7 +41,4 @@
 ##        "replace": true
 ##    }'></div>
 
-<div mod-meta='{"tpl": "footer.mako", "replace": true}'></div>
-=======
-</%def>
->>>>>>> c8696a49
+</%def>
<<<<<<< HEAD
<li node_id="${summary['id']}" class="project list-group-item">
    <h3 class="list-group-item-heading">
=======
<li id="projects-widget" node_id="${summary['id']}" class="project list-group-item" style="display: list-item;">

    <h3 style="line-height:18px;">
>>>>>>> 5fc8a2c9
        <span style="display:inline-block">
        <a href="${summary['url']}">${summary['title']}</a>
        % if is_registration:
            | registered: ${registered_date}
        % endif
        </span>
        % if summary['show_logs']:
            <i id="icon-${summary['id']}" class="glyphicon glyphicon-plus pull-right" onclick="openCloseNode('${summary['id']}');"></i>
        % endif
    </h3>

    <!-- Show abbreviated contributors list -->
    % if summary['show_contributors']:
        <div mod-meta='{
                "tpl": "util/render_users_abbrev.mako",
                "uri": "${summary['api_url']}contributors_abbrev/",
                "kwargs": {
                    "node_url": "${summary['url']}"
                },
                "replace": true
            }'>
        </div>
    % else:
        <div style="padding: 0px 10px 10px 10px;">Contributors unavailable</div>
    % endif

    % if summary['show_logs']:

        <!--Stacked bar to visualize user activity level against total activity level of a project -->
        <!--Length of the stacked bar is normalized over all projects -->
        <div class="user-activity-meter">
            <ul class="meter-wrapper">
                <li class="ua-meter" data-toggle="tooltip" title="${user_full_name} made ${summary['ua_count']} contributions" style="width:${summary['ua']}px;"></li>
                <li class="pa-meter" style="width:${summary['non_ua']}px;"></li>
                <li class="pa-meter-label">${summary['nlogs']} contributions</li>
            </ul>
        </div>

        <script>
            $('.ua-meter').tooltip();
        </script>

        <div class="body hide" id="body-${summary['id']}" style="overflow:hidden;">
            Recent Activity
            <div id="logs-${summary['id']}" class="log-container" data-uri="${summary['url']}log/"></div>
        </div>

    % endif

</li><|MERGE_RESOLUTION|>--- conflicted
+++ resolved
@@ -1,11 +1,5 @@
-<<<<<<< HEAD
 <li node_id="${summary['id']}" class="project list-group-item">
     <h3 class="list-group-item-heading">
-=======
-<li id="projects-widget" node_id="${summary['id']}" class="project list-group-item" style="display: list-item;">
-
-    <h3 style="line-height:18px;">
->>>>>>> 5fc8a2c9
         <span style="display:inline-block">
         <a href="${summary['url']}">${summary['title']}</a>
         % if is_registration:

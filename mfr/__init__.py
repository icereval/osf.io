--- conflicted
+++ resolved
@@ -1,10 +1,7 @@
 from mfr.renderer import FileRenderer
-<<<<<<< HEAD
-from mfr.renderer import image, tabular, pdf, code, ipynb, pdb, docx
-=======
-from mfr.renderer import image, pdf, pdb, code, ipynb
+
+from mfr.renderer import image, pdf, pdb, code, ipynb, docx
 from mfr.renderer.tabular import renderers
->>>>>>> fe37dd25
 
 config = {}
 

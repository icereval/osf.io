--- conflicted
+++ resolved
@@ -6,13 +6,10 @@
 logger = logging.getLogger(__name__)
 
 modules = [
-<<<<<<< HEAD
     'image', 'pdf', 'pdb', 'code', 'ipynb', 'docx',
     'tabular.renderers', 'rst'
-=======
     'image', 'pdf', 'pdb', 'code', 'ipynb', 'docx', 'audio',
-    'tabular.renderers',
->>>>>>> a8d94714
+    'tabular.renderers', 'rst',
 ]
 for module in modules:
     try:

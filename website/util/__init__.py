--- conflicted
+++ resolved
@@ -182,23 +182,9 @@
     url.args.update(kwargs)
     return url.url
 
-<<<<<<< HEAD
-def soft_get(something, key, default=None):
-    """
-    Gently try to get key from something. Emulates dict.get behavior across
-    both collections and classes.
-    """
-    if not something:
-        return default
-    elif isinstance(something, collections.Mapping):
-        return something.get(key, default)
-    else:
-        return getattr(something, key, default)
-=======
 @contextmanager
 def disconnected_from(signal, listener):
     """Temporarily disconnect a Blinker signal."""
     signal.disconnect(listener)
     yield
     signal.connect(listener)
->>>>>>> 1adde6b5

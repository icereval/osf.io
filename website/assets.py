--- conflicted
+++ resolved
@@ -55,10 +55,6 @@
     'vendor/autosize/jquery.autosize.min.js',
     # Site-specific JS
     Bundle(
-<<<<<<< HEAD
-=======
-        'js/project.js',
->>>>>>> d729ffd7
         'js/addons.js',
     ),
     filters='jsmin',

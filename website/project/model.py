# -*- coding: utf-8 -*-
import itertools
import os
import re
import logging
import datetime
import urlparse
from collections import OrderedDict
import warnings

import pytz
from flask import request
from django.core.urlresolvers import reverse

from modularodm import Q
from modularodm import fields
from modularodm.validators import MaxLengthValidator
from modularodm.exceptions import ValidationTypeError, NoResultsFound
from modularodm.exceptions import ValidationValueError
from modularodm.exceptions import NoResultsFound

from api.base.utils import absolute_reverse
from framework import status
from framework.mongo import ObjectId
from framework.mongo import StoredObject
from framework.addons import AddonModelMixin
from framework.auth import get_user, User, Auth
from framework.auth import signals as auth_signals
from framework.exceptions import PermissionsError
from framework.guid.model import GuidStoredObject
from framework.auth.utils import privacy_info_handle
from framework.analytics import tasks as piwik_tasks
from framework.mongo.utils import to_mongo_key, unique_on
from framework.analytics import (
    get_basic_counters, increment_user_activity_counters
)
from framework.sentry import log_exception
from framework.transactions.context import TokuTransaction
from framework.utils import iso8601format

from website import language, mails, settings, tokens
from website.util import web_url_for
from website.util import api_url_for
from website.util import sanitize
from website.exceptions import (
    NodeStateError,
    InvalidSanctionApprovalToken, InvalidSanctionRejectionToken,
)
from website.citations.utils import datetime_to_csl
from website.identifiers.model import IdentifierMixin
from website.util.permissions import expand_permissions
from website.util.permissions import CREATOR_PERMISSIONS, DEFAULT_CONTRIBUTOR_PERMISSIONS, ADMIN
from website.project.metadata.schemas import OSF_META_SCHEMAS
from website.project import signals as project_signals

logger = logging.getLogger(__name__)

VIEW_PROJECT_URL_TEMPLATE = settings.DOMAIN + '{node_id}/'

def has_anonymous_link(node, auth):
    """check if the node is anonymous to the user

    :param Node node: Node which the user wants to visit
    :param str link: any view-only link in the current url
    :return bool anonymous: Whether the node is anonymous to the user or not
    """
    view_only_link = auth.private_key or request.args.get('view_only', '').strip('/')
    if not view_only_link:
        return False
    if node.is_public:
        return False
    return any(
        link.anonymous
        for link in node.private_links_active
        if link.key == view_only_link
    )

class MetaSchema(StoredObject):

    _id = fields.StringField(default=lambda: str(ObjectId()))
    name = fields.StringField()
    schema = fields.DictionaryField()
    category = fields.StringField()

    # Deprecated legacy field
    metadata_version = fields.IntegerField()

    # Version of the schema to use (e.g. if questions, responses change)
    schema_version = fields.IntegerField()

def ensure_schema(schema, name, version=1):
    try:
        schema_obj = MetaSchema.find_one(
            Q('name', 'eq', name) &
            Q('schema_version', 'eq', version)
        )
    except NoResultsFound:
        meta_schema = {
            'name': name,
            'schema_version': version,
            'schema': schema,
        }
        schema_obj = MetaSchema(**meta_schema)
        schema_obj.save()
    return schema_obj

def ensure_schemas():
    """Import meta-data schemas from JSON to database if not already loaded
    """
    for schema in OSF_META_SCHEMAS:
        ensure_schema(schema, schema['name'], schema.get('version', 1))

class MetaData(GuidStoredObject):

    _id = fields.StringField(primary=True)

    target = fields.AbstractForeignField(backref='metadata')
    data = fields.DictionaryField()

    date_created = fields.DateTimeField(auto_now_add=datetime.datetime.utcnow)
    date_modified = fields.DateTimeField(auto_now=datetime.datetime.utcnow)


def validate_comment_reports(value, *args, **kwargs):
    for key, val in value.iteritems():
        if not User.load(key):
            raise ValidationValueError('Keys must be user IDs')
        if not isinstance(val, dict):
            raise ValidationTypeError('Values must be dictionaries')
        if 'category' not in val or 'text' not in val:
            raise ValidationValueError(
                'Values must include `category` and `text` keys'
            )


class Comment(GuidStoredObject):

    _id = fields.StringField(primary=True)

    user = fields.ForeignField('user', required=True, backref='commented')
    node = fields.ForeignField('node', required=True, backref='comment_owner')
    target = fields.AbstractForeignField(required=True, backref='commented')

    date_created = fields.DateTimeField(auto_now_add=datetime.datetime.utcnow)
    date_modified = fields.DateTimeField(auto_now=datetime.datetime.utcnow)
    modified = fields.BooleanField()

    is_deleted = fields.BooleanField(default=False)
    content = fields.StringField()

    # Dictionary field mapping user IDs to dictionaries of report details:
    # {
    #   'icpnw': {'category': 'hate', 'message': 'offensive'},
    #   'cdi38': {'category': 'spam', 'message': 'godwins law'},
    # }
    reports = fields.DictionaryField(validate=validate_comment_reports)

    @classmethod
    def create(cls, auth, **kwargs):
        comment = cls(**kwargs)
        comment.save()

        comment.node.add_log(
            NodeLog.COMMENT_ADDED,
            {
                'project': comment.node.parent_id,
                'node': comment.node._id,
                'user': comment.user._id,
                'comment': comment._id,
            },
            auth=auth,
            save=False,
        )

        comment.node.save()

        return comment

    def edit(self, content, auth, save=False):
        self.content = content
        self.modified = True
        self.node.add_log(
            NodeLog.COMMENT_UPDATED,
            {
                'project': self.node.parent_id,
                'node': self.node._id,
                'user': self.user._id,
                'comment': self._id,
            },
            auth=auth,
            save=False,
        )
        if save:
            self.save()

    def delete(self, auth, save=False):
        self.is_deleted = True
        self.node.add_log(
            NodeLog.COMMENT_REMOVED,
            {
                'project': self.node.parent_id,
                'node': self.node._id,
                'user': self.user._id,
                'comment': self._id,
            },
            auth=auth,
            save=False,
        )
        if save:
            self.save()

    def undelete(self, auth, save=False):
        self.is_deleted = False
        self.node.add_log(
            NodeLog.COMMENT_ADDED,
            {
                'project': self.node.parent_id,
                'node': self.node._id,
                'user': self.user._id,
                'comment': self._id,
            },
            auth=auth,
            save=False,
        )
        if save:
            self.save()

    def report_abuse(self, user, save=False, **kwargs):
        """Report that a comment is abuse.

        :param User user: User submitting the report
        :param bool save: Save changes
        :param dict kwargs: Report details
        :raises: ValueError if the user submitting abuse is the same as the
            user who posted the comment
        """
        if user == self.user:
            raise ValueError
        self.reports[user._id] = kwargs
        if save:
            self.save()

    def unreport_abuse(self, user, save=False):
        """Revoke report of abuse.

        :param User user: User who submitted the report
        :param bool save: Save changes
        :raises: ValueError if user has not reported comment as abuse
        """
        try:
            self.reports.pop(user._id)
        except KeyError:
            raise ValueError('User has not reported comment as abuse')

        if save:
            self.save()


@unique_on(['params.node', '_id'])
class NodeLog(StoredObject):

    _id = fields.StringField(primary=True, default=lambda: str(ObjectId()))

    date = fields.DateTimeField(default=datetime.datetime.utcnow, index=True)
    action = fields.StringField(index=True)
    params = fields.DictionaryField()
    should_hide = fields.BooleanField(default=False)

    was_connected_to = fields.ForeignField('node', list=True)

    user = fields.ForeignField('user', backref='created')
    foreign_user = fields.StringField()

    DATE_FORMAT = '%m/%d/%Y %H:%M UTC'

    # Log action constants -- NOTE: templates stored in log_templates.mako
    CREATED_FROM = 'created_from'

    PROJECT_CREATED = 'project_created'
    PROJECT_REGISTERED = 'project_registered'
    PROJECT_DELETED = 'project_deleted'

    NODE_CREATED = 'node_created'
    NODE_FORKED = 'node_forked'
    NODE_REMOVED = 'node_removed'

    POINTER_CREATED = 'pointer_created'
    POINTER_FORKED = 'pointer_forked'
    POINTER_REMOVED = 'pointer_removed'

    WIKI_UPDATED = 'wiki_updated'
    WIKI_DELETED = 'wiki_deleted'
    WIKI_RENAMED = 'wiki_renamed'

    CONTRIB_ADDED = 'contributor_added'
    CONTRIB_REMOVED = 'contributor_removed'
    CONTRIB_REORDERED = 'contributors_reordered'

    PERMISSIONS_UPDATED = 'permissions_updated'

    MADE_PRIVATE = 'made_private'
    MADE_PUBLIC = 'made_public'

    TAG_ADDED = 'tag_added'
    TAG_REMOVED = 'tag_removed'

    EDITED_TITLE = 'edit_title'
    EDITED_DESCRIPTION = 'edit_description'

    UPDATED_FIELDS = 'updated_fields'

    FILE_MOVED = 'addon_file_moved'
    FILE_COPIED = 'addon_file_copied'

    FOLDER_CREATED = 'folder_created'

    FILE_ADDED = 'file_added'
    FILE_UPDATED = 'file_updated'
    FILE_REMOVED = 'file_removed'
    FILE_RESTORED = 'file_restored'

    ADDON_ADDED = 'addon_added'
    ADDON_REMOVED = 'addon_removed'
    COMMENT_ADDED = 'comment_added'
    COMMENT_REMOVED = 'comment_removed'
    COMMENT_UPDATED = 'comment_updated'

    MADE_CONTRIBUTOR_VISIBLE = 'made_contributor_visible'
    MADE_CONTRIBUTOR_INVISIBLE = 'made_contributor_invisible'

    EXTERNAL_IDS_ADDED = 'external_ids_added'

    EMBARGO_APPROVED = 'embargo_approved'
    EMBARGO_CANCELLED = 'embargo_cancelled'
    EMBARGO_COMPLETED = 'embargo_completed'
    EMBARGO_INITIATED = 'embargo_initiated'
    RETRACTION_APPROVED = 'retraction_approved'
    RETRACTION_CANCELLED = 'retraction_cancelled'
    RETRACTION_INITIATED = 'retraction_initiated'

    REGISTRATION_APPROVAL_CANCELLED = 'registration_cancelled'
    REGISTRATION_APPROVAL_INITIATED = 'registration_initiated'
    REGISTRATION_APPROVAL_APPROVED = 'registration_approved'

    def __repr__(self):
        return ('<NodeLog({self.action!r}, params={self.params!r}) '
                'with id {self._id!r}>').format(self=self)

    @property
    def node(self):
        """Return the :class:`Node` associated with this log."""
        return (
            Node.load(self.params.get('node')) or
            Node.load(self.params.get('project'))
        )

    @property
    def tz_date(self):
        '''Return the timezone-aware date.
        '''
        # Date should always be defined, but a few logs in production are
        # missing dates; return None and log error if date missing
        if self.date:
            return self.date.replace(tzinfo=pytz.UTC)
        logger.error('Date missing on NodeLog {}'.format(self._primary_key))

    @property
    def formatted_date(self):
        '''Return the timezone-aware, ISO-formatted string representation of
        this log's date.
        '''
        if self.tz_date:
            return self.tz_date.isoformat()

    def resolve_node(self, node):
        """A single `NodeLog` record may be attached to multiple `Node` records
        (parents, forks, registrations, etc.), so the node that the log refers
        to may not be the same as the node the user is viewing. Use
        `resolve_node` to determine the relevant node to use for permission
        checks.

        :param Node node: Node being viewed
        """
        if self.node == node or self.node in node.nodes:
            return self.node
        if node.is_fork_of(self.node) or node.is_registration_of(self.node):
            return node
        for child in node.nodes:
            if child.is_fork_of(self.node) or node.is_registration_of(self.node):
                return child
        return False

    def can_view(self, node, auth):
        node_to_check = self.resolve_node(node)
        if node_to_check:
            return node_to_check.can_view(auth)
        return False

    def _render_log_contributor(self, contributor, anonymous=False):
        user = User.load(contributor)
        if not user:
            return None
        if self.node:
            fullname = user.display_full_name(node=self.node)
        else:
            fullname = user.fullname
        return {
            'id': privacy_info_handle(user._primary_key, anonymous),
            'fullname': privacy_info_handle(fullname, anonymous, name=True),
            'registered': user.is_registered,
        }


class Tag(StoredObject):

    _id = fields.StringField(primary=True, validate=MaxLengthValidator(128))

    def __repr__(self):
        return '<Tag() with id {self._id!r}>'.format(self=self)

    @property
    def url(self):
        return '/search/?tags={}'.format(self._id)


class Pointer(StoredObject):
    """A link to a Node. The Pointer delegates all but a few methods to its
    contained Node. Forking and registration are overridden such that the
    link is cloned, but its contained Node is not.
    """
    #: Whether this is a pointer or not
    primary = False

    _id = fields.StringField()
    node = fields.ForeignField('node', backref='_pointed')

    _meta = {'optimistic': True}

    def _clone(self):
        if self.node:
            clone = self.clone()
            clone.node = self.node
            clone.save()
            return clone

    def fork_node(self, *args, **kwargs):
        return self._clone()

    def register_node(self, *args, **kwargs):
        return self._clone()

    def use_as_template(self, *args, **kwargs):
        return self._clone()

    def resolve(self):
        return self.node

    def __getattr__(self, item):
        """Delegate attribute access to the node being pointed to."""
        # Prevent backref lookups from being overriden by proxied node
        try:
            return super(Pointer, self).__getattr__(item)
        except AttributeError:
            pass
        if self.node:
            return getattr(self.node, item)
        raise AttributeError(
            'Pointer object has no attribute {0}'.format(
                item
            )
        )


def get_pointer_parent(pointer):
    """Given a `Pointer` object, return its parent node.
    """
    # The `parent_node` property of the `Pointer` schema refers to the parents
    # of the pointed-at `Node`, not the parents of the `Pointer`; use the
    # back-reference syntax to find the parents of the `Pointer`.
    parent_refs = pointer.node__parent
    assert len(parent_refs) == 1, 'Pointer must have exactly one parent.'
    return parent_refs[0]


def validate_category(value):
    """Validator for Node#category. Makes sure that the value is one of the
    categories defined in CATEGORY_MAP.
    """
    if value not in Node.CATEGORY_MAP.keys():
        raise ValidationValueError('Invalid value for category.')
    return True


def validate_title(value):
    """Validator for Node#title. Makes sure that the value exists and is not
    above 200 characters.
    """
    if value is None or not value.strip():
        raise ValidationValueError('Title cannot be blank.')

    if len(value) > 200:
        raise ValidationValueError('Title cannot exceed 200 characters.')
    return True

def validate_user(value):
    if value != {}:
        user_id = value.iterkeys().next()
        if User.find(Q('_id', 'eq', user_id)).count() != 1:
            raise ValidationValueError('User does not exist.')
    return True

class NodeUpdateError(Exception):
    def __init__(self, reason, key, *args, **kwargs):
        super(NodeUpdateError, self).__init__(*args, **kwargs)
        self.key = key
        self.reason = reason

class Node(GuidStoredObject, AddonModelMixin, IdentifierMixin):

    #: Whether this is a pointer or not
    primary = True

    is_draft_registration = False

    # Node fields that trigger an update to Solr on save
    SOLR_UPDATE_FIELDS = {
        'title',
        'category',
        'description',
        'visible_contributor_ids',
        'tags',
        'is_fork',
        'is_registration',
        'retraction',
        'embargo',
        'is_public',
        'is_deleted',
        'wiki_pages_current',
        'is_retracted',
    }

    # Maps category identifier => Human-readable representation for use in
    # titles, menus, etc.
    # Use an OrderedDict so that menu items show in the correct order
    CATEGORY_MAP = OrderedDict([
        ('', 'Uncategorized'),
        ('project', 'Project'),
        ('hypothesis', 'Hypothesis'),
        ('methods and measures', 'Methods and Measures'),
        ('procedure', 'Procedure'),
        ('instrumentation', 'Instrumentation'),
        ('data', 'Data'),
        ('analysis', 'Analysis'),
        ('communication', 'Communication'),
        ('other', 'Other'),
    ])

    WRITABLE_WHITELIST = [
        'title',
        'description',
        'category',
    ]

    _id = fields.StringField(primary=True)

    date_created = fields.DateTimeField(auto_now_add=datetime.datetime.utcnow, index=True)

    # Privacy
    is_public = fields.BooleanField(default=False, index=True)

    # User mappings
    permissions = fields.DictionaryField()
    visible_contributor_ids = fields.StringField(list=True)

    # Project Organization
    is_dashboard = fields.BooleanField(default=False, index=True)
    is_folder = fields.BooleanField(default=False, index=True)

    # Expanded: Dictionary field mapping user IDs to expand state of this node:
    # {
    #   'icpnw': True,
    #   'cdi38': False,
    # }
    expanded = fields.DictionaryField(default={}, validate=validate_user)

    is_deleted = fields.BooleanField(default=False, index=True)
    deleted_date = fields.DateTimeField(index=True)

    is_registration = fields.BooleanField(default=False, index=True)
    registered_date = fields.DateTimeField(index=True)
    registered_user = fields.ForeignField('user', backref='registered')
    registered_schema = fields.ForeignField('metaschema', backref='registered')
    registered_meta = fields.DictionaryField()
    registration_approval = fields.ForeignField('registrationapproval')
    retraction = fields.ForeignField('retraction')
    embargo = fields.ForeignField('embargo')

    draft_registrations = fields.ForeignField('draftregistration', backref='branched', list=True, default=[])

    is_fork = fields.BooleanField(default=False, index=True)
    forked_date = fields.DateTimeField(index=True)

    title = fields.StringField(validate=validate_title)
    description = fields.StringField()
    category = fields.StringField(validate=validate_category, index=True)

    # One of 'public', 'private'
    # TODO: Add validator
    comment_level = fields.StringField(default='private')

    wiki_pages_current = fields.DictionaryField()
    wiki_pages_versions = fields.DictionaryField()
    # Dictionary field mapping node wiki page to sharejs private uuid.
    # {<page_name>: <sharejs_id>}
    wiki_private_uuids = fields.DictionaryField()
    file_guid_to_share_uuids = fields.DictionaryField()

    creator = fields.ForeignField('user', backref='created')
    contributors = fields.ForeignField('user', list=True, backref='contributed')
    users_watching_node = fields.ForeignField('user', list=True, backref='watched')

    logs = fields.ForeignField('nodelog', list=True, backref='logged')
    tags = fields.ForeignField('tag', list=True, backref='tagged')

    # Tags for internal use
    system_tags = fields.StringField(list=True)

    nodes = fields.AbstractForeignField(list=True, backref='parent')
    forked_from = fields.ForeignField('node', backref='forked', index=True)
    registered_from = fields.ForeignField('node', backref='registrations', index=True)

    # The node (if any) used as a template for this node's creation
    template_node = fields.ForeignField('node', backref='template_node', index=True)

    piwik_site_id = fields.StringField()

    # Dictionary field mapping user id to a list of nodes in node.nodes which the user has subscriptions for
    # {<User.id>: [<Node._id>, <Node2._id>, ...] }
    child_node_subscriptions = fields.DictionaryField(default=dict)

    _meta = {
        'optimistic': True,
    }

    def __init__(self, *args, **kwargs):
        super(Node, self).__init__(*args, **kwargs)

        if kwargs.get('_is_loaded', False):
            return

        if self.creator:
            self.contributors.append(self.creator)
            self.set_visible(self.creator, visible=True, log=False)

            # Add default creator permissions
            for permission in CREATOR_PERMISSIONS:
                self.add_permission(self.creator, permission, save=False)

    def __repr__(self):
        return ('<Node(title={self.title!r}, category={self.category!r}) '
                'with _id {self._id!r}>').format(self=self)

    # For Django compatibility
    @property
    def pk(self):
        return self._id

    @property
    def category_display(self):
        """The human-readable representation of this node's category."""
        return self.CATEGORY_MAP[self.category]

    @property
    def sanction(self):
        sanction = self.registration_approval or self.embargo or self.retraction
        if sanction:
            return sanction
        elif self.parent_node:
            return self.parent_node.sanction
        else:
            return None

    @property
    def is_pending_registration(self):
        if not self.is_registration:
            return False
        if self.registration_approval is None:
            if self.parent_node:
                return self.parent_node.is_pending_registration
            return False
        return self.registration_approval.pending_approval

    @property
    def is_registration_approved(self):
        if self.registration_approval is None:
            if self.parent_node:
                return self.parent_node.is_registration_approved
            return False
        return self.registration_approval.is_approved

    @property
    def is_retracted(self):
        if self.retraction is None:
            if self.parent_node:
                return self.parent_node.is_retracted
            return False
        return self.retraction.is_approved

    @property
    def is_pending_retraction(self):
        if self.retraction is None:
            if self.parent_node:
                return self.parent_node.is_pending_retraction
            return False
        return self.retraction.pending_approval

    @property
    def embargo_end_date(self):
        if self.embargo is None:
            if self.parent_node:
                return self.parent_node.embargo_end_date
            return False
        return self.embargo.embargo_end_date

    @property
    def is_pending_embargo(self):
        if self.embargo is None:
            if self.parent_node:
                return self.parent_node.is_pending_embargo
            return False
        return self.embargo.pending_approval

    @property
    def is_pending_embargo_for_existing_registration(self):
        """ Returns True if Node has an Embargo pending approval for an
        existing registrations. This is used specifically to ensure
        registrations pre-dating the Embargo feature do not get deleted if
        their respective Embargo request is rejected.
        """
        if self.embargo is None:
            if self.parent_node:
                return self.parent_node.is_pending_embargo_for_existing_registration
            return False
        return self.embargo.pending_registration

    @property
    def private_links(self):
        return self.privatelink__shared

    @property
    def private_links_active(self):
        return [x for x in self.private_links if not x.is_deleted]

    @property
    def private_link_keys_active(self):
        return [x.key for x in self.private_links if not x.is_deleted]

    @property
    def private_link_keys_deleted(self):
        return [x.key for x in self.private_links if x.is_deleted]

    def path_above(self, auth):
        parents = self.parents
        return '/' + '/'.join([p.title if p.can_view(auth) else '-- private project --' for p in reversed(parents)])

    @property
    def ids_above(self):
        parents = self.parents
        return {p._id for p in parents}

    def can_edit(self, auth=None, user=None):
        """Return if a user is authorized to edit this node.
        Must specify one of (`auth`, `user`).

        :param Auth auth: Auth object to check
        :param User user: User object to check
        :returns: Whether user has permission to edit this node.
        """
        if not auth and not user:
            raise ValueError('Must pass either `auth` or `user`')
        if auth and user:
            raise ValueError('Cannot pass both `auth` and `user`')
        user = user or auth.user
        if auth:
            is_api_node = auth.api_node == self
        else:
            is_api_node = False
        return (
            (user and self.has_permission(user, 'write'))
            or is_api_node
        )

    def active_contributors(self, include=lambda n: True):
        for contrib in self.contributors:
            if contrib.is_active and include(contrib):
                yield contrib

    def is_admin_parent(self, user):
        if self.has_permission(user, 'admin', check_parent=False):
            return True
        if self.parent_node:
            return self.parent_node.is_admin_parent(user)
        return False

    def can_view(self, auth):
        if not auth and not self.is_public:
            return False

        return (
            self.is_public or
            (auth.user and self.has_permission(auth.user, 'read')) or
            auth.private_key in self.private_link_keys_active or
            self.is_admin_parent(auth.user)
        )

    def is_expanded(self, user=None):
        """Return if a user is has expanded the folder in the dashboard view.
        Must specify one of (`auth`, `user`).

        :param User user: User object to check
        :returns: Boolean if the folder is expanded.
        """
        if user._id in self.expanded:
            return self.expanded[user._id]
        else:
            return False

    def expand(self, user=None):
        self.expanded[user._id] = True
        self.save()

    def collapse(self, user=None):
        self.expanded[user._id] = False
        self.save()

    def is_derived_from(self, other, attr):
        derived_from = getattr(self, attr)
        while True:
            if derived_from is None:
                return False
            if derived_from == other:
                return True
            derived_from = getattr(derived_from, attr)

    def is_fork_of(self, other):
        return self.is_derived_from(other, 'forked_from')

    def is_registration_of(self, other):
        return self.is_derived_from(other, 'registered_from')

    @property
    def forks(self):
        """List of forks of this node"""
        return list(self.node__forked.find(Q('is_deleted', 'eq', False) &
                                           Q('is_registration', 'ne', True)))

    def add_permission(self, user, permission, save=False):
        """Grant permission to a user.

        :param str permission: Permission to grant
        :param bool save: Save changes
        :raises: ValueError if user already has permission
        """
        if user._id not in self.permissions:
            self.permissions[user._id] = [permission]
        else:
            if permission in self.permissions[user._id]:
                raise ValueError('User already has permission {0}'.format(permission))
            self.permissions[user._id].append(permission)
        if save:
            self.save()

    def remove_permission(self, user, permission, save=False):
        """Revoke permission from a user.

        :param User user: User to revoke permission from
        :param str permission: Permission to revoke
        :param bool save: Save changes
        :raises: ValueError if user does not have permission
        """
        try:
            self.permissions[user._id].remove(permission)
        except (KeyError, ValueError):
            raise ValueError('User does not have permission {0}'.format(permission))
        if save:
            self.save()

    def clear_permission(self, user, save=False):
        """Clear all permissions for a user.

        :param User user: User to revoke permission from
        :param bool save: Save changes
        :raises: ValueError if user not in permissions
        """
        try:
            self.permissions.pop(user._id)
        except KeyError:
            raise ValueError(
                'User {0} not in permissions list for node {1}'.format(
                    user._id, self._id,
                )
            )
        if save:
            self.save()

    def set_permissions(self, user, permissions, save=False):
        self.permissions[user._id] = permissions
        if save:
            self.save()

    def has_permission(self, user, permission, check_parent=True):
        """Check whether user has permission.

        :param User user: User to test
        :param str permission: Required permission
        :returns: User has required permission
        """
        if user is None:
            logger.warn('User is ``None``.')
            return False
        if permission in self.permissions.get(user._id, []):
            return True
        if permission == 'read' and check_parent:
            return self.is_admin_parent(user)
        return False

    def can_read_children(self, user):
        """Checks if the given user has read permissions on any child nodes
            that are not registrations or deleted
        """
        if self.has_permission(user, 'read'):
            return True

        for node in self.nodes:
            if not node.primary or node.is_deleted:
                continue

            if node.can_read_children(user):
                return True

        return False

    def get_permissions(self, user):
        """Get list of permissions for user.

        :param User user: User to check
        :returns: List of permissions
        :raises: ValueError if user not found in permissions
        """
        return self.permissions.get(user._id, [])

    def adjust_permissions(self):
        for key in self.permissions.keys():
            if key not in self.contributors:
                self.permissions.pop(key)

    @property
    def visible_contributors(self):
        return [
            User.load(_id)
            for _id in self.visible_contributor_ids
        ]

    @property
    def parents(self):
        if self.parent_node:
            return [self.parent_node] + self.parent_node.parents
        return []

    @property
    def admin_contributor_ids(self, contributors=None):
        contributor_ids = self.contributors._to_primary_keys()
        admin_ids = set()
        for parent in self.parents:
            admins = [
                user for user, perms in parent.permissions.iteritems()
                if 'admin' in perms
            ]
            admin_ids.update(set(admins).difference(contributor_ids))
        return admin_ids

    @property
    def admin_contributors(self):
        return sorted(
            [User.load(_id) for _id in self.admin_contributor_ids],
            key=lambda user: user.family_name,
        )

    def get_visible(self, user):
        if not self.is_contributor(user):
            raise ValueError(u'User {0} not in contributors'.format(user))
        return user._id in self.visible_contributor_ids

    def update_visible_ids(self, save=False):
        """Update the order of `visible_contributor_ids`. Updating on making
        a contributor visible is more efficient than recomputing order on
        accessing `visible_contributors`.
        """
        self.visible_contributor_ids = [
            contributor._id
            for contributor in self.contributors
            if contributor._id in self.visible_contributor_ids
        ]
        if save:
            self.save()

    def set_visible(self, user, visible, log=True, auth=None, save=False):
        if not self.is_contributor(user):
            raise ValueError(u'User {0} not in contributors'.format(user))
        if visible and user._id not in self.visible_contributor_ids:
            self.visible_contributor_ids.append(user._id)
            self.update_visible_ids(save=False)
        elif not visible and user._id in self.visible_contributor_ids:
            if len(self.visible_contributor_ids) == 1:
                raise ValueError('Must have at least one visible contributor')
            self.visible_contributor_ids.remove(user._id)
        else:
            return
        message = (
            NodeLog.MADE_CONTRIBUTOR_VISIBLE
            if visible
            else NodeLog.MADE_CONTRIBUTOR_INVISIBLE
        )
        if log:
            self.add_log(
                message,
                params={
                    'parent': self.parent_id,
                    'node': self._id,
                    'contributors': [user._id],
                },
                auth=auth,
                save=False,
            )
        if save:
            self.save()

    def can_comment(self, auth):
        if self.comment_level == 'public':
            return auth.logged_in and (
                self.is_public or
                (auth.user and self.has_permission(auth.user, 'read'))
            )
        return self.is_contributor(auth.user)

    def update(self, fields, auth=None, save=True):
        if self.is_registration:
            raise NodeUpdateError(reason="Registered content cannot be updated")
        values = {}
        for key, value in fields.iteritems():
            if key not in self.WRITABLE_WHITELIST:
                continue
            with warnings.catch_warnings():
                try:
                    # This is in place because historically projects and components
                    # live on different ElasticSearch indexes, and at the time of Node.save
                    # there is no reliable way to check what the old Node.category
                    # value was. When the cateogory changes it is possible to have duplicate/dead
                    # search entries, so always delete the ES doc on categoryt change
                    # TODO: consolidate Node indexes into a single index, refactor search
                    if key == 'category':
                        self.delete_search_entry()
                    ###############
                    values[key] = {
                        'old': getattr(self, key),
                        'new': value,
                    }
                    setattr(self, key, value)
                except AttributeError:
                    raise NodeUpdateError(reason="Invalid value for attribute '{0}'".format(key), key=key)
                except warnings.Warning:
                    raise NodeUpdateError(reason="Attribute '{0}' doesn't exist on the Node class".format(key), key=key)
        if save:
            updated = self.save()
        else:
            updated = []
        for key in values:
            values[key]['new'] = getattr(self, key)
        self.add_log(NodeLog.UPDATED_FIELDS,
                     params={
                         'node': self._id,
                         'updated_fields': {
                             key: {
                                 'old': values[key]['old'],
                                 'new': values[key]['new']
                             }
                             for key in values
                         }
                     },
                     auth=auth)
        return updated

    def save(self, *args, **kwargs):
        update_piwik = kwargs.pop('update_piwik', True)
        self.adjust_permissions()

        first_save = not self._is_loaded

        if first_save and self.is_dashboard:
            existing_dashboards = self.creator.node__contributed.find(
                Q('is_dashboard', 'eq', True)
            )
            if existing_dashboards.count() > 0:
                raise NodeStateError("Only one dashboard allowed per user.")

        is_original = not self.is_registration and not self.is_fork
        if 'suppress_log' in kwargs.keys():
            suppress_log = kwargs['suppress_log']
            del kwargs['suppress_log']
        else:
            suppress_log = False

        saved_fields = super(Node, self).save(*args, **kwargs)

        if first_save and is_original and not suppress_log:
            # TODO: This logic also exists in self.use_as_template()
            for addon in settings.ADDONS_AVAILABLE:
                if 'node' in addon.added_default:
                    self.add_addon(addon.short_name, auth=None, log=False)

            # Define log fields for non-component project
            log_action = NodeLog.PROJECT_CREATED
            log_params = {
                'node': self._primary_key,
            }

            if getattr(self, 'parent', None):
                # Append log to parent
                self.parent.nodes.append(self)
                self.parent.save()
                log_params.update({'parent_node': self.parent._primary_key})

            # Add log with appropriate fields
            self.add_log(
                log_action,
                params=log_params,
                auth=Auth(user=self.creator),
                log_date=self.date_created,
                save=True,
            )

        # Only update Solr if at least one stored field has changed, and if
        # public or privacy setting has changed
        need_update = bool(self.SOLR_UPDATE_FIELDS.intersection(saved_fields))
        if not self.is_public:
            if first_save or 'is_public' not in saved_fields:
                need_update = False
        if self.is_folder or self.archiving:
            need_update = False
        if need_update:
            self.update_search()

        # This method checks what has changed.
        if settings.PIWIK_HOST and update_piwik:
            piwik_tasks.update_node(self._id, saved_fields)

        # Return expected value for StoredObject::save
        return saved_fields

    ######################################
    # Methods that return a new instance #
    ######################################

    def use_as_template(self, auth, changes=None, top_level=True):
        """Create a new project, using an existing project as a template.

        :param auth: The user to be assigned as creator
        :param changes: A dictionary of changes, keyed by node id, which
                        override the attributes of the template project or its
                        children.
        :return: The `Node` instance created.
        """
        changes = changes or dict()

        # build the dict of attributes to change for the new node
        try:
            attributes = changes[self._id]
            # TODO: explicitly define attributes which may be changed.
        except (AttributeError, KeyError):
            attributes = dict()

        new = self.clone()

        # clear permissions, which are not cleared by the clone method
        new.permissions = {}
        new.visible_contributor_ids = []

        # Clear quasi-foreign fields
        new.wiki_pages_current = {}
        new.wiki_pages_versions = {}
        new.wiki_private_uuids = {}
        new.file_guid_to_share_uuids = {}

        # set attributes which may be overridden by `changes`
        new.is_public = False
        new.description = None

        # apply `changes`
        for attr, val in attributes.iteritems():
            setattr(new, attr, val)

        # set attributes which may NOT be overridden by `changes`
        new.creator = auth.user
        new.template_node = self
        new.add_contributor(contributor=auth.user, permissions=CREATOR_PERMISSIONS, log=False, save=False)
        new.is_fork = False
        new.is_registration = False
        new.piwik_site_id = None

        # If that title hasn't been changed, apply the default prefix (once)
        if (new.title == self.title
                and top_level
                and language.TEMPLATED_FROM_PREFIX not in new.title):
            new.title = ''.join((language.TEMPLATED_FROM_PREFIX, new.title, ))

        # Slight hack - date_created is a read-only field.
        new._fields['date_created'].__set__(
            new,
            datetime.datetime.utcnow(),
            safe=True
        )

        new.save(suppress_log=True)

        # Log the creation
        new.add_log(
            NodeLog.CREATED_FROM,
            params={
                'node': new._primary_key,
                'template_node': {
                    'id': self._primary_key,
                    'url': self.url,
                },
            },
            auth=auth,
            log_date=new.date_created,
            save=False,
        )

        # add mandatory addons
        # TODO: This logic also exists in self.save()
        for addon in settings.ADDONS_AVAILABLE:
            if 'node' in addon.added_default:
                new.add_addon(addon.short_name, auth=None, log=False)

        # deal with the children of the node, if any
        new.nodes = [
            x.use_as_template(auth, changes, top_level=False)
            for x in self.nodes
            if x.can_view(auth)
        ]

        new.save()
        return new

    ############
    # Pointers #
    ############

    def add_pointer(self, node, auth, save=True):
        """Add a pointer to a node.

        :param Node node: Node to add
        :param Auth auth: Consolidated authorization
        :param bool save: Save changes
        :return: Created pointer
        """
        # Fail if node already in nodes / pointers. Note: cast node and node
        # to primary keys to test for conflicts with both nodes and pointers
        # contained in `self.nodes`.
        if node._id in self.node_ids:
            raise ValueError(
                'Pointer to node {0} already in list'.format(node._id)
            )

        # If a folder, prevent more than one pointer to that folder. This will prevent infinite loops on the Dashboard.
        # Also, no pointers to the dashboard project, which could cause loops as well.
        already_pointed = node.pointed
        if node.is_folder and len(already_pointed) > 0:
            raise ValueError(
                'Pointer to folder {0} already exists. Only one pointer to any given folder allowed'.format(node._id)
            )
        if node.is_dashboard:
            raise ValueError(
                'Pointer to dashboard ({0}) not allowed.'.format(node._id)
            )

        # Append pointer
        pointer = Pointer(node=node)
        pointer.save()
        self.nodes.append(pointer)

        # Add log
        self.add_log(
            action=NodeLog.POINTER_CREATED,
            params={
                'parent_node': self.parent_id,
                'node': self._primary_key,
                'pointer': {
                    'id': pointer.node._id,
                    'url': pointer.node.url,
                    'title': pointer.node.title,
                    'category': pointer.node.category,
                },
            },
            auth=auth,
            save=False,
        )

        # Optionally save changes
        if save:
            self.save()

        return pointer

    def rm_pointer(self, pointer, auth):
        """Remove a pointer.

        :param Pointer pointer: Pointer to remove
        :param Auth auth: Consolidated authorization
        """
        if pointer not in self.nodes:
            raise ValueError

        # Remove `Pointer` object; will also remove self from `nodes` list of
        # parent node
        Pointer.remove_one(pointer)

        # Add log
        self.add_log(
            action=NodeLog.POINTER_REMOVED,
            params={
                'parent_node': self.parent_id,
                'node': self._primary_key,
                'pointer': {
                    'id': pointer.node._id,
                    'url': pointer.node.url,
                    'title': pointer.node.title,
                    'category': pointer.node.category,
                },
            },
            auth=auth,
            save=False,
        )

    @property
    def node_ids(self):
        return [
            node._id if node.primary else node.node._id
            for node in self.nodes
        ]

    @property
    def nodes_primary(self):
        return [
            node
            for node in self.nodes
            if node.primary
        ]

    def node_and_primary_descendants(self):
        """Return an iterator for a node and all of its primary (non-pointer) descendants.

        :param node Node: target Node
        """
        return itertools.chain([self], self.get_descendants_recursive(lambda n: n.primary))

    @property
    def depth(self):
        return len(self.parents)

    def next_descendants(self, auth, condition=lambda auth, node: True):
        """
        Recursively find the first set of descedants under a given node that meet a given condition

        returns a list of [(node, [children]), ...]
        """
        ret = []
        for node in self.nodes:
            if condition(auth, node):
                # base case
                ret.append((node, []))
            else:
                ret.append((node, node.next_descendants(auth, condition)))
        ret = [item for item in ret if item[1] or condition(auth, item[0])]  # prune empty branches
        return ret

    def get_descendants_recursive(self, include=lambda n: True):
        for node in self.nodes:
            if include(node):
                yield node
            if node.primary:
                for descendant in node.get_descendants_recursive(include):
                    if include(descendant):
                        yield descendant

    def get_aggregate_logs_queryset(self, auth):
        ids = [self._id] + [n._id
                            for n in self.get_descendants_recursive()
                            if n.can_view(auth)]
        query = Q('__backrefs.logged.node.logs', 'in', ids)
        return NodeLog.find(query).sort('-_id')

    @property
    def nodes_pointer(self):
        return [
            node
            for node in self.nodes
            if not node.primary
        ]

    @property
    def has_pointers_recursive(self):
        """Recursively checks whether the current node or any of its nodes
        contains a pointer.
        """
        if self.nodes_pointer:
            return True
        for node in self.nodes_primary:
            if node.has_pointers_recursive:
                return True
        return False

    @property
    def pointed(self):
        return getattr(self, '_pointed', [])

    def pointing_at(self, pointed_node_id):
        """This node is pointed at another node.

        :param Node pointed_node_id: The node id of the node being pointed at.
        :return: pointer_id
        """
        for pointer in self.nodes_pointer:
            node_id = pointer.node._id
            if node_id == pointed_node_id:
                return pointer._id
        return None

    def get_points(self, folders=False, deleted=False, resolve=True):
        ret = []
        for each in self.pointed:
            pointer_node = get_pointer_parent(each)
            if not folders and pointer_node.is_folder:
                continue
            if not deleted and pointer_node.is_deleted:
                continue
            if resolve:
                ret.append(pointer_node)
            else:
                ret.append(each)
        return ret

    def resolve(self):
        return self

    def fork_pointer(self, pointer, auth, save=True):
        """Replace a pointer with a fork. If the pointer points to a project,
        fork the project and replace the pointer with a new pointer pointing
        to the fork. If the pointer points to a component, fork the component
        and add it to the current node.

        :param Pointer pointer:
        :param Auth auth:
        :param bool save:
        :return: Forked node
        """
        # Fail if pointer not contained in `nodes`
        try:
            index = self.nodes.index(pointer)
        except ValueError:
            raise ValueError('Pointer {0} not in list'.format(pointer._id))

        # Get pointed node
        node = pointer.node

        # Fork into current node and replace pointer with forked component
        forked = node.fork_node(auth)
        if forked is None:
            raise ValueError('Could not fork node')

        self.nodes[index] = forked

        # Add log
        self.add_log(
            NodeLog.POINTER_FORKED,
            params={
                'parent_node': self.parent_id,
                'node': self._primary_key,
                'pointer': {
                    'id': pointer.node._id,
                    'url': pointer.node.url,
                    'title': pointer.node.title,
                    'category': pointer.node.category,
                },
            },
            auth=auth,
            save=False,
        )

        # Optionally save changes
        if save:
            self.save()
            # Garbage-collect pointer. Note: Must save current node before
            # removing pointer, else remove will fail when trying to remove
            # backref from self to pointer.
            Pointer.remove_one(pointer)

        # Return forked content
        return forked

    def get_recent_logs(self, n=10):
        """Return a list of the n most recent logs, in reverse chronological
        order.

        :param int n: Number of logs to retrieve
        """
        return list(reversed(self.logs)[:n])

    @property
    def date_modified(self):
        '''The most recent datetime when this node was modified, based on
        the logs.
        '''
        try:
            return self.logs[-1].date
        except IndexError:
            return self.date_created

    def set_title(self, title, auth, save=False):
        """Set the title of this Node and log it.

        :param str title: The new title.
        :param auth: All the auth information including user, API key.
        """
        #Called so validation does not have to wait until save.
        validate_title(title)

        original_title = self.title
        self.title = title
        self.add_log(
            action=NodeLog.EDITED_TITLE,
            params={
                'parent_node': self.parent_id,
                'node': self._primary_key,
                'title_new': self.title,
                'title_original': original_title,
            },
            auth=auth,
            save=False,
        )
        if save:
            self.save()
        return None

    def set_description(self, description, auth, save=False):
        """Set the description and log the event.

        :param str description: The new description
        :param auth: All the auth informtion including user, API key.
        :param bool save: Save self after updating.
        """
        original = self.description
        self.description = description
        self.add_log(
            action=NodeLog.EDITED_DESCRIPTION,
            params={
                'parent_node': self.parent_id,
                'node': self._primary_key,
                'description_new': self.description,
                'description_original': original
            },
            auth=auth,
            save=False,
        )
        if save:
            self.save()
        return None

    def update_search(self):
        from website import search
        try:
            search.search.update_node(self)
        except search.exceptions.SearchUnavailableError as e:
            logger.exception(e)
            log_exception()

    def delete_search_entry(self):
        from website import search
        try:
            search.search.delete_node(self)
        except search.exceptions.SearchUnavailableError as e:
            logger.exception(e)
            log_exception()

    def delete_registration_tree(self, save=False):
        self.is_deleted = True
        if not getattr(self.embargo, 'for_existing_registration', False):
            self.registered_from = None
        if save:
            self.save()
        self.update_search()
        for child in self.nodes_primary:
            child.delete_registration_tree(save=save)

    def remove_node(self, auth, date=None):
        """Marks a node as deleted.

        TODO: Call a hook on addons
        Adds a log to the parent node if applicable

        :param auth: an instance of :class:`Auth`.
        :param date: Date node was removed
        :type date: `datetime.datetime` or `None`
        """
        # TODO: rename "date" param - it's shadowing a global

        if self.is_dashboard:
            raise NodeStateError("Dashboards may not be deleted.")

        if not self.can_edit(auth):
            raise PermissionsError('{0!r} does not have permission to modify this {1}'.format(auth.user, self.category or 'node'))

        #if this is a folder, remove all the folders that this is pointing at.
        if self.is_folder:
            for pointed in self.nodes_pointer:
                if pointed.node.is_folder:
                    pointed.node.remove_node(auth=auth)

        if [x for x in self.nodes_primary if not x.is_deleted]:
            raise NodeStateError("Any child components must be deleted prior to deleting this project.")

        # After delete callback
        for addon in self.get_addons():
            message = addon.after_delete(self, auth.user)
            if message:
                status.push_status_message(message, kind='info', trust=False)

        log_date = date or datetime.datetime.utcnow()

        # Add log to parent
        if self.node__parent:
            self.node__parent[0].add_log(
                NodeLog.NODE_REMOVED,
                params={
                    'project': self._primary_key,
                },
                auth=auth,
                log_date=log_date,
                save=True,
            )
        else:
            self.add_log(
                NodeLog.PROJECT_DELETED,
                params={
                    'project': self._primary_key,
                },
                auth=auth,
                log_date=log_date,
                save=True,
            )

        self.is_deleted = True
        self.deleted_date = date
        self.save()

        auth_signals.node_deleted.send(self)

        return True

    def fork_node(self, auth, title='Fork of '):
        """Recursively fork a node.

        :param Auth auth: Consolidated authorization
        :param str title: Optional text to prepend to forked title
        :return: Forked node
        """
        user = auth.user

        # Non-contributors can't fork private nodes
        if not (self.is_public or self.has_permission(user, 'read')):
            raise PermissionsError('{0!r} does not have permission to fork node {1!r}'.format(user, self._id))

        when = datetime.datetime.utcnow()

        original = self.load(self._primary_key)

        if original.is_deleted:
            raise NodeStateError('Cannot fork deleted node.')

        # Note: Cloning a node copies its `wiki_pages_current` and
        # `wiki_pages_versions` fields, but does not clone the underlying
        # database objects to which these dictionaries refer. This means that
        # the cloned node must pass itself to its wiki objects to build the
        # correct URLs to that content.
        forked = original.clone()

        forked.logs = self.logs
        forked.tags = self.tags

        # Recursively fork child nodes
        for node_contained in original.nodes:
            if not node_contained.is_deleted:
                forked_node = None
                try:  # Catch the potential PermissionsError above
                    forked_node = node_contained.fork_node(auth=auth, title='')
                except PermissionsError:
                    pass  # If this exception is thrown omit the node from the result set
                if forked_node is not None:
                    forked.nodes.append(forked_node)

        forked.title = title + forked.title
        forked.is_fork = True
        forked.is_registration = False
        forked.forked_date = when
        forked.forked_from = original
        forked.creator = user
        forked.piwik_site_id = None

        # Forks default to private status
        forked.is_public = False

        # Clear permissions before adding users
        forked.permissions = {}
        forked.visible_contributor_ids = []

        forked.add_contributor(
            contributor=user,
            permissions=CREATOR_PERMISSIONS,
            log=False,
            save=False
        )

        forked.add_log(
            action=NodeLog.NODE_FORKED,
            params={
                'parent_node': original.parent_id,
                'node': original._primary_key,
                'registration': forked._primary_key,
            },
            auth=auth,
            log_date=when,
            save=False,
        )

        forked.save()
        # After fork callback
        for addon in original.get_addons():
            _, message = addon.after_fork(original, forked, user)
            if message:
                status.push_status_message(message, kind='info', trust=True)

        return forked

    def create_draft_registration(self, user, schema, data=None, save=False):
        draft = DraftRegistration(
            initiator=user,
            branched_from=self,
            registration_schema=schema,
            registration_metadata=data or {},
        )
        draft.save()
        self.draft_registrations.append(draft)
        if save:
            self.save()
        return draft

    def register_node(self, schema, auth, data, parent=None):
        """Make a frozen copy of a node.

        :param schema: Schema object
        :param auth: All the auth information including user, API key.
        :param template: Template name
        :param data: Form data
        :param parent Node: parent registration of registration to be created
        """
        # NOTE: Admins can register child nodes even if they don't have write access them
        if not self.can_edit(auth=auth) and not self.is_admin_parent(user=auth.user):
            raise PermissionsError(
                'User {} does not have permission '
                'to register this node'.format(auth.user._id)
            )
        if self.is_folder:
            raise NodeStateError("Folders may not be registered")

        when = datetime.datetime.utcnow()

        original = self.load(self._primary_key)

        # Note: Cloning a node copies its `wiki_pages_current` and
        # `wiki_pages_versions` fields, but does not clone the underlying
        # database objects to which these dictionaries refer. This means that
        # the cloned node must pass itself to its wiki objects to build the
        # correct URLs to that content.
        if original.is_deleted:
            raise NodeStateError('Cannot register deleted node.')

        registered = original.clone()

        registered.is_registration = True
        registered.registered_date = when
        registered.registered_user = auth.user
        registered.registered_schema = schema
        registered.registered_from = original
        if not registered.registered_meta:
            registered.registered_meta = {}
        registered.registered_meta = data

        registered.contributors = self.contributors
        registered.forked_from = self.forked_from
        registered.creator = self.creator
        registered.logs = self.logs
        registered.tags = self.tags
        registered.piwik_site_id = None

        registered.save()

        if parent:
            registered.parent_node = parent

        # After register callback
        for addon in original.get_addons():
            _, message = addon.after_register(original, registered, auth.user)
            if message:
                status.push_status_message(message, kind='info', trust=False)

        for node_contained in original.nodes:
            if not node_contained.is_deleted:
                child_registration = node_contained.register_node(
                    schema, auth, data, parent=registered
                )
                if child_registration and not child_registration.primary:
                    registered.nodes.append(child_registration)

        registered.save()

        if settings.ENABLE_ARCHIVER:
            project_signals.after_create_registration.send(self, dst=registered, user=auth.user)

        return registered

    def remove_tag(self, tag, auth, save=True):
        if tag in self.tags:
            self.tags.remove(tag)
            self.add_log(
                action=NodeLog.TAG_REMOVED,
                params={
                    'parent_node': self.parent_id,
                    'node': self._primary_key,
                    'tag': tag,
                },
                auth=auth,
                save=False,
            )
            if save:
                self.save()

    def add_tag(self, tag, auth, save=True):
        if tag not in self.tags:
            new_tag = Tag.load(tag)
            if not new_tag:
                new_tag = Tag(_id=tag)
            new_tag.save()
            self.tags.append(new_tag)
            self.add_log(
                action=NodeLog.TAG_ADDED,
                params={
                    'parent_node': self.parent_id,
                    'node': self._primary_key,
                    'tag': tag,
                },
                auth=auth,
                save=False,
            )
            if save:
                self.save()

    def add_log(self, action, params, auth, foreign_user=None, log_date=None, save=True):
        user = auth.user if auth else None
        params['node'] = params.get('node') or params.get('project')
        log = NodeLog(
            action=action,
            user=user,
            foreign_user=foreign_user,
            params=params,
        )
        if log_date:
            log.date = log_date
        log.save()
        self.logs.append(log)
        if save:
            self.save()
        if user:
            increment_user_activity_counters(user._primary_key, action, log.date)
        return log

    @property
    def url(self):
        return '/{}/'.format(self._primary_key)

    def web_url_for(self, view_name, _absolute=False, _guid=False, *args, **kwargs):
        return web_url_for(view_name, pid=self._primary_key, _absolute=_absolute, _guid=_guid, *args, **kwargs)

    def api_url_for(self, view_name, _absolute=False, *args, **kwargs):
        return api_url_for(view_name, pid=self._primary_key, _absolute=_absolute, *args, **kwargs)

    @property
    def absolute_url(self):
        if not self.url:
            logger.error('Node {0} has a parent that is not a project'.format(self._id))
            return None
        return urlparse.urljoin(settings.DOMAIN, self.url)

    @property
    def display_absolute_url(self):
        url = self.absolute_url
        if url is not None:
            return re.sub(r'https?:', '', url).strip('/')

    @property
    def api_v2_url(self):
        return reverse('nodes:node-detail', kwargs={'node_id': self._id})

    @property
    def absolute_api_v2_url(self):
        return absolute_reverse('nodes:node-detail', kwargs={'node_id': self._id})

    # used by django and DRF
    def get_absolute_url(self):
        return self.absolute_api_v2_url

    @property
    def api_url(self):
        if not self.url:
            logger.error('Node {0} has a parent that is not a project'.format(self._id))
            return None
        return '/api/v1{0}'.format(self.deep_url)

    @property
    def deep_url(self):
        return '/project/{}/'.format(self._primary_key)

    @property
    def csl(self):  # formats node information into CSL format for citation parsing
        """a dict in CSL-JSON schema

        For details on this schema, see:
            https://github.com/citation-style-language/schema#csl-json-schema
        """
        csl = {
            'id': self._id,
            'title': sanitize.unescape_entities(self.title),
            'author': [
                contributor.csl_name  # method in auth/model.py which parses the names of authors
                for contributor in self.visible_contributors
            ],
            'publisher': 'Open Science Framework',
            'type': 'webpage',
            'URL': self.display_absolute_url,
        }

        doi = self.get_identifier_value('doi')
        if doi:
            csl['DOI'] = doi

        if self.logs:
            csl['issued'] = datetime_to_csl(self.logs[-1].date)

        return csl

    def author_list(self, and_delim='&'):
        author_names = [
            author.biblio_name
            for author in self.visible_contributors
            if author
        ]
        if len(author_names) < 2:
            return ' {0} '.format(and_delim).join(author_names)
        if len(author_names) > 7:
            author_names = author_names[:7]
            author_names.append('et al.')
            return ', '.join(author_names)
        return u'{0}, {1} {2}'.format(
            ', '.join(author_names[:-1]),
            and_delim,
            author_names[-1]
        )

    @property
    def templated_list(self):
        return [
            x
            for x in self.node__template_node
            if not x.is_deleted
        ]

    @property
    def parent_node(self):
        """The parent node, if it exists, otherwise ``None``. Note: this
        property is named `parent_node` rather than `parent` to avoid a
        conflict with the `parent` back-reference created by the `nodes`
        field on this schema.
        """
        try:
            if not self.node__parent[0].is_deleted:
                return self.node__parent[0]
        except IndexError:
            pass
        return None

    @parent_node.setter
    def parent_node(self, parent):
        parent.nodes.append(self)
        parent.save()

    @property
    def root(self):
        if self.parent_node:
            return self.parent_node.root
        else:
            return self

    @property
    def archiving(self):
        job = self.archive_job
        return job and not job.done and not job.archive_tree_finished()

    @property
    def archive_job(self):
        return self.archivejob__active[0] if self.archivejob__active else None

    @property
    def registrations(self):
        return self.node__registrations.find(Q('archiving', 'eq', False))

    @property
    def watch_url(self):
        return os.path.join(self.api_url, "watch/")

    @property
    def parent_id(self):
        if self.node__parent:
            return self.node__parent[0]._primary_key
        return None

    @property
    def project_or_component(self):
        return 'project' if self.category == 'project' else 'component'

    def is_contributor(self, user):
        return (
            user is not None
            and (
                user._id in self.contributors
            )
        )

    def add_addon(self, addon_name, auth, log=True, *args, **kwargs):
        """Add an add-on to the node. Do nothing if the addon is already
        enabled.

        :param str addon_name: Name of add-on
        :param Auth auth: Consolidated authorization object
        :param bool log: Add a log after adding the add-on
        :return: A boolean, whether the addon was added
        """
        ret = AddonModelMixin.add_addon(self, addon_name, auth=auth,
                                        *args, **kwargs)
        if ret and log:
            config = settings.ADDONS_AVAILABLE_DICT[addon_name]
            self.add_log(
                action=NodeLog.ADDON_ADDED,
                params={
                    'project': self.parent_id,
                    'node': self._primary_key,
                    'addon': config.full_name,
                },
                auth=auth,
                save=False,
            )
            self.save()  # TODO: here, or outside the conditional? @mambocab
        return ret

    def delete_addon(self, addon_name, auth, _force=False):
        """Delete an add-on from the node.

        :param str addon_name: Name of add-on
        :param Auth auth: Consolidated authorization object
        :param bool _force: For migration testing ONLY. Do not set to True
            in the application, or else projects will be allowed to delete
            mandatory add-ons!
        :return bool: Add-on was deleted
        """
        ret = super(Node, self).delete_addon(addon_name, auth, _force)
        if ret:
            config = settings.ADDONS_AVAILABLE_DICT[addon_name]
            self.add_log(
                action=NodeLog.ADDON_REMOVED,
                params={
                    'project': self.parent_id,
                    'node': self._primary_key,
                    'addon': config.full_name,
                },
                auth=auth,
                save=False,
            )
            self.save()
            # TODO: save here or outside the conditional? @mambocab
        return ret

    def callback(self, callback, recursive=False, *args, **kwargs):
        """Invoke callbacks of attached add-ons and collect messages.

        :param str callback: Name of callback method to invoke
        :param bool recursive: Apply callback recursively over nodes
        :return list: List of callback messages
        """
        messages = []

        for addon in self.get_addons():
            method = getattr(addon, callback)
            message = method(self, *args, **kwargs)
            if message:
                messages.append(message)

        if recursive:
            for child in self.nodes:
                if not child.is_deleted:
                    messages.extend(
                        child.callback(
                            callback, recursive, *args, **kwargs
                        )
                    )

        return messages

    def replace_contributor(self, old, new):
        for i, contrib in enumerate(self.contributors):
            if contrib._primary_key == old._primary_key:
                self.contributors[i] = new
                # Remove unclaimed record for the project
                if self._primary_key in old.unclaimed_records:
                    del old.unclaimed_records[self._primary_key]
                    old.save()
                for permission in self.get_permissions(old):
                    self.add_permission(new, permission)
                self.permissions.pop(old._id)
                if old._id in self.visible_contributor_ids:
                    self.visible_contributor_ids[self.visible_contributor_ids.index(old._id)] = new._id
                return True
        return False

    def remove_contributor(self, contributor, auth, log=True):
        """Remove a contributor from this node.

        :param contributor: User object, the contributor to be removed
        :param auth: All the auth information including user, API key.
        """
        # remove unclaimed record if necessary
        if self._primary_key in contributor.unclaimed_records:
            del contributor.unclaimed_records[self._primary_key]

        self.contributors.remove(contributor._id)

        self.clear_permission(contributor)
        if contributor._id in self.visible_contributor_ids:
            self.visible_contributor_ids.remove(contributor._id)

        if not self.visible_contributor_ids:
            return False

        # Node must have at least one registered admin user
        # TODO: Move to validator or helper
        admins = [
            user for user in self.contributors
            if self.has_permission(user, 'admin')
            and user.is_registered
        ]
        if not admins:
            return False

        # Clear permissions for removed user
        self.permissions.pop(contributor._id, None)

        # After remove callback
        for addon in self.get_addons():
            message = addon.after_remove_contributor(self, contributor, auth)
            if message:
                status.push_status_message(message, kind='info', trust=True)

        if log:
            self.add_log(
                action=NodeLog.CONTRIB_REMOVED,
                params={
                    'project': self.parent_id,
                    'node': self._primary_key,
                    'contributor': contributor._id,
                },
                auth=auth,
                save=False,
            )

        self.save()

        #send signal to remove this user from project subscriptions
        auth_signals.contributor_removed.send(contributor, node=self)

        return True

    def remove_contributors(self, contributors, auth=None, log=True, save=False):

        results = []
        removed = []

        for contrib in contributors:
            outcome = self.remove_contributor(
                contributor=contrib, auth=auth, log=False,
            )
            results.append(outcome)
            removed.append(contrib._id)
        if log:
            self.add_log(
                action=NodeLog.CONTRIB_REMOVED,
                params={
                    'project': self.parent_id,
                    'node': self._primary_key,
                    'contributors': removed,
                },
                auth=auth,
                save=False,
            )

        if save:
            self.save()

        if False in results:
            return False

        return True

    def manage_contributors(self, user_dicts, auth, save=False):
        """Reorder and remove contributors.

        :param list user_dicts: Ordered list of contributors represented as
            dictionaries of the form:
            {'id': <id>, 'permission': <One of 'read', 'write', 'admin'>, 'visible': bool}
        :param Auth auth: Consolidated authentication information
        :param bool save: Save changes
        :raises: ValueError if any users in `users` not in contributors or if
            no admin contributors remaining
        """
        with TokuTransaction():
            users = []
            user_ids = []
            permissions_changed = {}
            visibility_removed = []
            to_retain = []
            to_remove = []
            for user_dict in user_dicts:
                user = User.load(user_dict['id'])
                if user is None:
                    raise ValueError('User not found')
                if user not in self.contributors:
                    raise ValueError(
                        'User {0} not in contributors'.format(user.fullname)
                    )
                permissions = expand_permissions(user_dict['permission'])
                if set(permissions) != set(self.get_permissions(user)):
                    self.set_permissions(user, permissions, save=False)
                    permissions_changed[user._id] = permissions
                # visible must be added before removed to ensure they are validated properly
                if user_dict['visible']:
                    self.set_visible(user,
                                     visible=True,
                                     auth=auth)
                else:
                    visibility_removed.append(user)
                users.append(user)
                user_ids.append(user_dict['id'])

            for user in visibility_removed:
                self.set_visible(user,
                                 visible=False,
                                 auth=auth)

            for user in self.contributors:
                if user._id in user_ids:
                    to_retain.append(user)
                else:
                    to_remove.append(user)

            # TODO: Move to validator or helper @jmcarp
            admins = [
                user for user in users
                if self.has_permission(user, 'admin')
                and user.is_registered
            ]
            if users is None or not admins:
                raise ValueError(
                    'Must have at least one registered admin contributor'
                )

            if to_retain != users:
                self.add_log(
                    action=NodeLog.CONTRIB_REORDERED,
                    params={
                        'project': self.parent_id,
                        'node': self._id,
                        'contributors': [
                            user._id
                            for user in users
                        ],
                    },
                    auth=auth,
                    save=False,
                )

            if to_remove:
                self.remove_contributors(to_remove, auth=auth, save=False)

            self.contributors = users

            if permissions_changed:
                self.add_log(
                    action=NodeLog.PERMISSIONS_UPDATED,
                    params={
                        'project': self.parent_id,
                        'node': self._id,
                        'contributors': permissions_changed,
                    },
                    auth=auth,
                    save=False,
                )
            # Update list of visible IDs
            self.update_visible_ids()
            if save:
                self.save()

        with TokuTransaction():
            if to_remove or permissions_changed and ['read'] in permissions_changed.values():
                project_signals.write_permissions_revoked.send(self)

    def add_contributor(self, contributor, permissions=None, visible=True,
                        auth=None, log=True, save=False):
        """Add a contributor to the project.

        :param User contributor: The contributor to be added
        :param list permissions: Permissions to grant to the contributor
        :param bool visible: Contributor is visible in project dashboard
        :param Auth auth: All the auth information including user, API key
        :param bool log: Add log to self
        :param bool save: Save after adding contributor
        :returns: Whether contributor was added
        """
        MAX_RECENT_LENGTH = 15

        # If user is merged into another account, use master account
        contrib_to_add = contributor.merged_by if contributor.is_merged else contributor
        if contrib_to_add not in self.contributors:

            self.contributors.append(contrib_to_add)
            if visible:
                self.set_visible(contrib_to_add, visible=True, log=False)

            # Add default contributor permissions
            permissions = permissions or DEFAULT_CONTRIBUTOR_PERMISSIONS
            for permission in permissions:
                self.add_permission(contrib_to_add, permission, save=False)

            # Add contributor to recently added list for user
            if auth is not None:
                user = auth.user
                if contrib_to_add in user.recently_added:
                    user.recently_added.remove(contrib_to_add)
                user.recently_added.insert(0, contrib_to_add)
                while len(user.recently_added) > MAX_RECENT_LENGTH:
                    user.recently_added.pop()

            if log:
                self.add_log(
                    action=NodeLog.CONTRIB_ADDED,
                    params={
                        'project': self.parent_id,
                        'node': self._primary_key,
                        'contributors': [contrib_to_add._primary_key],
                    },
                    auth=auth,
                    save=False,
                )
            if save:
                self.save()

            project_signals.contributor_added.send(self, contributor=contributor)

            return True

        #Permissions must be overridden if changed when contributor is added to parent he/she is already on a child of.
        elif contrib_to_add in self.contributors and permissions is not None:
            self.set_permissions(contrib_to_add, permissions)
            if save:
                self.save()

            return False
        else:
            return False

    def add_contributors(self, contributors, auth=None, log=True, save=False):
        """Add multiple contributors

        :param list contributors: A list of dictionaries of the form:
            {
                'user': <User object>,
                'permissions': <Permissions list, e.g. ['read', 'write']>,
                'visible': <Boolean indicating whether or not user is a bibliographic contributor>
            }
        :param auth: All the auth information including user, API key.
        :param log: Add log to self
        :param save: Save after adding contributor
        """
        for contrib in contributors:
            self.add_contributor(
                contributor=contrib['user'], permissions=contrib['permissions'],
                visible=contrib['visible'], auth=auth, log=False, save=False,
            )
        if log and contributors:
            self.add_log(
                action=NodeLog.CONTRIB_ADDED,
                params={
                    'project': self.parent_id,
                    'node': self._primary_key,
                    'contributors': [
                        contrib['user']._id
                        for contrib in contributors
                    ],
                },
                auth=auth,
                save=False,
            )
        if save:
            self.save()

    def add_unregistered_contributor(self, fullname, email, auth,
                                     permissions=None, save=False):
        """Add a non-registered contributor to the project.

        :param str fullname: The full name of the person.
        :param str email: The email address of the person.
        :param Auth auth: Auth object for the user adding the contributor.
        :returns: The added contributor
        :raises: DuplicateEmailError if user with given email is already in the database.
        """
        # Create a new user record
        contributor = User.create_unregistered(fullname=fullname, email=email)

        contributor.add_unclaimed_record(node=self, referrer=auth.user,
            given_name=fullname, email=email)
        try:
            contributor.save()
        except ValidationValueError:  # User with same email already exists
            contributor = get_user(email=email)
            # Unregistered users may have multiple unclaimed records, so
            # only raise error if user is registered.
            if contributor.is_registered or self.is_contributor(contributor):
                raise
            contributor.add_unclaimed_record(node=self, referrer=auth.user,
                given_name=fullname, email=email)
            contributor.save()

        self.add_contributor(
            contributor, permissions=permissions, auth=auth,
            log=True, save=False,
        )
        self.save()
        return contributor

    def set_privacy(self, permissions, auth=None, log=True, save=True):
        """Set the permissions for this node.

        :param permissions: A string, either 'public' or 'private'
        :param auth: All the auth information including user, API key.
        :param bool log: Whether to add a NodeLog for the privacy change.
        """
        if permissions == 'public' and not self.is_public:
            if self.is_registration:
                if self.is_pending_embargo:
                    raise NodeStateError("A registration with an unapproved embargo cannot be made public")
                if self.embargo_end_date and not self.is_pending_embargo:
                    self.embargo.state = Embargo.REJECTED
                    self.embargo.save()
            self.is_public = True
        elif permissions == 'private' and self.is_public:
            if self.is_registration and not self.is_pending_embargo:
                raise NodeStateError("Public registrations must be retracted, not made private.")
            else:
                self.is_public = False
        else:
            return False

        # After set permissions callback
        for addon in self.get_addons():
            message = addon.after_set_privacy(self, permissions)
            if message:
                status.push_status_message(message, kind='info', trust=False)

        if log:
            action = NodeLog.MADE_PUBLIC if permissions == 'public' else NodeLog.MADE_PRIVATE
            self.add_log(
                action=action,
                params={
                    'project': self.parent_id,
                    'node': self._primary_key,
                },
                auth=auth,
                save=False,
            )
        if save:
            self.save()
        return True

    # TODO: Move to wiki add-on
    def get_wiki_page(self, name=None, version=None, id=None):
        from website.addons.wiki.model import NodeWikiPage

        if name:
            name = (name or '').strip()
            key = to_mongo_key(name)
            try:
                if version and (isinstance(version, int) or version.isdigit()):
                    id = self.wiki_pages_versions[key][int(version) - 1]
                elif version == 'previous':
                    id = self.wiki_pages_versions[key][-2]
                elif version == 'current' or version is None:
                    id = self.wiki_pages_current[key]
                else:
                    return None
            except (KeyError, IndexError):
                return None
        return NodeWikiPage.load(id)

    # TODO: Move to wiki add-on
    def update_node_wiki(self, name, content, auth):
        """Update the node's wiki page with new content.

        :param page: A string, the page's name, e.g. ``"home"``.
        :param content: A string, the posted content.
        :param auth: All the auth information including user, API key.
        """
        from website.addons.wiki.model import NodeWikiPage

        name = (name or '').strip()
        key = to_mongo_key(name)

        if key not in self.wiki_pages_current:
            if key in self.wiki_pages_versions:
                version = len(self.wiki_pages_versions[key]) + 1
            else:
                version = 1
        else:
            current = NodeWikiPage.load(self.wiki_pages_current[key])
            current.is_current = False
            version = current.version + 1
            current.save()

        new_page = NodeWikiPage(
            page_name=name,
            version=version,
            user=auth.user,
            is_current=True,
            node=self,
            content=content
        )
        new_page.save()

        # check if the wiki page already exists in versions (existed once and is now deleted)
        if key not in self.wiki_pages_versions:
            self.wiki_pages_versions[key] = []
        self.wiki_pages_versions[key].append(new_page._primary_key)
        self.wiki_pages_current[key] = new_page._primary_key

        self.add_log(
            action=NodeLog.WIKI_UPDATED,
            params={
                'project': self.parent_id,
                'node': self._primary_key,
                'page': new_page.page_name,
                'page_id': new_page._primary_key,
                'version': new_page.version,
            },
            auth=auth,
            log_date=new_page.date,
            save=False,
        )
        self.save()

    # TODO: Move to wiki add-on
    def rename_node_wiki(self, name, new_name, auth):
        """Rename the node's wiki page with new name.

        :param name: A string, the page's name, e.g. ``"My Page"``.
        :param new_name: A string, the new page's name, e.g. ``"My Renamed Page"``.
        :param auth: All the auth information including user, API key.

        """
        # TODO: Fix circular imports
        from website.addons.wiki.exceptions import (
            PageCannotRenameError,
            PageConflictError,
            PageNotFoundError,
        )

        name = (name or '').strip()
        key = to_mongo_key(name)
        new_name = (new_name or '').strip()
        new_key = to_mongo_key(new_name)
        page = self.get_wiki_page(name)

        if key == 'home':
            raise PageCannotRenameError('Cannot rename wiki home page')
        if not page:
            raise PageNotFoundError('Wiki page not found')
        if (new_key in self.wiki_pages_current and key != new_key) or new_key == 'home':
            raise PageConflictError(
                'Page already exists with name {0}'.format(
                    new_name,
                )
            )

        # rename the page first in case we hit a validation exception.
        old_name = page.page_name
        page.rename(new_name)

        # TODO: merge historical records like update (prevents log breaks)
        # transfer the old page versions/current keys to the new name.
        if key != new_key:
            self.wiki_pages_versions[new_key] = self.wiki_pages_versions[key]
            del self.wiki_pages_versions[key]
            self.wiki_pages_current[new_key] = self.wiki_pages_current[key]
            del self.wiki_pages_current[key]
            if key in self.wiki_private_uuids:
                self.wiki_private_uuids[new_key] = self.wiki_private_uuids[key]
                del self.wiki_private_uuids[key]

        self.add_log(
            action=NodeLog.WIKI_RENAMED,
            params={
                'project': self.parent_id,
                'node': self._primary_key,
                'page': page.page_name,
                'page_id': page._primary_key,
                'old_page': old_name,
                'version': page.version,
            },
            auth=auth,
            save=False,
        )
        self.save()

    def delete_node_wiki(self, name, auth):
        name = (name or '').strip()
        key = to_mongo_key(name)
        page = self.get_wiki_page(key)

        del self.wiki_pages_current[key]

        self.add_log(
            action=NodeLog.WIKI_DELETED,
            params={
                'project': self.parent_id,
                'node': self._primary_key,
                'page': page.page_name,
                'page_id': page._primary_key,
            },
            auth=auth,
            save=False,
        )
        self.save()

    def get_stats(self, detailed=False):
        if detailed:
            raise NotImplementedError(
                'Detailed stats exist, but are not yet implemented.'
            )
        else:
            return get_basic_counters('node:%s' % self._primary_key)

    # TODO: Deprecate this; it duplicates much of what serialize_project already
    # does
    def serialize(self, auth=None):
        """Dictionary representation of node that is nested within a NodeLog's
        representation.
        """
        # TODO: incomplete implementation
        return {
            'id': str(self._primary_key),
            'category': self.category_display,
            'node_type': self.project_or_component,
            'url': self.url,
            # TODO: Titles shouldn't contain escaped HTML in the first place
            'title': sanitize.unescape_entities(self.title),
            'path': self.path_above(auth),
            'api_url': self.api_url,
            'is_public': self.is_public,
            'is_registration': self.is_registration,
        }

    def _initiate_retraction(self, user, justification=None):
        """Initiates the retraction process for a registration
        :param user: User who initiated the retraction
        :param justification: Justification, if given, for retraction
        """

        retraction = Retraction(
            initiated_by=user,
            justification=justification or None,  # make empty strings None
            state=Retraction.UNAPPROVED
        )
        retraction.save()  # Save retraction so it has a primary key
        self.retraction = retraction
        self.save()  # Set foreign field reference Node.retraction
        admins = [contrib for contrib in self.contributors if self.has_permission(contrib, 'admin') and contrib.is_active]
        for admin in admins:
            retraction.add_authorizer(admin)
        retraction.save()  # Save retraction approval state
        return retraction

    def retract_registration(self, user, justification=None, save=True):
        """Retract public registration. Instantiate new Retraction object
        and associate it with the respective registration.
        """

        if not self.is_registration or (not self.is_public and not (self.embargo_end_date or self.is_pending_embargo)):
            raise NodeStateError('Only public or embargoed registrations may be retracted.')

        if self.root is not self:
            raise NodeStateError('Retraction of non-parent registrations is not permitted.')

        retraction = self._initiate_retraction(user, justification)
        self.registered_from.add_log(
            action=NodeLog.RETRACTION_INITIATED,
            params={
                'node': self._id,
                'retraction_id': retraction._id,
            },
            auth=Auth(user),
        )
        self.retraction = retraction
        if save:
            self.save()

    def _is_embargo_date_valid(self, end_date):
        today = datetime.datetime.utcnow()
        if (end_date - today) >= settings.EMBARGO_END_DATE_MIN:
            if (end_date - today) <= settings.EMBARGO_END_DATE_MAX:
                return True
        return False

    def _initiate_embargo(self, user, end_date, for_existing_registration=False):
        """Initiates the retraction process for a registration
        :param user: User who initiated the retraction
        :param end_date: Date when the registration should be made public
        """
        embargo = Embargo(
            initiated_by=user,
            end_date=datetime.datetime.combine(end_date, datetime.datetime.min.time()),
            for_existing_registration=for_existing_registration
        )
        embargo.save()  # Save embargo so it has a primary key
        self.embargo = embargo
        self.save()  # Set foreign field reference Node.embargo
        admins = [contrib for contrib in self.contributors if self.has_permission(contrib, 'admin') and contrib.is_active]
        for admin in admins:
            embargo.add_authorizer(admin)
        embargo.save()  # Save embargo's approval_state
        return embargo

    def embargo_registration(self, user, end_date, for_existing_registration=False):
        """Enter registration into an embargo period at end of which, it will
        be made public
        :param user: User initiating the embargo
        :param end_date: Date when the registration should be made public
        :raises: NodeStateError if Node is not a registration
        :raises: PermissionsError if user is not an admin for the Node
        :raises: ValidationValueError if end_date is not within time constraints
        """

        if not self.is_registration:
            raise NodeStateError('Only registrations may be embargoed')
        if not self.has_permission(user, 'admin'):
            raise PermissionsError('Only admins may embargo a registration')
        if not self._is_embargo_date_valid(end_date):
            raise ValidationValueError('Embargo end date must be more than one day in the future')

        embargo = self._initiate_embargo(user, end_date, for_existing_registration=for_existing_registration)

        self.registered_from.add_log(
            action=NodeLog.EMBARGO_INITIATED,
            params={
                'node': self._id,
                'embargo_id': embargo._id,
            },
            auth=Auth(user),
            save=True,
        )
        if self.is_public:
            self.set_privacy('private', Auth(user))

    def _initiate_approval(self, user):
        end_date = datetime.datetime.now() + settings.REGISTRATION_APPROVAL_TIME
        approval = RegistrationApproval(
            initiated_by=user,
            end_date=end_date,
        )
        approval.save()  # Save approval so it has a primary key
        self.registration_approval = approval
        self.save()  # Set foreign field reference Node.registration_approval
        admins = [contrib for contrib in self.contributors if self.has_permission(contrib, 'admin') and contrib.is_active]
        for admin in admins:
            approval.add_authorizer(admin)
        approval.save()  # Save approval's approval_state
        return approval

    def require_approval(self, user):
        if not self.is_registration:
            raise NodeStateError('Only registrations may be embargoed')
        if not self.has_permission(user, 'admin'):
            raise PermissionsError('Only admins may embargo a registration')

        approval = self._initiate_approval(user)

        self.registered_from.add_log(
            action=NodeLog.REGISTRATION_APPROVAL_INITIATED,
            params={
                'node': self._id,
                'registration_approval_id': approval._id,
            },
            auth=Auth(user),
            save=True,
        )
        # TODO make private?

@Node.subscribe('before_save')
def validate_permissions(schema, instance):
    """Ensure that user IDs in `contributors` and `permissions` match.

    """
    node = instance
    contributor_ids = set([user._id for user in node.contributors])
    permission_ids = set(node.permissions.keys())
    mismatched_contributors = contributor_ids.difference(permission_ids)
    if mismatched_contributors:
        raise ValidationValueError(
            'Contributors {0} missing from `permissions` on node {1}'.format(
                ', '.join(mismatched_contributors),
                node._id,
            )
        )
    mismatched_permissions = permission_ids.difference(contributor_ids)
    if mismatched_permissions:
        raise ValidationValueError(
            'Permission keys {0} missing from `contributors` on node {1}'.format(
                ', '.join(mismatched_contributors),
                node._id,
            )
        )


@Node.subscribe('before_save')
def validate_visible_contributors(schema, instance):
    """Ensure that user IDs in `contributors` and `visible_contributor_ids`
    match.

    """
    node = instance
    for user_id in node.visible_contributor_ids:
        if user_id not in node.contributors:
            raise ValidationValueError(
                ('User {0} is in `visible_contributor_ids` but not in '
                 '`contributors` on node {1}').format(
                    user_id,
                    node._id,
                )
            )


class WatchConfig(StoredObject):

    _id = fields.StringField(primary=True, default=lambda: str(ObjectId()))
    node = fields.ForeignField('Node', backref='watched')
    digest = fields.BooleanField(default=False)
    immediate = fields.BooleanField(default=False)

    def __repr__(self):
        return '<WatchConfig(node="{self.node}")>'.format(self=self)


class PrivateLink(StoredObject):

    _id = fields.StringField(primary=True, default=lambda: str(ObjectId()))
    date_created = fields.DateTimeField(auto_now_add=datetime.datetime.utcnow)
    key = fields.StringField(required=True)
    name = fields.StringField()
    is_deleted = fields.BooleanField(default=False)
    anonymous = fields.BooleanField(default=False)

    nodes = fields.ForeignField('node', list=True, backref='shared')
    creator = fields.ForeignField('user', backref='created')

    @property
    def node_ids(self):
        node_ids = [node._id for node in self.nodes]
        return node_ids

    def node_scale(self, node):
        # node may be None if previous node's parent is deleted
        if node is None or node.parent_id not in self.node_ids:
            return -40
        else:
            offset = 20 if node.parent_node is not None else 0
            return offset + self.node_scale(node.parent_node)

    def to_json(self):
        return {
            "id": self._id,
            "date_created": iso8601format(self.date_created),
            "key": self.key,
            "name": self.name,
            "creator": {'fullname': self.creator.fullname, 'url': self.creator.profile_url},
            "nodes": [{'title': x.title, 'url': x.url, 'scale': str(self.node_scale(x)) + 'px', 'category': x.category}
                      for x in self.nodes if not x.is_deleted],
            "anonymous": self.anonymous
        }

class Sanction(StoredObject):
    """Sanction object is a generic way to track approval states"""

    abstract = True

    UNAPPROVED = 'unapproved'
    APPROVED = 'approved'
    REJECTED = 'rejected'

    DISPLAY_NAME = 'Sanction'
    # SHORT_NAME must correspond with the associated foreign field to query against,
    # e.g. Node.find_one(Q(sanction.SHORT_NAME, 'eq', sanction))
    SHORT_NAME = 'sanction'

    APPROVAL_NOT_AUTHORIZED_MESSAGE = 'This user is not authorized to approve this {DISPLAY_NAME}'
    APPROVAL_INVALID_TOKEN_MESSAGE = 'Invalid approval token provided for this {DISPLAY_NAME}.'
    REJECTION_NOT_AUTHORIZED_MESSAEGE = 'This user is not authorized to reject this {DISPLAY_NAME}'
    REJECTION_INVALID_TOKEN_MESSAGE = 'Invalid rejection token provided for this {DISPLAY_NAME}.'

    _id = fields.StringField(primary=True, default=lambda: str(ObjectId()))
    initiation_date = fields.DateTimeField(auto_now_add=datetime.datetime.utcnow)
    end_date = fields.DateTimeField(default=None)

    # Sanction subclasses must have an initiated_by field
    # initiated_by = fields.ForeignField('user', backref='initiated')

    # Expanded: Dictionary field mapping admin IDs their approval status and relevant tokens:
    # {
    #   'b3k97': {
    #     'has_approved': False,
    #     'approval_token': 'Pew7wj1Puf7DENUPFPnXSwa1rf3xPN',
    #     'rejection_token': 'TwozClTFOic2PYxHDStby94bCQMwJy'}
    # }
    approval_state = fields.DictionaryField()
    # One of 'unapproved', 'approved', or 'rejected'
    state = fields.StringField(default='unapproved')

    def __repr__(self):
        return '<Sanction(end_date={self.end_date}) with _id {self._id}>'.format(self=self)

    @property
    def pending_approval(self):
        return self.state == Sanction.UNAPPROVED

    @property
    def is_approved(self):
        return self.state == Sanction.APPROVED

    @property
    def is_rejected(self):
        return self.state == Sanction.REJECTED

    def _validate_authorizer(self, user):
        return True

    def add_authorizer(self, user, approved=False, save=False):
        valid = self._validate_authorizer(user)
        if valid and user._id not in self.approval_state:
            self.approval_state[user._id] = {
                'has_approved': approved,
                'approval_token': tokens.encode(
                    {
                        'user_id': user._id,
                        'sanction_id': self._id,
                        'action': 'approve_{}'.format(self.SHORT_NAME)
                    }
                ),
                'rejection_token': tokens.encode(
                    {
                        'user_id': user._id,
                        'sanction_id': self._id,
                        'action': 'reject_{}'.format(self.SHORT_NAME)
                    }
                ),
            }
            if save:
                self.save()
            return True
        return False

    def remove_authorizer(self, user):
        if user._id not in self.approval_state:
            return False

        del self.approval_state[user._id]
        self.save()
        return True

    def _on_approve(self, user, token):
        if all(authorizer['has_approved'] for authorizer in self.approval_state.values()):
            self.state = Sanction.APPROVED
            self._on_complete(user)

    def _on_reject(self, user, token):
        """Early termination of a Sanction"""
        raise NotImplementedError('Sanction subclasses must implement an #_on_reject method')

    def _on_complete(self, user):
        """When a Sanction has unanimous approval"""
        raise NotImplementedError('Sanction subclasses must implement an #_on_complete method')

    def approve(self, user, token):
        """Add user to approval list if user is admin and token verifies."""
        try:
            if self.approval_state[user._id]['approval_token'] != token:
                raise InvalidSanctionApprovalToken(self.APPROVAL_INVALID_TOKEN_MESSAGE.format(DISPLAY_NAME=self.DISPLAY_NAME))
        except KeyError:
            raise PermissionsError(self.APPROVAL_NOT_AUTHORIZED_MESSAGE.format(DISPLAY_NAME=self.DISPLAY_NAME))
        self.approval_state[user._id]['has_approved'] = True
        self._on_approve(user, token)

    def reject(self, user, token):
        """Cancels sanction if user is admin and token verifies."""
        try:
            if self.approval_state[user._id]['rejection_token'] != token:
                raise InvalidSanctionRejectionToken(self.REJECTION_INVALID_TOKEN_MESSAGE.format(DISPLAY_NAME=self.DISPLAY_NAME))
        except KeyError:
            raise PermissionsError(self.REJECTION_NOT_AUTHORIZED_MESSAEGE.format(DISPLAY_NAME=self.DISPLAY_NAME))
        self.state = Sanction.REJECTED
        self._on_reject(user, token)

    def forcibly_reject(self):
        self.state = Sanction.REJECTED

    def _notify_authorizer(self, user):
        pass

    def _notify_non_authorizer(self, user):
        pass

    def ask(self, group):
        for contrib in group:
            if contrib._id in self.approval_state:
                self._notify_authorizer(contrib)
            else:
                self._notify_non_authorizer(contrib)

class EmailApprovableSanction(Sanction):

    AUTHORIZER_NOTIFY_EMAIL_TEMPLATE = None
    NON_AUTHORIZER_NOTIFY_EMAIL_TEMPLATE = None

    VIEW_URL_TEMPLATE = ''
    APPROVE_URL_TEMPLATE = ''
    REJECT_URL_TEMPLATE = ''

    # Store a persistant copy of urls for use when needed outside of a request context.
    # This field gets automagically updated whenever models approval_state is modified
    # and the model is saved
    # {
    #   'abcde': {
    #     'approve': [APPROVAL_URL],
    #     'reject': [REJECT_URL],
    #   }
    # }
    stashed_urls = fields.DictionaryField(default=dict)

    @staticmethod
    def _format_or_empty(template, context):
        if context:
            return template.format(**context)
        return ''

    def _view_url(self, user_id):
        return self._format_or_empty(self.VIEW_URL_TEMPLATE, self._view_url_context(user_id))

    def _view_url_context(self, user_id):
        return None

    def _approval_url(self, user_id):
        return self._format_or_empty(self.APPROVE_URL_TEMPLATE, self._approval_url_context(user_id))

    def _approval_url_context(self, user_id):
        return None

    def _rejection_url(self, user_id):
        return self._format_or_empty(self.REJECT_URL_TEMPLATE, self._rejection_url_context(user_id))

    def _rejection_url_context(self, user_id):
        return None

    def _send_approval_request_email(self, user, template, context):
        mails.send_mail(
            user.username,
            template,
            user=user,
            **context
        )

    def _email_template_context(self, user, is_authorizer=False):
        return {}

    def _notify_authorizer(self, authorizer):
        context = self._email_template_context(authorizer, is_authorizer=True)
        if self.AUTHORIZER_NOTIFY_EMAIL_TEMPLATE:
            self._send_approval_request_email(authorizer, self.AUTHORIZER_NOTIFY_EMAIL_TEMPLATE, context)
        else:
            raise NotImplementedError

    def _notify_non_authorizer(self, user):
        context = self._email_template_context(user)
        if self.NON_AUTHORIZER_NOTIFY_EMAIL_TEMPLATE:
            self._send_approval_request_email(user, self.NON_AUTHORIZER_NOTIFY_EMAIL_TEMPLATE, context)
        else:
            raise NotImplementedError

    def add_authorizer(self, user, **kwargs):
        super(EmailApprovableSanction, self).add_authorizer(user, **kwargs)
        self.stashed_urls[user._id] = {
            'view': self._view_url(user._id),
            'approve': self._approval_url(user._id),
            'reject': self._rejection_url(user._id)
        }
        self.save()

class Embargo(EmailApprovableSanction):
    """Embargo object for registrations waiting to go public."""

    COMPLETED = 'completed'
    DISPLAY_NAME = 'Embargo'
    SHORT_NAME = 'embargo'

    AUTHORIZER_NOTIFY_EMAIL_TEMPLATE = mails.PENDING_EMBARGO_ADMIN
    NON_AUTHORIZER_NOTIFY_EMAIL_TEMPLATE = mails.PENDING_EMBARGO_NON_ADMIN

    VIEW_URL_TEMPLATE = VIEW_PROJECT_URL_TEMPLATE
    APPROVE_URL_TEMPLATE = settings.DOMAIN + 'project/{node_id}/?token={token}'
    REJECT_URL_TEMPLATE = settings.DOMAIN + 'project/{node_id}/?token={token}'

    initiated_by = fields.ForeignField('user', backref='embargoed')
    for_existing_registration = fields.BooleanField(default=False)

    @property
    def is_completed(self):
        return self.state == self.COMPLETED

    @property
    def embargo_end_date(self):
        if self.state == self.APPROVED:
            return self.end_date
        return False

    # NOTE(hrybacki): Old, private registrations are grandfathered and do not
    # require to be made public or embargoed. This field differentiates them
    # from new registrations entering into an embargo field which should not
    # show up in any search related fields.
    @property
    def pending_registration(self):
        return not self.for_existing_registration and self.pending_approval

    def __repr__(self):
        parent_registration = None
        try:
            parent_registration = Node.find_one(Q('embargo', 'eq', self))
        except NoResultsFound:
            pass
        return ('<Embargo(parent_registration={0}, initiated_by={1}, '
                'end_date={2}) with _id {3}>').format(
            parent_registration,
            self.initiated_by,
            self.end_date,
            self._id
        )

    def _view_url_context(self, user_id):
        registration = Node.find_one(Q('embargo', 'eq', self))
        return {
            'node_id': registration._id
        }

    def _approval_url_context(self, user_id):
        approval_token = self.approval_state.get(user_id, {}).get('approval_token')
        if approval_token:
            registration = Node.find_one(Q('embargo', 'eq', self))
            return {
                'node_id': registration._id,
                'token': approval_token,
            }

    def _rejection_url_context(self, user_id):
        rejection_token = self.approval_state.get(user_id, {}).get('rejection_token')
        if rejection_token:
            registration = Node.find_one(Q('embargo', 'eq', self))
            return {
                'node_id': registration._id,
                'token': rejection_token,
            }

    def _email_template_context(self, user, is_authorizer=False, urls=None):
        urls = urls or self.stashed_urls.get(user._id, {})
        registration_link = urls.get('view', self._view_url(user._id))
        if is_authorizer:
            approval_link = urls.get('approve', '')
            disapproval_link = urls.get('reject', '')
            approval_time_span = settings.RETRACTION_PENDING_TIME.days * 24

            return {
                'initiated_by': self.initiated_by.fullname,
                'registration_link': registration_link,
                'approval_link': approval_link,
                'disapproval_link': disapproval_link,
                'embargo_end_date': self.end_date,
                'approval_time_span': approval_time_span,
            }
        else:
            return {
                'initiated_by': self.initiated_by.fullname,
                'registration_link': registration_link,
                'embargo_end_date': self.end_date,
            }

    def _validate_authorizer(self, user):
        registration = Node.find_one(Q('embargo', 'eq', self))
        return registration.has_permission(user, ADMIN)

    def _on_reject(self, user, token):
        parent_registration = Node.find_one(Q('embargo', 'eq', self))
        parent_registration.registered_from.add_log(
            action=NodeLog.EMBARGO_CANCELLED,
            params={
                'node': parent_registration._id,
                'embargo_id': self._id,
            },
            auth=Auth(user),
        )
        # Remove backref to parent project if embargo was for a new registration
        if not self.for_existing_registration:
            parent_registration.registered_from = None
        # Delete parent registration if it was created at the time the embargo was initiated
        if not self.for_existing_registration:
            parent_registration.is_deleted = True
            parent_registration.save()

    def disapprove_embargo(self, user, token):
        """Cancels retraction if user is admin and token verifies."""
        self.reject(user, token)

    def _on_complete(self, user):
        parent_registration = Node.find_one(Q('embargo', 'eq', self))
        parent_registration.registered_from.add_log(
            action=NodeLog.EMBARGO_APPROVED,
            params={
                'node': parent_registration._id,
                'embargo_id': self._id,
            },
            auth=Auth(self.initiated_by),
        )
        self.state == self.COMPLETED
        self.save()

    def approve_embargo(self, user, token):
        """Add user to approval list if user is admin and token verifies."""
        self.approve(user, token)

class Retraction(EmailApprovableSanction):
    """Retraction object for public registrations."""

    DISPLAY_NAME = 'Retraction'
    SHORT_NAME = 'retraction'

    AUTHORIZER_NOTIFY_EMAIL_TEMPLATE = mails.PENDING_RETRACTION_ADMIN
    NON_AUTHORIZER_NOTIFY_EMAIL_TEMPLATE = mails.PENDING_RETRACTION_NON_ADMIN

    VIEW_URL_TEMPLATE = VIEW_PROJECT_URL_TEMPLATE
    APPROVE_URL_TEMPLATE = settings.DOMAIN + 'project/{node_id}/?token={token}'
    REJECT_URL_TEMPLATE = settings.DOMAIN + 'project/{node_id}/?token={token}'

    initiated_by = fields.ForeignField('user', backref='initiated')
    justification = fields.StringField(default=None, validate=MaxLengthValidator(2048))

    def __repr__(self):
        parent_registration = None
        try:
            parent_registration = Node.find_one(Q('retraction', 'eq', self))
        except NoResultsFound:
            pass
        return ('<Retraction(parent_registration={0}, initiated_by={1}) '
                'with _id {2}>').format(
            parent_registration,
            self.initiated_by,
            self._id
        )

    def _view_url_context(self, user_id):
        registration = Node.find_one(Q('retraction', 'eq', self))
        return {
            'node_id': registration._id
        }

    def _approval_url_context(self, user_id):
        approval_token = self.approval_state.get(user_id, {}).get('approval_token')
        if approval_token:
            registration = Node.find_one(Q('retraction', 'eq', self))
            return {
                'node_id': registration._id,
                'token': approval_token,
            }

    def _rejection_url_context(self, user_id):
        rejection_token = self.approval_state.get(user_id, {}).get('rejection_token')
        if rejection_token:
            registration = Node.find_one(Q('retraction', 'eq', self))
            return {
                'node_id': registration._id,
                'token': rejection_token,
            }

    def _email_template_context(self, user, is_authorizer=False, urls=None):
        urls = urls or self.stashed_urls.get(user._id, {})
        registration_link = urls.get('view', self._view_url(user._id))
        if is_authorizer:
            approval_link = urls.get('approve', '')
            disapproval_link = urls.get('reject', '')
            approval_time_span = settings.RETRACTION_PENDING_TIME.days * 24

            return {
                'initiated_by': self.initiated_by.fullname,
                'registration_link': registration_link,
                'approval_link': approval_link,
                'disapproval_link': disapproval_link,
                'approval_time_span': approval_time_span,
            }
        else:
            return {
                'initiated_by': self.initiated_by.fullname,
                'registration_link': registration_link,
            }

    def _on_reject(self, user, token):
        parent_registration = Node.find_one(Q('retraction', 'eq', self))
        parent_registration.registered_from.add_log(
            action=NodeLog.RETRACTION_CANCELLED,
            params={
                'node': parent_registration._id,
                'retraction_id': self._id,
            },
            auth=Auth(user),
            save=True,
        )

    def _on_complete(self, user):
        parent_registration = Node.find_one(Q('retraction', 'eq', self))
        parent_registration.registered_from.add_log(
            action=NodeLog.RETRACTION_APPROVED,
            params={
                'node': parent_registration._id,
                'retraction_id': self._id,
            },
            auth=Auth(self.initiated_by),
        )
        # Remove any embargoes associated with the registration
        if parent_registration.embargo_end_date or parent_registration.is_pending_embargo:
            parent_registration.embargo.state = self.REJECTED
            parent_registration.registered_from.add_log(
                action=NodeLog.EMBARGO_CANCELLED,
                params={
                    'node': parent_registration._id,
                    'embargo_id': parent_registration.embargo._id,
                },
<<<<<<< HEAD
                auth=Auth(user),
            )

class DraftRegistration(AddonModelMixin, StoredObject):

    is_draft_registration = True

    _id = fields.StringField(primary=True, default=lambda: str(ObjectId()))

    datetime_initiated = fields.DateTimeField(auto_now_add=True)
    datetime_updated = fields.DateTimeField(auto_now=True)

    branched_from = fields.ForeignField('node')

    initiator = fields.ForeignField('user')

    # Dictionary field mapping question id to a question's comments and answer
    # {
    #   <qid>: {
    #     'comments': [{
    #       'user': {
    #         'id': <uid>,
    #         'name': <name>
    #       },
    #       value: <value>,
    #       lastModified: <datetime>
    #     }],
    #     'value': <value>
    #   }
    # }
    registration_metadata = fields.DictionaryField(default=dict)
    registration_schema = fields.ForeignField('metaschema')
    registered_node = fields.ForeignField('node')

    # TODO (samchrisinger): It would be better to run Archiver tasks when a new
    # DraftRegistration gets created. Files could be copied to a DraftRegistration
    # rather than a Node, which would be much much cleaner in the event of a
    # failure during archival.
    # Additionally, future registration schemas will require users to select files
    # that fulfill a certain requirement. Right now we will have to restrict those
    # choices to OsfStorage files, but this is a non-issue if the third-party files
    # have already been archived.
    # storage = fields.ForeignField('osfstoragenodesettings')

    # Dictionary field mapping
    # { 'requiresApproval': true, 'fulfills': [{ 'name': 'Prereg Prize', 'info': <infourl> }]}
    # config = fields.DictionaryField()

    # Dictionary field mapping a draft's states during the review process to their value
    # { 'isApproved': false, 'isPendingReview': false, 'paymentSent': false }
    # flags = fields.DictionaryField()

    def __init__(self, *args, **kwargs):
        super(DraftRegistration, self).__init__(*args, **kwargs)
        # TODO (samchrisinger): uncomment when we have flags/config
        #meta_schema = self.registration_schema  # or kwargs.get('registration_schema')
        #if meta_schema:
        #    schema = meta_schema.schema
        #    config = schema.get('config', {})
        #    self.config = config
        # TODO: uncomment to set flags
        #     if not self.registration_schema:
        #         flags = schema.get('flags', {})
        #         for flag, value in flags.iteritems():
        #             self.flags[flag] = value

    # TODO: uncomment to expose approval/review properties
    #    @property
    #    def is_pending_review(self):
    #        return self.flags.get('isPendingReview')
    #
    #    @is_pending_review.setter
    #    def is_pending_review(self, value):
    #        self.flags['isPendingReview'] = value
    #
    #    @property
    #    def is_approved(self):
    #        self.flags.get('isApproved')
    #
    #    @is_approved.setter
    #    def is_approved(self, value):
    #        self.flags['isApproved'] = value

    def update_metadata(self, metadata, save=True):
        # TODO: uncommnet to disallow editing drafts that are approved or pending approval
        # if self.is_pending_review or self.is_approved:
        #    raise NodeStateError('Cannot edit while this draft is being reviewed')
        changes = []
        for key, value in metadata.iteritems():
            old_value = self.registration_metadata.get(key)
            if not old_value or old_value.get('value') != value.get('value'):
                changes.append(key)
        self.registration_metadata.update(metadata)
        if save:
            self.save()
        # TODO: uncomment to nullify approval state if edited
        # project_signals.draft_edited.send(self, changes)
        # self.after_edit(changes)
        return changes

    def before_edit(self, auth):
        messages = []
        # TODO: uncomment to provide pre-edit warnings for drafts that are approved or are pending approval
        # if self.flags.get('isApproved'):
        #     messages.append('The draft registration you are editing is currently approved. Please note that if you make any changes (excluding comments) this approval status will be revoked and you will need to submit for approval again.')
        # if self.flags.get('isPendingReview'):
        #     messages.append('The draft registration you are editing is currently pending review. Please note that if you make any changes (excluding comments) this request will be cancelled and you will need to submit for approval again.')
        return messages

    def after_edit(self, changes):
        pass
        # TODO: uncomment when we support review/approval
        ## revoke approval and review status if changed
        #if changes:
        #    self.flags.update({
        #        'isPendingReview': False,
        #        'isApproved': False
        #    })
        #    self.save()

    def find_question(self, qid):
        for page in self.registration_schema.schema['pages']:
            for question_id, question in page['questions'].iteritems():
                if question_id == qid:
                    return question

    # TODO: uncomment when we support commenting
    # def get_comments(self):
    #    """ Returns a list of all comments made on a draft in the format of :
    #    [{
    #      [QUESTION_ID]: {
    #        'question': [QUESTION],
    #        'comments': [LIST_OF_COMMENTS]
    #        }
    #    },]
    #    """
    #
    #    all_comments = []
    #    for question_id, value in self.registration_metadata.iteritems():
    #        all_comments.append({
    #            question_id: {
    #                'question': self.find_question(question_id),
    #                'comments': value['comments'] if 'comments' in value else ''
    #            }
    #        })
    #    return all_comments

    def register(self, auth):

        node = self.branched_from

        # Create the registration
        register = node.register_node(
            self.registration_schema, auth, self.registration_metadata
        )
        self.registered_node = register
        self.save()
        return register
=======
                auth=Auth(self.initiated_by),
            )
            parent_registration.embargo.save()
        # Ensure retracted registration is public
        if not parent_registration.is_public:
            parent_registration.set_privacy('public')
        parent_registration.update_search()
        # Retraction status is inherited from the root project, so we
        # need to recursively update search for every descendant node
        # so that retracted subrojects/components don't appear in search
        for node in parent_registration.get_descendants_recursive():
            node.update_search()
        self.state == self.APPROVED
        self.save()

    def approve_retraction(self, user, token):
        self.approve(user, token)

    def disapprove_retraction(self, user, token):
        self.reject(user, token)

class RegistrationApproval(EmailApprovableSanction):

    DISPLAY_NAME = 'Approval'
    SHORT_NAME = 'registration_approval'

    AUTHORIZER_NOTIFY_EMAIL_TEMPLATE = mails.PENDING_REGISTRATION_ADMIN
    NON_AUTHORIZER_NOTIFY_EMAIL_TEMPLATE = mails.PENDING_REGISTRATION_NON_ADMIN

    VIEW_URL_TEMPLATE = VIEW_PROJECT_URL_TEMPLATE
    APPROVE_URL_TEMPLATE = settings.DOMAIN + 'project/{node_id}/?token={token}'
    REJECT_URL_TEMPLATE = settings.DOMAIN + 'project/{node_id}/?token={token}'

    initiated_by = fields.ForeignField('user', backref='registration_approved')

    def _view_url_context(self, user_id):
        registration = Node.find_one(Q('registration_approval', 'eq', self))
        return {
            'node_id': registration._id
        }

    def _approval_url_context(self, user_id):
        approval_token = self.approval_state.get(user_id, {}).get('approval_token')
        if approval_token:
            registration = Node.find_one(Q('registration_approval', 'eq', self))
            return {
                'node_id': registration._id,
                'token': approval_token,
            }

    def _rejection_url_context(self, user_id):
        rejection_token = self.approval_state.get(user_id, {}).get('rejection_token')
        if rejection_token:
            registration = Node.find_one(Q('registration_approval', 'eq', self))
            return {
                'node_id': registration._id,
                'token': rejection_token,
            }

    def _email_template_context(self, user, is_authorizer=False, urls=None):
        urls = urls or self.stashed_urls.get(user._id, {})
        registration_link = urls.get('view', self._view_url(user._id))
        if is_authorizer:
            approval_link = urls.get('approve', '')
            disapproval_link = urls.get('reject', '')

            approval_time_span = (24 * settings.REGISTRATION_APPROVAL_TIME.days) + (settings.REGISTRATION_APPROVAL_TIME.seconds / 60)

            registration = Node.find_one(Q('registration_approval', 'eq', self))

            return {
                'is_initiator': self.initiated_by == user,
                'initiated_by': self.initiated_by.fullname,
                'registration_link': registration_link,
                'approval_link': approval_link,
                'disapproval_link': disapproval_link,
                'approval_time_span': approval_time_span,
                'project_name': registration.title,
            }
        else:
            return {
                'initiated_by': self.initiated_by.fullname,
                'registration_link': registration_link,
            }

    def _add_success_logs(self, node, user):
        src = node.registered_from
        src.add_log(
            action=NodeLog.PROJECT_REGISTERED,
            params={
                'parent_node': src.parent_id,
                'node': src._primary_key,
                'registration': node._primary_key,
            },
            auth=Auth(user),
            save=False
        )
        src.save()

    def _on_complete(self, user):
        register = Node.find_one(Q('registration_approval', 'eq', self))
        registered_from = register.registered_from
        auth = Auth(self.initiated_by)
        register.set_privacy('public', auth, log=False)
        for child in register.get_descendants_recursive(lambda n: n.primary):
            child.set_privacy('public', auth, log=False)
        # Accounts for system actions where no `User` performs the final approval
        auth = Auth(user) if user else None
        registered_from.add_log(
            action=NodeLog.REGISTRATION_APPROVAL_APPROVED,
            params={
                'node': registered_from._id,
                'registration_approval_id': self._id,
            },
            auth=auth,
        )
        for node in register.root.node_and_primary_descendants():
            self._add_success_logs(node, user)
            node.update_search()  # update search if public
        self.state = self.APPROVED
        self.save()

    def _on_reject(self, user, token):
        register = Node.find_one(Q('registration_approval', 'eq', self))
        registered_from = register.registered_from
        register.delete_registration_tree(save=True)
        registered_from.add_log(
            action=NodeLog.REGISTRATION_APPROVAL_CANCELLED,
            params={
                'node': register._id,
                'registration_approval_id': self._id,
            },
            auth=Auth(user),
        )
>>>>>>> cee71a29
<|MERGE_RESOLUTION|>--- conflicted
+++ resolved
@@ -3389,166 +3389,6 @@
                     'node': parent_registration._id,
                     'embargo_id': parent_registration.embargo._id,
                 },
-<<<<<<< HEAD
-                auth=Auth(user),
-            )
-
-class DraftRegistration(AddonModelMixin, StoredObject):
-
-    is_draft_registration = True
-
-    _id = fields.StringField(primary=True, default=lambda: str(ObjectId()))
-
-    datetime_initiated = fields.DateTimeField(auto_now_add=True)
-    datetime_updated = fields.DateTimeField(auto_now=True)
-
-    branched_from = fields.ForeignField('node')
-
-    initiator = fields.ForeignField('user')
-
-    # Dictionary field mapping question id to a question's comments and answer
-    # {
-    #   <qid>: {
-    #     'comments': [{
-    #       'user': {
-    #         'id': <uid>,
-    #         'name': <name>
-    #       },
-    #       value: <value>,
-    #       lastModified: <datetime>
-    #     }],
-    #     'value': <value>
-    #   }
-    # }
-    registration_metadata = fields.DictionaryField(default=dict)
-    registration_schema = fields.ForeignField('metaschema')
-    registered_node = fields.ForeignField('node')
-
-    # TODO (samchrisinger): It would be better to run Archiver tasks when a new
-    # DraftRegistration gets created. Files could be copied to a DraftRegistration
-    # rather than a Node, which would be much much cleaner in the event of a
-    # failure during archival.
-    # Additionally, future registration schemas will require users to select files
-    # that fulfill a certain requirement. Right now we will have to restrict those
-    # choices to OsfStorage files, but this is a non-issue if the third-party files
-    # have already been archived.
-    # storage = fields.ForeignField('osfstoragenodesettings')
-
-    # Dictionary field mapping
-    # { 'requiresApproval': true, 'fulfills': [{ 'name': 'Prereg Prize', 'info': <infourl> }]}
-    # config = fields.DictionaryField()
-
-    # Dictionary field mapping a draft's states during the review process to their value
-    # { 'isApproved': false, 'isPendingReview': false, 'paymentSent': false }
-    # flags = fields.DictionaryField()
-
-    def __init__(self, *args, **kwargs):
-        super(DraftRegistration, self).__init__(*args, **kwargs)
-        # TODO (samchrisinger): uncomment when we have flags/config
-        #meta_schema = self.registration_schema  # or kwargs.get('registration_schema')
-        #if meta_schema:
-        #    schema = meta_schema.schema
-        #    config = schema.get('config', {})
-        #    self.config = config
-        # TODO: uncomment to set flags
-        #     if not self.registration_schema:
-        #         flags = schema.get('flags', {})
-        #         for flag, value in flags.iteritems():
-        #             self.flags[flag] = value
-
-    # TODO: uncomment to expose approval/review properties
-    #    @property
-    #    def is_pending_review(self):
-    #        return self.flags.get('isPendingReview')
-    #
-    #    @is_pending_review.setter
-    #    def is_pending_review(self, value):
-    #        self.flags['isPendingReview'] = value
-    #
-    #    @property
-    #    def is_approved(self):
-    #        self.flags.get('isApproved')
-    #
-    #    @is_approved.setter
-    #    def is_approved(self, value):
-    #        self.flags['isApproved'] = value
-
-    def update_metadata(self, metadata, save=True):
-        # TODO: uncommnet to disallow editing drafts that are approved or pending approval
-        # if self.is_pending_review or self.is_approved:
-        #    raise NodeStateError('Cannot edit while this draft is being reviewed')
-        changes = []
-        for key, value in metadata.iteritems():
-            old_value = self.registration_metadata.get(key)
-            if not old_value or old_value.get('value') != value.get('value'):
-                changes.append(key)
-        self.registration_metadata.update(metadata)
-        if save:
-            self.save()
-        # TODO: uncomment to nullify approval state if edited
-        # project_signals.draft_edited.send(self, changes)
-        # self.after_edit(changes)
-        return changes
-
-    def before_edit(self, auth):
-        messages = []
-        # TODO: uncomment to provide pre-edit warnings for drafts that are approved or are pending approval
-        # if self.flags.get('isApproved'):
-        #     messages.append('The draft registration you are editing is currently approved. Please note that if you make any changes (excluding comments) this approval status will be revoked and you will need to submit for approval again.')
-        # if self.flags.get('isPendingReview'):
-        #     messages.append('The draft registration you are editing is currently pending review. Please note that if you make any changes (excluding comments) this request will be cancelled and you will need to submit for approval again.')
-        return messages
-
-    def after_edit(self, changes):
-        pass
-        # TODO: uncomment when we support review/approval
-        ## revoke approval and review status if changed
-        #if changes:
-        #    self.flags.update({
-        #        'isPendingReview': False,
-        #        'isApproved': False
-        #    })
-        #    self.save()
-
-    def find_question(self, qid):
-        for page in self.registration_schema.schema['pages']:
-            for question_id, question in page['questions'].iteritems():
-                if question_id == qid:
-                    return question
-
-    # TODO: uncomment when we support commenting
-    # def get_comments(self):
-    #    """ Returns a list of all comments made on a draft in the format of :
-    #    [{
-    #      [QUESTION_ID]: {
-    #        'question': [QUESTION],
-    #        'comments': [LIST_OF_COMMENTS]
-    #        }
-    #    },]
-    #    """
-    #
-    #    all_comments = []
-    #    for question_id, value in self.registration_metadata.iteritems():
-    #        all_comments.append({
-    #            question_id: {
-    #                'question': self.find_question(question_id),
-    #                'comments': value['comments'] if 'comments' in value else ''
-    #            }
-    #        })
-    #    return all_comments
-
-    def register(self, auth):
-
-        node = self.branched_from
-
-        # Create the registration
-        register = node.register_node(
-            self.registration_schema, auth, self.registration_metadata
-        )
-        self.registered_node = register
-        self.save()
-        return register
-=======
                 auth=Auth(self.initiated_by),
             )
             parent_registration.embargo.save()
@@ -3682,5 +3522,4 @@
                 'registration_approval_id': self._id,
             },
             auth=Auth(user),
-        )
->>>>>>> cee71a29
+        )
--- conflicted
+++ resolved
@@ -332,12 +332,11 @@
     EDITED_TITLE = 'edit_title'
     EDITED_DESCRIPTION = 'edit_description'
 
-<<<<<<< HEAD
+    UPDATED_FIELDS = 'updated_fields'
+
+
     FILE_MOVED = 'addon_file_moved'
     FILE_COPIED = 'addon_file_copied'
-=======
-    UPDATED_FIELDS = 'updated_fields'
->>>>>>> c02d8f0c
 
     FOLDER_CREATED = 'folder_created'
 

# -*- coding: utf-8 -*-
import subprocess
import uuid
import hashlib
import calendar
import datetime
import os
import re
import unicodedata
import urllib
import urlparse
import logging

import pytz
from dulwich.repo import Repo
from dulwich.object_store import tree_lookup_path

from framework import status
from framework.mongo import ObjectId
from framework.mongo.utils import to_mongo
from framework.auth import get_user, User
from framework.auth.decorators import Auth
from framework.analytics import (
    get_basic_counters, increment_user_activity_counters, piwik
)
from framework.git.exceptions import FileNotModified
from framework import StoredObject, fields, utils
from framework.search.solr import update_solr, delete_solr_doc
from framework import GuidStoredObject, Q
from framework.addons import AddonModelMixin

from website.project.metadata.schemas import OSF_META_SCHEMAS
from website import settings

logger = logging.getLogger(__name__)

def utc_datetime_to_timestamp(dt):
    return float(
        str(calendar.timegm(dt.utcnow().utctimetuple())) + '.' + str(dt.microsecond)
    )


def normalize_unicode(ustr):
    return unicodedata.normalize('NFKD', ustr)\
        .encode('ascii', 'ignore')


class MetaSchema(StoredObject):

    _id = fields.StringField(default=lambda: str(ObjectId()))
    name = fields.StringField()
    schema = fields.DictionaryField()
    category = fields.StringField()

    # Version of the Knockout metadata renderer to use (e.g. if data binds
    # change)
    metadata_version = fields.IntegerField()
    # Version of the schema to use (e.g. if questions, responses change)
    schema_version = fields.IntegerField()


def ensure_schemas(clear=True):
    """Import meta-data schemas from JSON to database, optionally clearing
    database first.

    :param clear: Clear schema database before import

    """
    if clear:
        MetaSchema.remove()
    for schema in OSF_META_SCHEMAS:
        try:
            MetaSchema.find_one(
                Q('name', 'eq', schema['name']) &
                Q('schema_version', 'eq', schema['schema_version'])
            )
        except:
            schema['name'] = schema['name'].replace(' ', '_')
            schema_obj = MetaSchema(**schema)
            schema_obj.save()


class MetaData(GuidStoredObject):

    _id = fields.StringField()
    target = fields.AbstractForeignField(backref='annotated')

    # Annotation category: Comment, review, registration, etc.
    category = fields.StringField()

    # Annotation data
    schema = fields.ForeignField('MetaSchema')
    payload = fields.DictionaryField()

    # Annotation provenance
    user = fields.ForeignField('User', backref='annotated')
    date = fields.DateTimeField(auto_now_add=True)

    def __init__(self, *args, **kwargs):
        super(MetaData, self).__init__(*args, **kwargs)
        if self.category and not self.schema:
            if self.category in OSF_META_SCHEMAS:
                self.schema = self.category


class ApiKey(StoredObject):

    # The key is also its primary key
    _id = fields.StringField(
        primary=True,
        default=lambda: str(ObjectId()) + str(uuid.uuid4())
    )
    # A display name
    label = fields.StringField()

    @property
    def user(self):
        return self.user__keyed[0] if self.user__keyed else None

    @property
    def node(self):
        return self.node__keyed[0] if self.node__keyed else None


class NodeLog(StoredObject):

    _id = fields.StringField(primary=True, default=lambda: str(ObjectId()))

    date = fields.DateTimeField(default=datetime.datetime.utcnow)
    action = fields.StringField()
    params = fields.DictionaryField()

    user = fields.ForeignField('user', backref='created')
    api_key = fields.ForeignField('apikey', backref='created')
    foreign_user = fields.StringField()

    DATE_FORMAT = '%m/%d/%Y %H:%M UTC'

    # Log action constants
    PROJECT_CREATED = 'project_created'
    NODE_CREATED = 'node_created'
    NODE_REMOVED = 'node_removed'
    WIKI_UPDATED = 'wiki_updated'
    CONTRIB_ADDED = 'contributor_added'
    CONTRIB_REMOVED = 'contributor_removed'
    MADE_PUBLIC = 'made_public'
    MADE_PRIVATE = 'made_private'
    TAG_ADDED = 'tag_added'
    TAG_REMOVED = 'tag_removed'
    EDITED_TITLE = 'edit_title'
    EDITED_DESCRIPTION = 'edit_description'
    PROJECT_REGISTERED = 'project_registered'
    FILE_ADDED = 'file_added'
    FILE_REMOVED = 'file_removed'
    FILE_UPDATED = 'file_updated'
    NODE_FORKED = 'node_forked'

    @property
    def node(self):
        return Node.load(self.params.get('node')) or \
            Node.load(self.params.get('project'))

    @property
    def tz_date(self):
        '''Return the timezone-aware date.
        '''
        # Date should always be defined, but a few logs in production are
        # missing dates; return None and log error if date missing
        if self.date:
            return self.date.replace(tzinfo=pytz.UTC)
        logging.error('Date missing on NodeLog {}'.format(self._primary_key))

    @property
    def formatted_date(self):
        '''Return the timezone-aware, ISO-formatted string representation of
        this log's date.
        '''
        if self.tz_date:
            return self.tz_date.isoformat()

    def _render_log_contributor(self, contributor):
        if isinstance(contributor, dict):
            rv = contributor.copy()
            rv.update({'registered': False})
            return rv
        user = User.load(contributor)
        return {
            'id': user._primary_key,
            'fullname': user.fullname,
            'registered': True,
        }

    # TODO: Move to separate utility function
    def serialize(self):
        '''Return a dictionary representation of the log.'''
        return {
            'id': str(self._primary_key),
            'user': self.user.serialize()
                    if isinstance(self.user, User)
                    else {'fullname': self.foreign_user},
            'contributors': [self._render_log_contributor(c) for c in self.params.get("contributors", [])],
            'contributor': self._render_log_contributor(self.params.get("contributor", {})),
            'api_key': self.api_key.label if self.api_key else '',
            'action': self.action,
            'params': self.params,
            'date': utils.rfcformat(self.date),
            'node': self.node.serialize() if self.node else None
        }


class Tag(StoredObject):

    _id = fields.StringField(primary=True)
    count_public = fields.IntegerField(default=0)
    count_total = fields.IntegerField(default=0)

    @property
    def url(self):
        return '/search/?q=tags:{}'.format(self._id)


class Pointer(StoredObject):
    """A link to a Node. The Pointer delegates all but a few methods to its
    contained Node. Forking and registration are overridden such that the
    link is cloned, but its contained Node is not.

    """
    primary = False

    _id = fields.StringField()
    node = fields.ForeignField('node', backref='pointed')

    _meta = {'optimistic': True}

    @property
    def api_url(self):
        return '/api/v1/pointer/{0}/'.format(self._id)

    def _clone(self):
        if self.node:
            clone = self.clone()
            clone.node = self.node
            clone.save()
            return clone

    def fork_node(self, *args, **kwargs):
        return self._clone()

    def register_node(self, *args, **kwargs):
        return self._clone()

    def __getattr__(self, item):
        # Prevent backref lookups from being overriden by proxied node
        try:
            return super(Pointer, self).__getattr__(item)
        except AttributeError:
            pass
        if self.node:
            return getattr(self.node, item)
        raise AttributeError(
            'Pointer object has no attribute {0}'.format(
                item
            )
        )


class Node(GuidStoredObject, AddonModelMixin):

    redirect_mode = 'proxy'
    primary = True

    # Node fields that trigger an update to Solr on save
    SOLR_UPDATE_FIELDS = {
        'title',
        'category',
        'description',
        'contributors',
        'tags',
        'is_fork',
        'is_registration',
        'is_public',
        'is_deleted',
        'wiki_pages_current',
    }

    _id = fields.StringField(primary=True)

    date_created = fields.DateTimeField(auto_now_add=datetime.datetime.utcnow)

    # Permissions
    is_public = fields.BooleanField(default=False)

    is_deleted = fields.BooleanField(default=False)
    deleted_date = fields.DateTimeField()

    is_registration = fields.BooleanField(default=False)
    registered_date = fields.DateTimeField()
    registered_user = fields.ForeignField('user', backref='registered')
    registered_schema = fields.ForeignField('metaschema', backref='registered')
    registered_meta = fields.DictionaryField()

    is_fork = fields.BooleanField(default=False)
    forked_date = fields.DateTimeField()

    title = fields.StringField(versioned=True)
    description = fields.StringField()
    category = fields.StringField()

    registration_list = fields.StringField(list=True)
    fork_list = fields.StringField(list=True)

    # TODO: move these to NodeFile
    files_current = fields.DictionaryField()
    files_versions = fields.DictionaryField()
    wiki_pages_current = fields.DictionaryField()
    wiki_pages_versions = fields.DictionaryField()

    creator = fields.ForeignField('user', backref='created')
    contributors = fields.ForeignField('user', list=True, backref='contributed')
    # Dict list that includes registered AND unregsitered users
    # Example: [{u'id': u've4nx'}, {u'nr_name': u'Joe Dirt', u'nr_email': u'joe@example.com'}]
    contributor_list = fields.DictionaryField(list=True)
    users_watching_node = fields.ForeignField('user', list=True, backref='watched')

    logs = fields.ForeignField('nodelog', list=True, backref='logged')
    tags = fields.ForeignField('tag', list=True, backref='tagged')

    nodes = fields.AbstractForeignField(list=True, backref='parent')
    forked_from = fields.ForeignField('node', backref='forked')
    registered_from = fields.ForeignField('node', backref='registrations')

    api_keys = fields.ForeignField('apikey', list=True, backref='keyed')

    piwik_site_id = fields.StringField()

    ## Meta-data
    #comment_schema = OSF_META_SCHEMAS['osf_comment']

    _meta = {'optimistic': True}

    def __init__(self, *args, **kwargs):

        super(Node, self).__init__(*args, **kwargs)

        # Crash if parent provided and not project
        project = kwargs.get('project')
        if project and project.category != 'project':
            raise ValueError('Parent must be a project.')

        if kwargs.get('_is_loaded', False):
            return

        if self.creator:
            self.contributors.append(self.creator)
            self.contributor_list.append({'id': self.creator._primary_key})

    def can_edit(self, auth):

        if auth is None:
            return False

        user = auth.user
        api_node = auth.api_node

        return (
            self.is_contributor(user)
            or api_node == self
            or user == self.creator
        )

    def can_view(self, auth):
        return self.is_public or self.can_edit(auth)

    @property
    def has_files(self):
        """Check whether the node has any add-ons or components that define
        the files interface. Overrides AddonModelMixin::has_files to include
        recursion over child nodes.

        :return bool: Has files add-ons

        """
        rv = super(Node, self).has_files
        if rv:
            return rv
        for child in self.nodes:
            if not child.is_deleted and child.has_files:
                return True
        return False

    def save(self, *args, **kwargs):

        first_save = not self._is_loaded
        is_original = not self.is_registration and not self.is_fork

        saved_fields = super(Node, self).save(*args, **kwargs)

        if first_save and is_original:

            #
            for addon in settings.ADDONS_AVAILABLE:
                if addon.added_to['node']:
                    self.add_addon(addon.short_name)

            #
            if getattr(self, 'project', None):

                # Append log to parent
                self.project.nodes.append(self)
                self.project.save()

                # Define log fields for component
                log_action = NodeLog.NODE_CREATED
                log_params = {
                    'node': self._primary_key,
                    'project': self.project._primary_key,
                }

            else:

                # Define log fields for non-component project
                log_action = NodeLog.PROJECT_CREATED
                log_params = {
                    'project': self._primary_key,
                }

            # Add log with appropriate fields
            self.add_log(
                log_action,
                params=log_params,
                auth=Auth(user=self.creator),
                log_date=self.date_created,
                save=True,
            )

        # Only update Solr if at least one stored field has changed, and if
        # public or privacy setting has changed
        update_solr = bool(self.SOLR_UPDATE_FIELDS.intersection(saved_fields))
        if not self.is_public:
            if first_save or 'is_public' not in saved_fields:
                update_solr = False
        if update_solr:
            self.update_solr()

        # This method checks what has changed.
        if settings.PIWIK_HOST:
            piwik.update_node(self, saved_fields)

        # Return expected value for StoredObject::save
        return saved_fields

    ############
    # Pointers #
    ############

    def add_pointer(self, node, save=True):
        """Add a pointer to a node.

        :param Node node: Node to add
        :param bool save: Save changes

        """
        # Fail if node already in nodes / pointers
        if node._id in self.nodes._to_primary_keys():
            raise ValueError

        # Append pointer
        pointer = Pointer(node=node)
        pointer.save()
        self.nodes.append(pointer)

        # Optionally save changes
        if save:
            self.save()

    def rm_pointer(self, node, save=True):
        """Remove a pointer.

        :param Node node: Node to remove
        :param bool save: Save changes

        """
        for each in self.nodes_pointer:
            if each.node == node:
                Pointer.remove_one(each)

        if save:
            self.save()

    @property
    def node_ids(self):
        return [
            node._id if node.primary else node.node._id
            for node in self.nodes
        ]

    @property
    def nodes_primary(self):
        return [
            node
            for node in self.nodes
            if node.primary
        ]

    @property
    def nodes_pointer(self):
        return [
            node
            for node in self.nodes
            if not node.primary
        ]

    @property
    def points(self):
        return len(getattr(self, 'pointed', []))

    def get_recent_logs(self, n=10):
        '''Return a list of the n most recent logs, in reverse chronological
        order.
        '''
        return list(reversed(self.logs)[:n])

    @property
    def date_modified(self):
        '''The most recent datetime when this node was modified, based on
        the logs.
        '''
        try:
            return self.logs[-1].date
        except IndexError:
            return None

    def set_title(self, title, auth, save=False):
        """Set the title of this Node and log it.

        :param str title: The new title.
        :param auth: All the auth informtion including user, API key.
        """
        original_title = self.title
        self.title = title
        self.add_log(
            action=NodeLog.EDITED_TITLE,
            params={
                'project': self.parent_id,
                'node': self._primary_key,
                'title_new': self.title,
                'title_original': original_title,
            },
            auth=auth,
        )
        if save:
            self.save()
        return None

    def set_description(self, description, auth, save=False):
        """Set the description and log the event.

        :param str description: The new description
        :param auth: All the auth informtion including user, API key.
        :param bool save: Save self after updating.

        """
        original = self.description
        self.description = description
        if save:
            self.save()
        self.add_log(
            action=NodeLog.EDITED_DESCRIPTION,
            params={
                'project': self.parent,  # None if no parent
                'node': self._primary_key,
                'description_new': self.description,
                'description_original': original
            },
            auth=auth,
        )
        return None

    def update_solr(self):
        """Send the current state of the object to Solr, or delete it from Solr
        as appropriate.

        """
        if not settings.USE_SOLR:
            return

        from website.addons.wiki.model import NodeWikiPage

        if self.category == 'project':
            # All projects use their own IDs.
            solr_document_id = self._id
        else:
            try:
                # Components must have a project for a parent; use its ID.
                solr_document_id = self.parent_id
            except IndexError:
                # Skip orphaned components. There are some in the DB...
                return

        if self.is_deleted or not self.is_public:
            # If the Node is deleted *or made private*
            # Delete or otherwise ensure the Solr document doesn't exist.
            delete_solr_doc({
                'doc_id': solr_document_id,
                '_id': self._id,
            })
        else:
            # Insert/Update the Solr document
            solr_document = {
                'id': solr_document_id,
                #'public': self.is_public,
                '{}_contributors'.format(self._id): [
                    x.fullname for x in self.contributors
                ],
                '{}_contributors_url'.format(self._id): [
                    x.profile_url for x in self.contributors
                ],
                '{}_title'.format(self._id): self.title,
                '{}_category'.format(self._id): self.category,
                '{}_public'.format(self._id): self.is_public,
                '{}_tags'.format(self._id): [x._id for x in self.tags],
                '{}_description'.format(self._id): self.description,
                '{}_url'.format(self._id): self.url,
                }

            # TODO: Move to wiki add-on
            for wiki in [
                NodeWikiPage.load(x)
                for x in self.wiki_pages_current.values()
            ]:
                solr_document.update({
                    '__'.join((self._id, wiki.page_name, 'wiki')): wiki.raw_text
                })

            update_solr(solr_document)

    def remove_node(self, auth, date=None, top=True):
        """Remove node and recursively remove its children. Does not remove
        nodes from database; instead, removed nodes are flagged as deleted.
        Git repos are also not deleted. Adds a log to the parent node if top
        is True.

        :param auth: All the auth informtion including user, API key.
        :param date: Date node was removed
        :param top: Is this the first node being removed?

        """
        if not self.can_edit(auth):
            return False

        date = date or datetime.datetime.utcnow()

        # Remove child nodes
        for node in self.nodes_primary:
            if not node.category == 'project':
                if not node.remove_node(auth, date=date, top=False):
                    return False

        # Add log to parent
        if top and self.node__parent:
            self.node__parent[0].add_log(
                NodeLog.NODE_REMOVED,
                params={
                    'project': self._primary_key,
                },
                auth=auth,
                log_date=datetime.datetime.utcnow(),
            )

        # Remove self from parent registration list
        if self.is_registration:
            try:
                self.registered_from.registration_list.remove(self._primary_key)
                self.registered_from.save()
            except ValueError:
                pass

        # Remove self from parent fork list
        if self.is_fork:
            try:
                self.forked_from.fork_list.remove(self._primary_key)
                self.forked_from.save()
            except ValueError:
                pass

        self.is_deleted = True
        self.deleted_date = date
        self.save()

        return True

    def fork_node(self, auth, title='Fork of '):
        """Recursively fork a node.

        :param Auth auth: Consolidated authorization
        :param str title: Optional text to prepend to forked title
        :return: Forked node

        """
        user = auth.user

        # todo: should this raise an error?
        if not self.can_view(auth):
            return

        folder_old = os.path.join(settings.UPLOADS_PATH, self._primary_key)

        when = datetime.datetime.utcnow()

        original = self.load(self._primary_key)

        # Note: Cloning a node copies its `files_current` and
        # `wiki_pages_current` fields, but does not clone the underlying
        # database objects to which these dictionaries refer. This means that
        # the cloned node must pass itself to its file and wiki objects to
        # build the correct URLs to that content.
        forked = original.clone()

        forked.logs = self.logs
        forked.tags = self.tags

        for node_contained in original.nodes:
            forked_node = node_contained.fork_node(auth=auth, title='')
            if forked_node is not None:
                forked.nodes.append(forked_node)

        forked.title = title + forked.title
        forked.is_fork = True
        forked.forked_date = when
        forked.forked_from = original
        forked.is_public = False
        forked.creator = user
        forked.contributor_list = []

        forked.add_contributor(contributor=user, log=False, save=False)

        forked.add_log(
            action=NodeLog.NODE_FORKED,
            params={
                'project': original.parent_id,
                'node': original._primary_key,
                'registration': forked._primary_key,
            },
            auth=auth,
            log_date=when,
            save=False,
        )

        forked.save()

        # After fork callback
        for addon in original.get_addons():
            _, message = addon.after_fork(original, forked, user)
            if message:
                status.push_status_message(message)

        if os.path.exists(folder_old):
            folder_new = os.path.join(settings.UPLOADS_PATH, forked._primary_key)
            Repo(folder_old).clone(folder_new)

        original.fork_list.append(forked._primary_key)
        original.save()

        return forked

    def register_node(self, schema, auth, template, data):
        """Make a frozen copy of a node.

        :param schema: Schema object
        :param auth: All the auth informtion including user, API key.
        :template: Template name
        :data: Form data

        """
        folder_old = os.path.join(settings.UPLOADS_PATH, self._primary_key)
        template = urllib.unquote_plus(template)
        template = to_mongo(template)

        when = datetime.datetime.utcnow()

        original = self.load(self._primary_key)

        # Note: Cloning a node copies its `files_current` and
        # `wiki_pages_current` fields, but does not clone the underlying
        # database objects to which these dictionaries refer. This means that
        # the cloned node must pass itself to its file and wiki objects to
        # build the correct URLs to that content.
        registered = original.clone()

        registered.is_registration = True
        registered.registered_date = when
        registered.registered_user = auth.user
        registered.registered_schema = schema
        registered.registered_from = original
        if not registered.registered_meta:
            registered.registered_meta = {}
        registered.registered_meta[template] = data

        registered.contributors = self.contributors
        registered.forked_from = self.forked_from
        registered.creator = self.creator
        registered.logs = self.logs
        registered.tags = self.tags

        registered.save()

        # After register callback
        for addon in original.get_addons():
            _, message = addon.after_register(original, registered, auth.user)
            if message:
                status.push_status_message(message)

        if os.path.exists(folder_old):
            folder_new = os.path.join(settings.UPLOADS_PATH, registered._primary_key)
            Repo(folder_old).clone(folder_new)

        registered.nodes = []

        # todo: should be recursive; see Node.fork_node()
        for original_node_contained in original.nodes:

            if not original_node_contained.can_edit(auth):
                # todo: inform user that node can't be registered
                continue

            node_contained = original_node_contained.clone()
            node_contained.save()

            folder_old = os.path.join(settings.UPLOADS_PATH, original_node_contained._primary_key)

            if os.path.exists(folder_old):
                folder_new = os.path.join(settings.UPLOADS_PATH, node_contained._primary_key)
                Repo(folder_old).clone(folder_new)

            node_contained.is_registration = True
            node_contained.registered_date = when
            node_contained.registered_user = auth.user
            node_contained.registered_schema = schema
            node_contained.registered_from = original_node_contained
            if not node_contained.registered_meta:
                node_contained.registered_meta = {}
            node_contained.registered_meta[template] = data
            
            node_contained.contributors = original_node_contained.contributors
            node_contained.forked_from = original_node_contained.forked_from
            node_contained.creator = original_node_contained.creator
            node_contained.logs = original_node_contained.logs
            node_contained.tags = original_node_contained.tags

            node_contained.save()

            # After register callback
            for addon in original_node_contained.get_addons():
                _, message = addon.after_register(
                    original_node_contained, node_contained, auth.user
                )
                if message:
                    status.push_status_message(message)

            registered.nodes.append(node_contained)

        original.add_log(
            action=NodeLog.PROJECT_REGISTERED,
            params={
                'project':original.parent_id,
                'node':original._primary_key,
                'registration':registered._primary_key,
            },
<<<<<<< HEAD
            user=user,
            api_key=api_key,
            log_date=when,
=======
            auth=auth,
            log_date=when
>>>>>>> 4267ab53
        )
        original.registration_list.append(registered._id)
        original.save()

        registered.save()
        return registered

    def remove_tag(self, tag, auth, save=True):
        if tag in self.tags:
            self.tags.remove(tag)
            self.add_log(
                action=NodeLog.TAG_REMOVED,
                params={
                    'project':self.parent_id,
                    'node':self._primary_key,
                    'tag':tag,
                },
                auth=auth,
            )
            if save:
                self.save()

    def add_tag(self, tag, auth, save=True):
        if tag not in self.tags:
            new_tag = Tag.load(tag)
            if not new_tag:
                new_tag = Tag(_id=tag)
            new_tag.count_total += 1
            if self.is_public:
                new_tag.count_public += 1
            new_tag.save()
            self.tags.append(new_tag)
            self.add_log(
                action=NodeLog.TAG_ADDED,
                params={
                    'project': self.parent_id,
                    'node': self._primary_key,
                    'tag': tag,
                },
                auth=auth,
            )
            if save:
                self.save()

    def get_file(self, path, version=None):
        from website.addons.osffiles.model import NodeFile
        if version is not None:
            folder_name = os.path.join(settings.UPLOADS_PATH, self._primary_key)
            if os.path.exists(os.path.join(folder_name, ".git")):
                file_object = NodeFile.load(self.files_versions[path.replace('.', '_')][version])
                repo = Repo(folder_name)
                tree = repo.commit(file_object.git_commit).tree
                (mode, sha) = tree_lookup_path(repo.get_object, tree, path)
                return repo[sha].data, file_object.content_type
        return None, None

    def get_file_object(self, path, version=None):
        from website.addons.osffiles.model import NodeFile
        if version is not None:
            directory = os.path.join(settings.UPLOADS_PATH, self._primary_key)
            if os.path.exists(os.path.join(directory, '.git')):
                return NodeFile.load(self.files_versions[path.replace('.', '_')][version])
            # TODO: Raise exception here
        return None, None # TODO: Raise exception here

    def remove_file(self, auth, path):
        '''Removes a file from the filesystem, NodeFile collection, and does a git delete ('git rm <file>')

        :param auth: All the auth informtion including user, API key.
        :param path:

        :return: True on success, False on failure
        '''
        from website.addons.osffiles.model import NodeFile

        #FIXME: encoding the filename this way is flawed. For instance - foo.bar resolves to the same string as foo_bar.
        file_name_key = path.replace('.', '_')

        repo_path = os.path.join(settings.UPLOADS_PATH, self._primary_key)

        # TODO make sure it all works, otherwise rollback as needed
        # Do a git delete, which also removes from working filesystem.
        try:
            subprocess.check_output(
                ['git', 'rm', path],
                cwd=repo_path,
                shell=False
            )

            repo = Repo(repo_path)

            message = '{path} deleted'.format(path=path)
            committer = self._get_committer(auth)

            repo.do_commit(message, committer)

        except subprocess.CalledProcessError as error:
            # This exception can be ignored if the file has already been
            # deleted, e.g. if two users attempt to delete a file at the same
            # time. If another subprocess error is raised, fail.
            if error.returncode == 128 and 'did not match any files' in error.output:
                logger.warning(
                    'Attempted to delete file {0}, but file was not found.'.format(
                        path
                    )
                )
                return True
            return False

        if file_name_key in self.files_current:
            nf = NodeFile.load(self.files_current[file_name_key])
            nf.is_deleted = True
            nf.save()
            self.files_current.pop(file_name_key, None)

        if file_name_key in self.files_versions:
            for i in self.files_versions[file_name_key]:
                nf = NodeFile.load(i)
                nf.is_deleted = True
                nf.save()
            self.files_versions.pop(file_name_key)

        # Updates self.date_modified
        self.save()

        self.add_log(
            action=NodeLog.FILE_REMOVED,
            params={
                'project':self.parent_id,
                'node':self._primary_key,
                'path':path
            },
            auth=auth,
            log_date=nf.date_modified,
        )

        return True

    @staticmethod
    def _get_committer(auth):

        user = auth.user
        api_key = auth.api_key

        if api_key:
            commit_key_msg = ':{}'.format(api_key.label)
            if api_key.user:
                commit_name = api_key.user.fullname
                commit_id = api_key.user._primary_key
                commit_category = 'user'
            if api_key.node:
                commit_name = api_key.node.title
                commit_id = api_key.node._primary_key
                commit_category = 'node'

        elif user:
            commit_key_msg = ''
            commit_name = user.fullname
            commit_id = user._primary_key
            commit_category = 'user'

        else:
            raise Exception('Must provide either user or api_key.')

        committer = u'{name}{key_msg} <{category}-{id}@openscienceframework.org>'.format(
            name=commit_name,
            key_msg=commit_key_msg,
            category=commit_category,
            id=commit_id,
        )

        committer = normalize_unicode(committer)

        return committer


    def add_file(self, auth, file_name, content, size, content_type):
        """
        Instantiates a new NodeFile object, and adds it to the current Node as
        necessary.
        """
        from website.addons.osffiles.model import NodeFile
        # TODO: Reading the whole file into memory is not scalable. Fix this.

        # This node's folder
        folder_name = os.path.join(settings.UPLOADS_PATH, self._primary_key)

        # TODO: This should be part of the build phase, not here.
        # verify the upload root exists
        if not os.path.isdir(settings.UPLOADS_PATH):
            os.mkdir(settings.UPLOADS_PATH)

        # Make sure the upload directory contains a git repo.
        if os.path.exists(folder_name):
            if os.path.exists(os.path.join(folder_name, ".git")):
                repo = Repo(folder_name)
            else:
                # ... or create one
                repo = Repo.init(folder_name)
        else:
            # if the Node's folder isn't there, create it.
            os.mkdir(folder_name)
            repo = Repo.init(folder_name)

        # Is this a new file, or are we updating an existing one?
        file_is_new = not os.path.exists(os.path.join(folder_name, file_name))

        if not file_is_new:
            # Get the hash of the old file
            old_file_hash = hashlib.md5()
            with open(os.path.join(folder_name, file_name), 'rb') as f:
                for chunk in iter(
                        lambda: f.read(128 * old_file_hash.block_size),
                        b''
                ):
                    old_file_hash.update(chunk)

            # If the file hasn't changed
            if old_file_hash.digest() == hashlib.md5(content).digest():
                raise FileNotModified()

        # Write the content of the temp file into a new file
        with open(os.path.join(folder_name, file_name), 'wb') as f:
            f.write(content)

        # Deal with git
        repo.stage([file_name])

        committer = self._get_committer(auth)

        commit_id = repo.do_commit(
            message=unicode(file_name +
                            (' added' if file_is_new else ' updated')),
            committer=committer,
        )

        # Deal with creating a NodeFile in the database
        node_file = NodeFile(
            path=file_name,
            filename=file_name,
            size=size,
            node=self,
            uploader=auth.user,
            git_commit=commit_id,
            content_type=content_type,
        )
        node_file.save()

        # Add references to the NodeFile to the Node object
        file_name_key = node_file.clean_filename

        # Reference the current file version
        self.files_current[file_name_key] = node_file._primary_key

        # Create a version history if necessary
        if not file_name_key in self.files_versions:
            self.files_versions[file_name_key] = []

        # Add reference to the version history
        self.files_versions[file_name_key].append(node_file._primary_key)

        self.add_log(
            action=NodeLog.FILE_ADDED if file_is_new else NodeLog.FILE_UPDATED,
            params={
                'project': self.parent_id,
                'node': self._primary_key,
                'path': node_file.path,
                'version': len(self.files_versions)
            },
            auth=auth,
            log_date=node_file.date_uploaded
        )

        return node_file

    def add_log(self, action, params, auth, foreign_user=None, log_date=None, save=True):
        user = auth.user if auth else None
        api_key = auth.api_key if auth else None
        log = NodeLog(
            action=action,
            user=user,
            foreign_user=foreign_user,
            api_key=api_key,
            params=params,
        )
        if log_date:
            log.date = log_date
        log.save()
        self.logs.append(log)
        if save:
            self.save()
        if user:
            increment_user_activity_counters(user._primary_key, action, log.date)
        if self.node__parent:
            parent = self.node__parent[0]
            parent.logs.append(log)
            parent.save()
        return log

    @property
    def url(self):
        return '/{}/'.format(self._primary_key)

    @property
    def absolute_url(self):
        if not self.url:
            logging.error("Node {0} has a parent that is not a project".format(self._id))
            return None
        return urlparse.urljoin(settings.DOMAIN, self.url)

    @property
    def display_absolute_url(self):
        url = self.absolute_url
        if url is not None:
            return re.sub(r'https?:', '', url).strip('/')

    @property
    def api_url(self):
        if not self.url:
            logging.error('Node {0} has a parent that is not a project'.format(self._id))
            return None
        return '/api/v1{0}'.format(self.deep_url)

    @property
    def deep_url(self):
        if self.category == 'project':
            return '/project/{}/'.format(self._primary_key)
        else:
            if self.node__parent and self.node__parent[0].category == 'project':
                return '/project/{}/node/{}/'.format(
                    self.parent_id,
                    self._primary_key
                )
        logging.error("Node {0} has a parent that is not a project".format(self._id))

    def author_list(self, and_delim='&'):
        author_names = [
            author.biblio_name
            for author in self.contributors
        ]
        if len(author_names) < 2:
            return ' {0} '.format(and_delim).join(author_names)
        if len(author_names) > 7:
            author_names = author_names[:7]
            author_names.append('et al.')
            return ', '.join(author_names)
        return u'{0}, {1} {2}'.format(
            ', '.join(author_names[:-1]),
            and_delim,
            author_names[-1]
        )

    @property
    def citation_apa(self):
        return u'{authors}, ({year}). {title}. Retrieved from Open Science Framework, <a href="{url}">{url}</a>'.format(
            authors=self.author_list(and_delim='&'),
            year=self.logs[-1].date.year,
            title=self.title,
            url=self.display_absolute_url,
        )

    @property
    def citation_mla(self):
        return u'{authors}. "{title}". Open Science Framework, {year}. <a href="{url}">{url}</a>'.format(
            authors=self.author_list(and_delim='and'),
            year=self.logs[-1].date.year,
            title=self.title,
            url=self.display_absolute_url,
        )

    @property
    def citation_chicago(self):
        return u'{authors}. "{title}". Open Science Framework ({year}). <a href="{url}">{url}</a>'.format(
            authors=self.author_list(and_delim='and'),
            year=self.logs[-1].date.year,
            title=self.title,
            url=self.display_absolute_url,
        )

    @property
    def parent(self):
        '''The parent node, if it exists, otherwise ``None``.'''
        try:
            if not self.node__parent[0].is_deleted:
                return self.node__parent[0]
        except IndexError:
            pass
        return None

    @property
    def watch_url(self):
        return os.path.join(self.api_url, "watch/")

    @property
    def parent_id(self):
        if self.node__parent:
            return self.node__parent[0]._primary_key
        return None

    @property
    def project_or_component(self):
        return 'project' if self.category == 'project' else 'component'

    def is_contributor(self, user):
        return (
            user is not None
            and not user.is_merged
            and (
                user in self.contributors
                or user == self.creator
            )
        )

    def remove_nonregistered_contributor(self, auth, name, hash_id):
        deleted = False
        for idx, contrib in enumerate(self.contributor_list):
            if contrib.get('nr_name') == name and hashlib.md5(contrib.get('nr_email')).hexdigest() == hash_id:
                del self.contributor_list[idx]
                deleted = True
                break
        if not deleted:
            return False
        self.save()
        self.add_log(
            action=NodeLog.CONTRIB_REMOVED,
            params={
                'project': self.parent_id,
                'node': self._primary_key,
                'contributor': contrib,
            },
            auth=auth,
        )
        return True

    def callback(self, callback, recursive=False, *args, **kwargs):
        """Invoke callbacks of attached add-ons and collect messages.

        :param str callback: Name of callback method to invoke
        :param bool recursive: Apply callback recursively over nodes
        :return list: List of callback messages

        """
        messages = []

        for addon in self.get_addons():
            method = getattr(addon, callback)
            message = method(self, *args, **kwargs)
            if message:
                messages.append(message)

        if recursive:
            for child in self.nodes:
                if not child.is_deleted:
                    messages.extend(
                        child.callback(
                            callback, recursive, *args, **kwargs
                        )
                    )

        return messages

    def remove_contributor(self, contributor, auth, log=True):
        """Remove a contributor from this node.

        :param contributor: User object, the contributor to be removed
        :param auth: All the auth informtion including user, API key.
        """
        if not auth.user._primary_key == contributor._id:

            self.contributors.remove(contributor._id)
            self.contributor_list[:] = [d for d in self.contributor_list if d.get('id') != contributor._id]
            self.save()
            removed_user = get_user(contributor._id)

            # After remove callback
            for addon in self.get_addons():
                message = addon.after_remove_contributor(self, removed_user)
                if message:
                    status.push_status_message(message)

            if log:
                self.add_log(
                    action=NodeLog.CONTRIB_REMOVED,
                    params={
                        'project': self.parent_id,
                        'node': self._primary_key,
                        'contributor': removed_user._primary_key,
                    },
                    auth=auth,
                )
            return True
        else:
            return False

    def add_contributor(self, contributor, auth=None, log=True, save=False):
        """Add a contributor to the project.

        :param User contributor: The contributor to be added
        :param User auth: All the auth informtion including user, API key.
        :param NodeLog log: Add log to self
        :param bool save: Save after adding contributor
        :return bool: Whether contributor was added

        """
        MAX_RECENT_LENGTH = 15

        # If user is merged into another account, use master account
        contrib_to_add = contributor.merged_by if contributor.is_merged else contributor
        if contrib_to_add._primary_key not in self.contributors:
            self.contributors.append(contrib_to_add)
            self.contributor_list.append({'id': contrib_to_add._primary_key})

            # Add contributor to recently added list for user
            if auth is not None:
                user = auth.user
                if contrib_to_add in user.recently_added:
                    user.recently_added.remove(contrib_to_add)
                user.recently_added.insert(0, contrib_to_add)
                while len(user.recently_added) > MAX_RECENT_LENGTH:
                    user.recently_added.pop()

            if log:
                self.add_log(
                    action=NodeLog.CONTRIB_ADDED,
                    params={
                        'project': self.parent_id,
                        'node': self._primary_key,
                        'contributors': [contrib_to_add._primary_key],
                    },
                    auth=auth,
                    save=save,
                )
            if save:
                self.save()
            return True
        else:
            return False

    def add_contributors(self, contributors, auth=None, log=True, save=False):
        """Add multiple contributors

        :param contributors: A list of User objects to add as contributors.
        :param auth: All the auth informtion including user, API key.
        :param log: Add log to self
        :param save: Save after adding contributor

        """
        for contrib in contributors:
            self.add_contributor(contributor=contrib, auth=auth, log=False, save=False)
        if log:
            self.add_log(
                action=NodeLog.CONTRIB_ADDED,
                params={
                    'project': self.parent_id,
                    'node': self._primary_key,
                    'contributors': [c._id for c in contributors],
                },
                auth=auth,
                save=save,
            )
        if save:
            self.save()

    def add_nonregistered_contributor(self, name, email, auth, save=False):
        """Add a non-registered contributor to the project.

        :param name: A string, the full name of the person.
        :param email: A string, the email address of the person.
        :param auth: All the auth informtion including user, API key.

        """
        self.contributor_list.append({'nr_name': name, 'nr_email': email})
        self.add_log(
            action=NodeLog.CONTRIB_ADDED,
            params={
                'project': self.parent_id,
                'node': self._primary_key,
                'contributors': [{"nr_name": name, "nr_email": email}],
            },
            auth=auth,
        )
        if save:
            self.save()

    def set_permissions(self, permissions, auth=None):
        """Set the permissions for this node.

        :param permissions: A string, either 'public' or 'private'
        :param auth: All the auth informtion including user, API key.
        """
        if permissions == 'public' and not self.is_public:
            self.is_public = True
            # If the node doesn't have a piwik site, make one.
            if settings.PIWIK_HOST:
                piwik.update_node(self)
        elif permissions == 'private' and self.is_public:
            self.is_public = False
        else:
            return False

        # After set permissions callback
        for addon in self.get_addons():
            message = addon.after_set_permissions(self, permissions)
            if message:
                status.push_status_message(message)

        action = NodeLog.MADE_PUBLIC if permissions == 'public' else NodeLog.MADE_PRIVATE
        self.add_log(
            action=action,
            params={
                'project':self.parent_id,
                'node':self._primary_key,
            },
            auth=auth,
        )
        return True

    # TODO: Move to wiki add-on
    def get_wiki_page(self, page, version=None):
        from website.addons.wiki.model import NodeWikiPage

        page = urllib.unquote_plus(page)
        page = to_mongo(page)

        page = str(page).lower()
        if version:
            try:
                version = int(version)
            except:
                return None

            if not page in self.wiki_pages_versions:
                return None

            if version > len(self.wiki_pages_versions[page]):
                return None
            else:
                return NodeWikiPage.load(self.wiki_pages_versions[page][version-1])

        if page in self.wiki_pages_current:
            pw = NodeWikiPage.load(self.wiki_pages_current[page])
        else:
            pw = None

        return pw

    # TODO: Move to wiki add-on
    def update_node_wiki(self, page, content, auth):
        """Update the node's wiki page with new content.

        :param page: A string, the page's name, e.g. ``"home"``.
        :param content: A string, the posted content.
        :param auth: All the auth informtion including user, API key.

        """
        from website.addons.wiki.model import NodeWikiPage

        temp_page = page

        page = urllib.unquote_plus(page)
        page = to_mongo(page)
        page = str(page).lower()

        if page not in self.wiki_pages_current:
            version = 1
        else:
            current = NodeWikiPage.load(self.wiki_pages_current[page])
            current.is_current = False
            version = current.version + 1
            current.save()

        v = NodeWikiPage(
            page_name=temp_page,
            version=version,
            user=auth.user,
            is_current=True,
            node=self,
            content=content
        )
        v.save()

        if page not in self.wiki_pages_versions:
            self.wiki_pages_versions[page] = []
        self.wiki_pages_versions[page].append(v._primary_key)
        self.wiki_pages_current[page] = v._primary_key

        self.add_log(
            action=NodeLog.WIKI_UPDATED,
            params={
                'project': self.parent_id,
                'node': self._primary_key,
                'page': v.page_name,
                'version': v.version,
            },
            auth=auth,
            log_date=v.date
        )

    def get_stats(self, detailed=False):
        if detailed:
            raise NotImplementedError(
                'Detailed stats exist, but are not yet implemented.'
            )
        else:
            return get_basic_counters('node:%s' % self._primary_key)

    def serialize(self):
        # TODO: incomplete implementation
        return {
            'id': str(self._primary_key),
            'category': self.project_or_component,
            'url': self.url,
            'title': self.title,
            'api_url': self.api_url,
            'is_public': self.is_public
        }


class WatchConfig(StoredObject):

    _id = fields.StringField(primary=True, default=lambda: str(ObjectId()))
    node = fields.ForeignField('Node', backref='watched')
    digest = fields.BooleanField(default=False)
    immediate = fields.BooleanField(default=False)<|MERGE_RESOLUTION|>--- conflicted
+++ resolved
@@ -866,14 +866,8 @@
                 'node':original._primary_key,
                 'registration':registered._primary_key,
             },
-<<<<<<< HEAD
-            user=user,
-            api_key=api_key,
+            auth=auth,
             log_date=when,
-=======
-            auth=auth,
-            log_date=when
->>>>>>> 4267ab53
         )
         original.registration_list.append(registered._id)
         original.save()

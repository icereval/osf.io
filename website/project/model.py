--- conflicted
+++ resolved
@@ -1265,12 +1265,9 @@
         """
         # TODO: rename "date" param - it's shadowing a global
 
-<<<<<<< HEAD
         if self.is_dashboard:
             raise NodeStateError("Dashboards may not be deleted.")
 
-=======
->>>>>>> b8841b01
         if not self.can_edit(auth):
             raise PermissionsError()
 

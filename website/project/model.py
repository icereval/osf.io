# -*- coding: utf-8 -*-
import subprocess
import uuid
import hashlib
import calendar
import datetime
import os
import unicodedata
import logging

import markdown
from markdown.extensions import wikilinks
from dulwich.repo import Repo
from dulwich.object_store import tree_lookup_path

from framework.mongo import ObjectId
from framework.auth import User, get_user
from framework.analytics import get_basic_counters, increment_user_activity_counters
from framework.git.exceptions import FileNotModified
from framework.forms.utils import sanitize
from framework import StoredObject, fields
from framework.search.solr import update_solr, delete_solr_doc

from website import settings


def utc_datetime_to_timestamp(dt):
    return float(
        str(calendar.timegm(dt.utcnow().utctimetuple())) + '.' + str(dt.microsecond)
    )


def normalize_unicode(ustr):
    return unicodedata.normalize('NFKD', ustr)\
        .encode('ascii', 'ignore')


class ApiKey(StoredObject):

    # The key is also its primary key
    _id = fields.StringField(
        primary=True,
        default=lambda: str(ObjectId()) + str(uuid.uuid4())
    )
    # A display name
    label = fields.StringField()

    @property
    def user(self):
        return self.user__keyed[0] if self.user__keyed else None

    @property
    def node(self):
        return self.node__keyed[0] if self.node__keyed else None


class NodeLog(StoredObject):
    _id = fields.StringField(primary=True, default=lambda: str(ObjectId()))

    date = fields.DateTimeField(default=datetime.datetime.utcnow)
    action = fields.StringField()
    params = fields.DictionaryField()

    user = fields.ForeignField('user', backref='created')
    api_key = fields.ForeignField('apikey', backref='created')

    @property
    def node(self):
        return Node.load(self.params.get('node')) or \
            Node.load(self.params.get('project'))


class NodeFile(StoredObject):
    _id = fields.StringField(primary=True, default=lambda: str(ObjectId()))

    path = fields.StringField()
    filename = fields.StringField()
    md5 = fields.StringField()
    sha = fields.StringField()
    size = fields.IntegerField()
    content_type = fields.StringField()
    is_public = fields.BooleanField()
    git_commit = fields.StringField()
    is_deleted = fields.BooleanField()

    date_created = fields.DateTimeField(auto_now_add=datetime.datetime.utcnow)
    date_uploaded = fields.DateTimeField(auto_now_add=datetime.datetime.utcnow)
    date_modified = fields.DateTimeField(auto_now=datetime.datetime.utcnow)

    uploader = fields.ForeignField('user', backref='uploads')


class Tag(StoredObject):

    _id = fields.StringField(primary=True)
    count_public = fields.IntegerField(default=0)
    count_total = fields.IntegerField(default=0)


class Node(StoredObject):
    _id = fields.StringField(primary=True)

    date_created = fields.DateTimeField(auto_now_add=datetime.datetime.utcnow)

    # Permissions
    is_public = fields.BooleanField()
    is_title_public = fields.BooleanField(default=True)
    are_contributors_public = fields.BooleanField(default=True)
    are_files_public = fields.BooleanField(default=False)
    are_logs_public = fields.BooleanField(default=True)

    is_deleted = fields.BooleanField(default=False)
    deleted_date = fields.DateTimeField()

    is_registration = fields.BooleanField(default=False)
    registered_date = fields.DateTimeField()

    is_fork = fields.BooleanField(default=False)
    forked_date = fields.DateTimeField()

    title = fields.StringField()
    description = fields.StringField()
    category = fields.StringField()

    #_terms = fields.DictionaryField(list=True)
    registration_list = fields.StringField(list=True)
    fork_list = fields.StringField(list=True)
    registered_meta = fields.DictionaryField()

    files_current = fields.DictionaryField()
    files_versions = fields.DictionaryField()
    wiki_pages_current = fields.DictionaryField()
    wiki_pages_versions = fields.DictionaryField()

    creator = fields.ForeignField('user', backref='created')
    contributors = fields.ForeignField('user', list=True, backref='contributed')
    # Dict list that includes registered AND unregsitered users
    # Example: [{u'id': u've4nx'}, {u'nr_name': u'Joe Dirt', u'nr_email': u'joe@example.com'}]
    contributor_list = fields.DictionaryField(list=True)
    users_watching_node = fields.ForeignField('user', list=True, backref='watched')

    logs = fields.ForeignField('nodelog', list=True, backref='logged')
    tags = fields.ForeignField('tag', list=True, backref='tagged')

    nodes = fields.ForeignField('node', list=True, backref='parent')
    forked_from = fields.ForeignField('node', backref='forked')
    registered_from = fields.ForeignField('node', backref='registrations')

    api_keys = fields.ForeignField('apikey', list=True, backref='keyed')

    _meta = {'optimistic': True}

    def can_edit(self, user, api_key=None):

        return (self.is_public
                or self.is_contributor(user)
                or (api_key is not None and self is api_key.node)
                or user == self.creator)

    def save(self, *args, **kwargs):
        rv = super(Node, self).save(*args, **kwargs)
        self.update_solr()
        return rv

    def set_title(self, title, user, api_key=None, save=False):
        '''Sets the title of this Node and logs it.

        :param title: A string, the new title
        :param user: A User object
        :param api_key: An ApiKey object
        '''
        original_title = self.title
        self.title = title
        self.add_log(
            action='edit_title',
            params={
                'project': self.node__parent[0]._primary_key if self.node__parent else None,
                'node': self._primary_key,
                'title_new': self.title,
                'title_original': original_title,
            },
            user=user,
            api_key=api_key,
        )
        if save:
            self.save()
        return None

    def update_solr(self):
        """Send the current state of the object to Solr, or delete it from Solr
        as appropriate

        """
        if not settings.USE_SOLR:
            return

        if self.category == 'project':
            # All projects use their own IDs.
            solr_document_id = self._id
        else:
            try:
                # Components must have a project for a parent; use it's ID.
                solr_document_id = self.node__parent[0]._id
            except IndexError:
                # Skip orphaned components. There are some in the DB...
                return

        if self.is_deleted or not self.is_public:
            # If the Node is deleted *or made private*
            # Delete or otherwise ensure the Solr document doesn't exist.
            delete_solr_doc({
                'doc_id': solr_document_id,
                '_id': self._id,
            })
        else:
            # Insert/Update the Solr document
            solr_document = {
                'id': solr_document_id,
                #'public': self.is_public,
                '{}_contributors'.format(self._id): [
                    x.fullname for x in self.contributors
                ],
                '{}_contributors_url'.format(self._id): [
                    x.profile_url for x in self.contributors
                ],
                '{}_title'.format(self._id): self.title,
                '{}_category'.format(self._id): self.category,
                '{}_public'.format(self._id): self.is_public,
                '{}_tags'.format(self._id): [x._id for x in self.tags],
                '{}_description'.format(self._id): self.description,
                '{}_url'.format(self._id): self.url,
                }

            for wiki in [
                NodeWikiPage.load(x)
                for x in self.wiki_pages_current.values()
            ]:
                solr_document.update({
                    '__'.join((self._id, wiki.page_name, 'wiki')): wiki.raw_text
                })

            update_solr(solr_document)

    def remove_node(self, user, date=None):
        if not date:
            date = datetime.datetime.utcnow()

        node_objects = []

        if self.nodes and len(self.nodes) > 0:
            node_objects = self.nodes

        #if self.node_registations and len(self.node_registrations) > 0:
        #    return False

        for node in node_objects:
            #if not node.user_is_contributor(user):
            #    return False

            if not node.category == 'project':
                if not node.remove_node(user, date=date):
                    return False

        # Remove self from parent registration list
        if self.is_registration:
            # registered_from = Node.load(self.registered_from)
            try:
                self.registered_from.registration_list.remove(self._primary_key)
                self.registered_from.save()
            except ValueError:
                pass

        # Remove self from parent fork list
        if self.is_fork:
            try:
                self.forked_from.fork_list.remove(self._primary_key)
                self.forked_from.save()
            except ValueError:
                pass

        self.is_deleted = True
        self.deleted_date = date
        self.save()

        return True

    def fork_node(self, user, api_key=None, title='Fork of '):

        # todo: should this raise an error?
        if not self.can_edit(user, api_key):
            return
        # if not (self.is_contributor(user) or self.is_public):
        #     return

        folder_old = os.path.join(settings.UPLOADS_PATH, self._primary_key)

        when = datetime.datetime.utcnow()

        original = self.load(self._primary_key)
        forked = original.clone()

        forked.nodes = []
        forked.contributors = []
        forked.contributor_list = []

        for i, node_contained in enumerate(original.nodes):
            forked_node = node_contained.fork_node(user, api_key=api_key, title='')
            if forked_node is not None:
                forked.nodes.append(forked_node)

        forked.title = title + forked.title
        forked.is_fork = True
        forked.forked_date = when
        forked.forked_from = original
        forked.is_public = False

        forked.add_contributor(user, log=False, save=False)

        forked.add_log(
            action='node_forked',
            params={
                'project':original.parent_id,
                'node':original._primary_key,
                'registration':forked._primary_key,
            },
            user=user,
            api_key=api_key,
            log_date=when,
            do_save=False,
        )

        forked.save()

        if os.path.exists(folder_old):
            folder_new = os.path.join(settings.UPLOADS_PATH, forked._primary_key)
            Repo(folder_old).clone(folder_new)

        original.fork_list.append(forked._primary_key)
        original.save()

        return forked#self

    def register_node(self, user, api_key, template, data):
        folder_old = os.path.join(settings.UPLOADS_PATH, self._primary_key)

        when = datetime.datetime.utcnow()

        original = self.load(self._primary_key)
        registered = original.clone()
        registered.save()
        # registered._optimistic_insert()

        if os.path.exists(folder_old):
            folder_new = os.path.join(settings.UPLOADS_PATH, registered._primary_key)
            Repo(folder_old).clone(folder_new)

        registered.nodes = []

        # todo: should be recursive; see Node.fork_node()
        for i, original_node_contained in enumerate(original.nodes):

            node_contained = original_node_contained.clone()
            node_contained.save()

            folder_old = os.path.join(settings.UPLOADS_PATH, original_node_contained._primary_key)

            if os.path.exists(folder_old):
                folder_new = os.path.join(settings.UPLOADS_PATH, node_contained._primary_key)
                Repo(folder_old).clone(folder_new)

            node_contained.is_registration = True
            node_contained.registered_date = when
            node_contained.registered_from = original_node_contained
            if not node_contained.registered_meta:
                node_contained.registered_meta = {}
            node_contained.registered_meta[template] = data
            node_contained.save()

            registered.nodes.append(node_contained)

        registered.is_registration = True
        registered.registered_date = when
        registered.registered_from = original
        if not registered.registered_meta:
            registered.registered_meta = {}
        registered.registered_meta[template] = data
        registered.save()

        original.add_log(
            action='project_registered',
            params={
                'project':original.parent_id,
                'node':original._primary_key,
                'registration':registered._primary_key,
            },
            user=user,
            api_key=api_key,
            log_date=when
        )
        original.registration_list.append(registered._id)
        original.save()

        return registered

    def remove_tag(self, tag, user, api_key):
        if tag in self.tags:
            self.tags.remove(tag)
            self.save()
            self.add_log(
                action='tag_removed',
                params={
                    'project':self.parent_id,
                    'node':self._primary_key,
                    'tag':tag,
                },
                user=user,
                api_key=api_key
            )

    def add_tag(self, tag, user, api_key):
        if tag not in self.tags:
            new_tag = Tag.load(tag)
            if not new_tag:
                new_tag = Tag(_id=tag)
            new_tag.count_total += 1
            if self.is_public:
                new_tag.count_public += 1
            new_tag.save()
            self.tags.append(new_tag)
            self.save()
            self.add_log(
                action='tag_added',
                params={
                    'project': self.parent_id,
                    'node': self._primary_key,
                    'tag': tag,
                },
                user=user,
                api_key=api_key
            )

    def get_file(self, path, version=None):
        if version is not None:
            folder_name = os.path.join(settings.UPLOADS_PATH, self._primary_key)
            if os.path.exists(os.path.join(folder_name, ".git")):
                file_object = NodeFile.load(self.files_versions[path.replace('.', '_')][version])
                repo = Repo(folder_name)
                tree = repo.commit(file_object.git_commit).tree
                (mode, sha) = tree_lookup_path(repo.get_object, tree, path)
                return repo[sha].data, file_object.content_type
        return None, None

    def get_file_object(self, path, version=None):
        if version is not None:
            directory = os.path.join(settings.UPLOADS_PATH, self._primary_key)
            if os.path.exists(os.path.join(directory, '.git')):
                return NodeFile.load(self.files_versions[path.replace('.', '_')][version])
            # TODO: Raise exception here
        return None, None # TODO: Raise exception here

    def remove_file(self, user, api_key, path):
        '''Removes a file from the filesystem, NodeFile collection, and does a git delete ('git rm <file>')

        :param user:
        :param path:

        :return: True on success, False on failure
        '''

        #FIXME: encoding the filename this way is flawed. For instance - foo.bar resolves to the same string as foo_bar.
        file_name_key = path.replace('.', '_')

        repo_path = os.path.join(settings.UPLOADS_PATH, self._primary_key)

        # TODO make sure it all works, otherwise rollback as needed
        # Do a git delete, which also removes from working filesystem.
        try:
            subprocess.check_output(
                ['git', 'rm', path],
                cwd=repo_path,
                shell=False
            )

            repo = Repo(repo_path)

            message = '{path} deleted'.format(path=path)
            committer = self._get_committer(user, api_key)

            commit_id = repo.do_commit(message, committer)

        except subprocess.CalledProcessError:
            return False

        # date_modified = datetime.datetime.now()

        if file_name_key in self.files_current:
            nf = NodeFile.load(self.files_current[file_name_key])
            nf.is_deleted = True
            # nf.date_modified = date_modified
            nf.save()
            self.files_current.pop(file_name_key, None)

        if file_name_key in self.files_versions:
            for i in self.files_versions[file_name_key]:
                nf = NodeFile.load(i)
                nf.is_deleted = True
                # nf.date_modified = date_modified
                nf.save()
            self.files_versions.pop(file_name_key)

        # Updates self.date_modified
        self.save()

        self.add_log(
            action='file_removed',
            params={
                'project':self.parent_id,
                'node':self._primary_key,
                'path':path
            },
            user=user,
            api_key=api_key,
            log_date=nf.date_modified
        )

        # self.save()
        return True

    @staticmethod
    def _get_committer(user, api_key):

        if api_key:
            commit_key_msg = ':{}'.format(api_key.label)
            if api_key.user:
                commit_name = api_key.user.fullname
                commit_id = api_key.user._primary_key
                commit_category = 'user'
            if api_key.node:
                commit_name = api_key.node.title
                commit_id = api_key.node._primary_key
                commit_category = 'node'

        elif user:
            commit_key_msg = ''
            commit_name = user.fullname
            commit_id = user._primary_key
            commit_category = 'user'

        else:
            raise Exception('Must provide either user or api_key.')

        committer = u'{name}{key_msg} <{category}-{id}@openscienceframework.org>'.format(
            name=commit_name,
            key_msg=commit_key_msg,
            category=commit_category,
            id=commit_id,
        )

        committer = normalize_unicode(committer)

        return committer


    def add_file(self, user, api_key, file_name, content, size, content_type):
        """
        Instantiates a new NodeFile object, and adds it to the current Node as
        necessary.
        """
        # TODO: Reading the whole file into memory is not scalable. Fix this.

        # This node's folder
        folder_name = os.path.join(settings.UPLOADS_PATH, self._primary_key)

        # TODO: This should be part of the build phase, not here.
        # verify the upload root exists
        if not os.path.isdir(settings.UPLOADS_PATH):
            os.mkdir(settings.UPLOADS_PATH)

        # Make sure the upload directory contains a git repo.
        if os.path.exists(folder_name):
            if os.path.exists(os.path.join(folder_name, ".git")):
                repo = Repo(folder_name)
            else:
                # ... or create one
                repo = Repo.init(folder_name)
        else:
            # if the Node's folder isn't there, create it.
            os.mkdir(folder_name)
            repo = Repo.init(folder_name)

        # Is this a new file, or are we updating an existing one?
        file_is_new = not os.path.exists(os.path.join(folder_name, file_name))

        if not file_is_new:
            # Get the hash of the old file
            old_file_hash = hashlib.md5()
            with open(os.path.join(folder_name, file_name), 'rb') as f:
                for chunk in iter(
                        lambda: f.read(128 * old_file_hash.block_size),
                        b''
                ):
                    old_file_hash.update(chunk)

            # If the file hasn't changed
            if old_file_hash.digest() == hashlib.md5(content).digest():
                raise FileNotModified()

        # Write the content of the temp file into a new file
        with open(os.path.join(folder_name, file_name), 'wb') as f:
            f.write(content)

        # Deal with git
        repo.stage([file_name])

        committer = self._get_committer(user, api_key)

        commit_id = repo.do_commit(
            message=unicode(file_name +
                            (' added' if file_is_new else ' updated')),
            committer=committer,
        )

        # Deal with creating a NodeFile in the database
        node_file = NodeFile()
        node_file.path = file_name
        node_file.filename = file_name
        node_file.size = size
        node_file.is_public = self.is_public
        node_file.uploader = user
        node_file.git_commit = commit_id
        node_file.content_type = content_type
        node_file.is_deleted = False
        node_file.save()

        # Add references to the NodeFile to the Node object
        file_name_key = file_name.replace('.', '_')

        # Reference the current file version
        self.files_current[file_name_key] = node_file._primary_key

        # Create a version history if necessary
        if not file_name_key in self.files_versions:
            self.files_versions[file_name_key] = []

        # Add reference to the version history
        self.files_versions[file_name_key].append(node_file._primary_key)

        # Save the Node
        self.save()

        self.add_log(
            action='file_added' if file_is_new else 'file_updated',
            params={
                'project': self.parent_id,
                'node': self._primary_key,
                'path': node_file.path,
                'version': len(self.files_versions)
            },
            user=user,
            api_key=api_key,
            log_date=node_file.date_uploaded
        )

        return node_file

    def add_log(self, action, params, user, api_key=None, log_date=None, do_save=True):
        log = NodeLog()
        log.action=action
        log.user=user
        log.api_key = api_key
        if log_date:
            log.date=log_date
        log.params=params
        log.save()
        self.logs.append(log)
        if do_save:
            self.save()
        if user:
            increment_user_activity_counters(user._primary_key, action, log.date)
        if self.node__parent:
            parent = self.node__parent[0]
            parent.logs.append(log)
            parent.save()
        return log

    @property
    def public_title(self):
        """ Get publicly available title. """

        # Return full title if public
        if self.is_title_public:
            return self.title

        # Else return node type and privacy warning
        if self.is_registration:
            return 'Title unavailable (private component; registration of {})'.format(self.registered_from.title)
        if self.is_fork:
            return 'Title unavailable (private component; fork of {})'.format(self.forked_from.title)
        return 'Title unavailable (private component)'

    @property
    def url(self):
        if self.category == 'project':
            return '/project/{}/'.format(self._primary_key)
        else:
            if self.node__parent and self.node__parent[0].category == 'project':
                return '/project/{}/node/{}/'.format(
                    self.node__parent[0]._primary_key,
                    self._primary_key
                )
        logging.error("Node {0} has a parent that is not a project".format(self._id))
        return None

    @property
    def api_url(self):
        return '/api/v1' + self.url

    @property
    def watch_url(self):
        return os.path.join(self.api_url, "watch/")

    @property
    def parent_id(self):
        if self.node__parent:
            return self.node__parent[0]._id
        return None

    def is_contributor(self, user):
        return user in self.contributors

    def remove_nonregistered_contributor(self, user, api_key, name, hash_id):
        for d in self.contributor_list:
            if d.get('nr_name') == name and hashlib.md5(d.get('nr_email')).hexdigest() == hash_id:
                email = d.get('nr_email')
        self.contributor_list[:] = [d for d in self.contributor_list if not (d.get('nr_email') == email)]
        self.save()
        self.add_log(
            action='contributor_removed',
            params={
                'project':self.parent_id,
                'node':self._primary_key,
                'contributor':{"nr_name":name, "nr_email":email},
            },
            user=user,
            api_key=api_key,
        )
        return True

    def remove_contributor(self, user, contributor, api_key=None):
        '''Remove a contributor from this project.

        :param user: User object, the user who is removing the contributor.
        :param contributor: User object, the contributor to be removed
        :param api_key: ApiKey object
        '''
        if not user._primary_key == contributor._id:
            self.contributors.remove(contributor._id)
            self.contributor_list[:] = [d for d in self.contributor_list if d.get('id') != contributor._id]
            self.save()
            removed_user = get_user(contributor._id)

            self.add_log(
                action='contributor_removed',
                params={
                    'project':self.parent_id,
                    'node':self._primary_key,
                    'contributor':removed_user._primary_key,
                },
                user=user,
                api_key=api_key,
            )
            return True
        else:
            return False

    def add_contributor(self, contributor, user=None, log=True, api_key=None, save=False):
        '''Add a contributor to the project.

        :param contributor: A User object, the contributor to be added
        :param user: A User object, the user who added the contributor or None.
        '''
<<<<<<< HEAD
        # TODO: log is not used
        if user._primary_key not in self.contributors:
            self.contributors.append(user)
            self.contributor_list.append({'id':user._primary_key})
=======
        if contributor._primary_key not in self.contributors:
            self.contributors.append(contributor)
            self.contributor_list.append({'id': contributor._primary_key})
            if log:
                self.add_log(
                    action='contributor_added',
                    params={
                        'project': self.node__parent[0]._primary_key if self.node__parent else None,
                        'node': self._primary_key,
                        'contributors': [contributor._primary_key],
                    },
                    user=user,
                    api_key=api_key
                )
>>>>>>> 542d832b
            if save:
                self.save()
            return True
        else:
            return False

    def add_nonregistered_contributor(self, name, email, user, api_key=None, save=False):
        '''Add a non-registered contributor to the project.

        :param name: A string, the full name of the person.
        :param email: A string, the email address of the person.
        :param user: A User object, the user who added the person.
        '''
        self.contributor_list.append({'nr_name': name, 'nr_email':email})
        self.add_log(
            action='contributor_added',
            params={
                'project':self.node__parent[0]._primary_key if self.node__parent else None,
                'node':self._primary_key,
                'contributors':[{"nr_name": name, "nr_email":email}],
            },
            user=user,
            api_key=api_key
        )
        if save:
            self.save()
        return None

    def set_permissions(self, permissions, user, api_key):
        if permissions == 'public' and not self.is_public:
            self.is_public = True
        elif permissions == 'private' and self.is_public:
            self.is_public = False
        else:
            return False
        self.add_log(
            action='made_{}'.format(permissions),
            params={
                'project':self.parent_id,
                'node':self._primary_key,
            },
            user=user,
            api_key=api_key
        )
        return True

    def get_wiki_page(self, page, version=None):
        # len(wiki_pages_versions) == 1, version 1
        # len() == 2, version 1, 2

        page = str(page).lower()
        if version:
            try:
                version = int(version)
            except:
                return None

            if not page in self.wiki_pages_versions:
                return None

            if version > len(self.wiki_pages_versions[page]):
                return None
            else:
                return NodeWikiPage.load(self.wiki_pages_versions[page][version-1])

        if page in self.wiki_pages_current:
            pw = NodeWikiPage.load(self.wiki_pages_current[page])
        else:
            pw = None

        return pw

    def update_node_wiki(self, page, content, user, api_key):
        '''Update a the node's wiki page with new content.

        :param page: A string, the page's name, e.g. ``"home"``.
        :param content: A string, the posted content.
        :param user: A `User` object.
        :param api_key: A string, the api key. Can be ``None``.
        '''
        page = str(page).lower()

        if page not in self.wiki_pages_current:
            version = 1
        else:
            current = NodeWikiPage.load(self.wiki_pages_current[page])
            current.is_current = False
            version = current.version + 1
            current.save()

        v = NodeWikiPage()
        v.page_name = page
        v.version = version
        v.user = user
        v.is_current = True
        v.node = self
        v.content = content
        v.save()

        if page not in self.wiki_pages_versions:
            self.wiki_pages_versions[page] = []
        self.wiki_pages_versions[page].append(v._primary_key)
        self.wiki_pages_current[page] = v._primary_key

        self.save()

        self.add_log(
            action='wiki_updated',
            params={
                'project':self.parent_id,
                'node':self._primary_key,
                'page':v.page_name,
                'version': v.version,
            },
            user=user,
            api_key=api_key,
            log_date=v.date
        )


    def get_stats(self, detailed=False):
        if detailed:
            raise NotImplementedError(
                'Detailed stats exist, but are not yet implemented.'
            )
        else:
            return get_basic_counters('node:%s' % self._primary_key)


class NodeWikiPage(StoredObject):

    _id = fields.StringField(primary=True, default=lambda: str(ObjectId()))
    page_name = fields.StringField()
    version = fields.IntegerField()
    date = fields.DateTimeField(auto_now_add=datetime.datetime.utcnow)
    is_current = fields.BooleanField()
    content = fields.StringField()

    user = fields.ForeignField('user')
    node = fields.ForeignField('node')

    @property
    def html(self):
        """The cleaned HTML of the page"""

        html_output = markdown.markdown(
            self.content,
            extensions=[
                wikilinks.WikiLinkExtension(
                    configs=[('base_url', ''), ('end_url', '')]
                )
            ]
        )

        return sanitize(html_output, **settings.WIKI_WHITELIST)

    @property
    def raw_text(self):
        """ The raw text of the page, suitable for using in a test search"""

        return sanitize(self.html, tags=[], strip=True)

    def save(self, *args, **kwargs):
        rv = super(NodeWikiPage, self).save(*args, **kwargs)
        self.node.update_solr()
        return rv

class WatchConfig(StoredObject):

    _id = fields.StringField(primary=True, default=lambda: str(ObjectId()))
    node = fields.ForeignField('Node', backref='watched')
    digest = fields.BooleanField(default=False)
    immediate = fields.BooleanField(default=False)<|MERGE_RESOLUTION|>--- conflicted
+++ resolved
@@ -779,12 +779,6 @@
         :param contributor: A User object, the contributor to be added
         :param user: A User object, the user who added the contributor or None.
         '''
-<<<<<<< HEAD
-        # TODO: log is not used
-        if user._primary_key not in self.contributors:
-            self.contributors.append(user)
-            self.contributor_list.append({'id':user._primary_key})
-=======
         if contributor._primary_key not in self.contributors:
             self.contributors.append(contributor)
             self.contributor_list.append({'id': contributor._primary_key})
@@ -799,7 +793,6 @@
                     user=user,
                     api_key=api_key
                 )
->>>>>>> 542d832b
             if save:
                 self.save()
             return True

--- conflicted
+++ resolved
@@ -3306,11 +3306,7 @@
         if save:
             self.save()
 
-<<<<<<< HEAD
-    def add_unregistered_contributor(self, fullname, email, auth, send_email='default', permissions=None, save=False):
-=======
     def add_unregistered_contributor(self, fullname, email, auth, send_email='default', visible=True, permissions=None, save=False):
->>>>>>> 06c2f1d0
         """Add a non-registered contributor to the project.
 
         :param str fullname: The full name of the person.
@@ -3338,11 +3334,7 @@
 
         self.add_contributor(
             contributor, permissions=permissions, auth=auth,
-<<<<<<< HEAD
-            send_email=send_email, log=True, save=False
-=======
             visible=visible, send_email=send_email, log=True, save=False
->>>>>>> 06c2f1d0
         )
         self.save()
         return contributor
@@ -3364,15 +3356,9 @@
         else:
 
             try:
-<<<<<<< HEAD
-                contributor = self.add_unregistered_contributor(fullname=full_name, email=email,
-                                                                auth=auth, send_email=send_email,
-                                                                permissions=permissions, save=True)
-=======
                 contributor = self.add_unregistered_contributor(fullname=full_name, email=email, auth=auth,
                                                                 send_email=send_email, permissions=permissions,
                                                                 visible=bibliographic, save=True)
->>>>>>> 06c2f1d0
             except ValidationValueError:
                 contributor = get_user(email=email)
                 if contributor in self.contributors:

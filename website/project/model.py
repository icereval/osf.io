# -*- coding: utf-8 -*-
import subprocess
import uuid
import hashlib
import calendar
import datetime
import os
import re
import unicodedata
import urllib
import urlparse
import logging
from HTMLParser import HTMLParser

import pytz
from dulwich.repo import Repo
from dulwich.object_store import tree_lookup_path

from framework import status
from framework.mongo import ObjectId
from framework.mongo.utils import to_mongo
from framework.auth import get_user, User
from framework.auth.decorators import Auth
from framework.analytics import (
    get_basic_counters, increment_user_activity_counters, piwik
)
from framework.git.exceptions import FileNotModified
from framework import StoredObject, fields, utils
from framework.search.solr import update_solr, delete_solr_doc
from framework import GuidStoredObject, Q
from framework.addons import AddonModelMixin
from framework import session
from website.project.metadata.schemas import OSF_META_SCHEMAS
from website import settings

html_parser = HTMLParser()

logger = logging.getLogger(__name__)

def utc_datetime_to_timestamp(dt):
    return float(
        str(calendar.timegm(dt.utcnow().utctimetuple())) + '.' + str(dt.microsecond)
    )


def normalize_unicode(ustr):
    return unicodedata.normalize('NFKD', ustr)\
        .encode('ascii', 'ignore')


class MetaSchema(StoredObject):

    _id = fields.StringField(default=lambda: str(ObjectId()))
    name = fields.StringField()
    schema = fields.DictionaryField()
    category = fields.StringField()

    # Version of the Knockout metadata renderer to use (e.g. if data binds
    # change)
    metadata_version = fields.IntegerField()
    # Version of the schema to use (e.g. if questions, responses change)
    schema_version = fields.IntegerField()


def ensure_schemas(clear=True):
    """Import meta-data schemas from JSON to database, optionally clearing
    database first.

    :param clear: Clear schema database before import

    """
    if clear:
        MetaSchema.remove()
    for schema in OSF_META_SCHEMAS:
        try:
            MetaSchema.find_one(
                Q('name', 'eq', schema['name']) &
                Q('schema_version', 'eq', schema['schema_version'])
            )
        except:
            schema['name'] = schema['name'].replace(' ', '_')
            schema_obj = MetaSchema(**schema)
            schema_obj.save()


class MetaData(GuidStoredObject):

    _id = fields.StringField()
    target = fields.AbstractForeignField(backref='annotated')

    # Annotation category: Comment, review, registration, etc.
    category = fields.StringField()

    # Annotation data
    schema = fields.ForeignField('MetaSchema')
    payload = fields.DictionaryField()

    # Annotation provenance
    user = fields.ForeignField('User', backref='annotated')
    date = fields.DateTimeField(auto_now_add=True)

    def __init__(self, *args, **kwargs):
        super(MetaData, self).__init__(*args, **kwargs)
        if self.category and not self.schema:
            if self.category in OSF_META_SCHEMAS:
                self.schema = self.category


class ApiKey(StoredObject):

    # The key is also its primary key
    _id = fields.StringField(
        primary=True,
        default=lambda: str(ObjectId()) + str(uuid.uuid4())
    )
    # A display name
    label = fields.StringField()

    @property
    def user(self):
        return self.user__keyed[0] if self.user__keyed else None

    @property
    def node(self):
        return self.node__keyed[0] if self.node__keyed else None


class NodeLog(StoredObject):

    _id = fields.StringField(primary=True, default=lambda: str(ObjectId()))

    date = fields.DateTimeField(default=datetime.datetime.utcnow)
    action = fields.StringField()
    params = fields.DictionaryField()

    user = fields.ForeignField('user', backref='created')
    api_key = fields.ForeignField('apikey', backref='created')
    foreign_user = fields.StringField()

    DATE_FORMAT = '%m/%d/%Y %H:%M UTC'

    # Log action constants
    PROJECT_CREATED = 'project_created'
    NODE_CREATED = 'node_created'
    NODE_REMOVED = 'node_removed'
    POINTER_CREATED = 'pointer_created'
    POINTER_REMOVED = 'pointer_removed'
    POINTER_FORKED = 'pointer_forked'
    WIKI_UPDATED = 'wiki_updated'
    CONTRIB_ADDED = 'contributor_added'
    CONTRIB_REMOVED = 'contributor_removed'
    MADE_PUBLIC = 'made_public'
    MADE_PRIVATE = 'made_private'
    TAG_ADDED = 'tag_added'
    TAG_REMOVED = 'tag_removed'
    EDITED_TITLE = 'edit_title'
    EDITED_DESCRIPTION = 'edit_description'
    PROJECT_REGISTERED = 'project_registered'
    FILE_ADDED = 'file_added'
    FILE_REMOVED = 'file_removed'
    FILE_UPDATED = 'file_updated'
    NODE_FORKED = 'node_forked'
    ADDON_ADDED = 'addon_added'
    ADDON_REMOVED = 'addon_removed'

    @property
    def node(self):
        return (
            Node.load(self.params.get('node')) or
            Node.load(self.params.get('project'))
        )

    @property
    def tz_date(self):
        '''Return the timezone-aware date.
        '''
        # Date should always be defined, but a few logs in production are
        # missing dates; return None and log error if date missing
        if self.date:
            return self.date.replace(tzinfo=pytz.UTC)
        logging.error('Date missing on NodeLog {}'.format(self._primary_key))

    @property
    def formatted_date(self):
        '''Return the timezone-aware, ISO-formatted string representation of
        this log's date.
        '''
        if self.tz_date:
            return self.tz_date.isoformat()

    def _render_log_contributor(self, contributor):
        if isinstance(contributor, dict):
            rv = contributor.copy()
            rv.update({'registered': False})
            return rv
        user = User.load(contributor)
        return {
            'id': user._primary_key,
            'fullname': user.fullname,
            'registered': True,
        }

    # TODO: Move to separate utility function
    def serialize(self):
        '''Return a dictionary representation of the log.'''
        return {
            'id': str(self._primary_key),
            'user': self.user.serialize()
                    if isinstance(self.user, User)
                    else {'fullname': self.foreign_user},
            'contributors': [self._render_log_contributor(c) for c in self.params.get("contributors", [])],
            'contributor': self._render_log_contributor(self.params.get("contributor", {})),
            'api_key': self.api_key.label if self.api_key else '',
            'action': self.action,
            'params': self.params,
            'date': utils.rfcformat(self.date),
            'node': self.node.serialize() if self.node else None
        }


class Tag(StoredObject):

    _id = fields.StringField(primary=True)
    count_public = fields.IntegerField(default=0)
    count_total = fields.IntegerField(default=0)

    @property
    def url(self):
        return '/search/?q=tags:{}'.format(self._id)


class Pointer(StoredObject):
    """A link to a Node. The Pointer delegates all but a few methods to its
    contained Node. Forking and registration are overridden such that the
    link is cloned, but its contained Node is not.

    """
    #: Whether this is a pointer or not
    primary = False

    _id = fields.StringField()
    node = fields.ForeignField('node', backref='_pointed')

    _meta = {'optimistic': True}

    def _clone(self):
        if self.node:
            clone = self.clone()
            clone.node = self.node
            clone.save()
            return clone

    def fork_node(self, *args, **kwargs):
        return self._clone()

    def register_node(self, *args, **kwargs):
        return self._clone()

    def __getattr__(self, item):
        """Delegate attribute access to the node being pointed to.
        """
        # Prevent backref lookups from being overriden by proxied node
        try:
            return super(Pointer, self).__getattr__(item)
        except AttributeError:
            pass
        if self.node:
            return getattr(self.node, item)
        raise AttributeError(
            'Pointer object has no attribute {0}'.format(
                item
            )
        )


class Node(GuidStoredObject, AddonModelMixin):

    redirect_mode = 'proxy'
    #: Whether this is a pointer or not
    primary = True

    # Node fields that trigger an update to Solr on save
    SOLR_UPDATE_FIELDS = {
        'title',
        'category',
        'description',
        'contributors',
        'tags',
        'is_fork',
        'is_registration',
        'is_public',
        'is_deleted',
        'wiki_pages_current',
    }

    _id = fields.StringField(primary=True)

    date_created = fields.DateTimeField(auto_now_add=datetime.datetime.utcnow)

    # Permissions
    is_public = fields.BooleanField(default=False)

    is_deleted = fields.BooleanField(default=False)
    deleted_date = fields.DateTimeField()

    is_registration = fields.BooleanField(default=False)
    registered_date = fields.DateTimeField()
    registered_user = fields.ForeignField('user', backref='registered')
    registered_schema = fields.ForeignField('metaschema', backref='registered')
    registered_meta = fields.DictionaryField()

    is_fork = fields.BooleanField(default=False)
    forked_date = fields.DateTimeField()

    title = fields.StringField(versioned=True)
    description = fields.StringField()
    category = fields.StringField()

    registration_list = fields.StringField(list=True)
    fork_list = fields.StringField(list=True)
    private_links = fields.StringField(list=True)

    # TODO: move these to NodeFile
    files_current = fields.DictionaryField()
    files_versions = fields.DictionaryField()
    wiki_pages_current = fields.DictionaryField()
    wiki_pages_versions = fields.DictionaryField()

    creator = fields.ForeignField('user', backref='created')
    contributors = fields.ForeignField('user', list=True, backref='contributed')
    # Dict list that includes registered AND unregsitered users
    # Example: [{u'id': u've4nx'}, {u'nr_name': u'Joe Dirt', u'nr_email': u'joe@example.com'}]
    contributor_list = fields.DictionaryField(list=True)
    users_watching_node = fields.ForeignField('user', list=True, backref='watched')

    logs = fields.ForeignField('nodelog', list=True, backref='logged')
    tags = fields.ForeignField('tag', list=True, backref='tagged')
    system_tags = fields.StringField(list=True)

    nodes = fields.AbstractForeignField(list=True, backref='parent')
    forked_from = fields.ForeignField('node', backref='forked')
    registered_from = fields.ForeignField('node', backref='registrations')

    api_keys = fields.ForeignField('apikey', list=True, backref='keyed')

    piwik_site_id = fields.StringField()

    ## Meta-data
    #comment_schema = OSF_META_SCHEMAS['osf_comment']

    _meta = {'optimistic': True}

    def __init__(self, *args, **kwargs):

        super(Node, self).__init__(*args, **kwargs)

        # Crash if parent provided and not project
        project = kwargs.get('project')
        if project and project.category != 'project':
            raise ValueError('Parent must be a project.')

        if kwargs.get('_is_loaded', False):
            return

        if self.creator:
            self.contributors.append(self.creator)
            self.contributor_list.append({'id': self.creator._primary_key})

    def can_edit(self, auth=None, user=None):
        """Return if a user is authorized to edit this node.
        Must specify one of (`auth`, `user`).

        :param Auth auth: Auth object to check
        :param User user: User object to check
        :returns: Whether user has permission to edit this node.
        """
        if not auth and not user:
            raise ValueError('Must pass either `auth` or `user`')
        if auth and user:
            raise ValueError('Cannot pass both `auth` and `user`')
        user = user or auth.user
        if auth:
            is_api_node = auth.api_node == self
        else:
            is_api_node = False
        return (
            self.is_contributor(user)
            or is_api_node
        )

    def can_view(self, auth, link=''):
        if session:
            key_ring = set(session.data['link'])
            return self.is_public or self.can_edit(auth) \
                or not key_ring.isdisjoint(self.private_links)
        else:
            return self.is_public or self.can_edit(auth) \
                or link in self.private_links

    def save(self, *args, **kwargs):

        first_save = not self._is_loaded
        is_original = not self.is_registration and not self.is_fork

        saved_fields = super(Node, self).save(*args, **kwargs)

        if first_save and is_original:

            #
            for addon in settings.ADDONS_AVAILABLE:
                if 'node' in addon.added_default:
                    self.add_addon(addon.short_name, auth=None, log=False)

            #
            if getattr(self, 'project', None):

                # Append log to parent
                self.project.nodes.append(self)
                self.project.save()

                # Define log fields for component
                log_action = NodeLog.NODE_CREATED
                log_params = {
                    'node': self._primary_key,
                    'project': self.project._primary_key,
                }

            else:

                # Define log fields for non-component project
                log_action = NodeLog.PROJECT_CREATED
                log_params = {
                    'project': self._primary_key,
                }

            # Add log with appropriate fields
            self.add_log(
                log_action,
                params=log_params,
                auth=Auth(user=self.creator),
                log_date=self.date_created,
                save=True,
            )

        # Only update Solr if at least one stored field has changed, and if
        # public or privacy setting has changed
        need_update = bool(self.SOLR_UPDATE_FIELDS.intersection(saved_fields))
        if not self.is_public:
            if first_save or 'is_public' not in saved_fields:
                need_update = False
        if need_update:
            self.update_solr()

        # This method checks what has changed.
        if settings.PIWIK_HOST:
            piwik.update_node(self, saved_fields)

        # Return expected value for StoredObject::save
        return saved_fields

    ############
    # Pointers #
    ############

    def add_pointer(self, node, auth, save=True):
        """Add a pointer to a node.

        :param Node node: Node to add
        :param Auth auth: Consolidated authorization
        :param bool save: Save changes
        :return: Created pointer

        """
        # Fail if node already in nodes / pointers. Note: cast node and node
        # to primary keys to test for conflicts with both nodes and pointers
        # contained in `self.nodes`.
        if node._id in self.node_ids:
            raise ValueError(
                'Pointer to node {0} already in list'.format(node._id)
            )

        # Append pointer
        pointer = Pointer(node=node)
        pointer.save()
        self.nodes.append(pointer)

        # Add log
        self.add_log(
            action=NodeLog.POINTER_CREATED,
            params={
                'project': self.parent_id,
                'node': self._primary_key,
                'pointer': {
                    'id': pointer.node._id,
                    'url': pointer.node.url,
                    'title': pointer.node.title,
                    'category': pointer.node.category,
                },
            },
            auth=auth,
            save=False,
        )

        # Optionally save changes
        if save:
            self.save()

        return pointer

    def rm_pointer(self, pointer, auth, save=True):
        """Remove a pointer.

        :param Pointer pointer: Pointer to remove
        :param Auth auth: Consolidated authorization
        :param bool save: Save changes

        """
        # Remove pointer from `nodes`
        self.nodes.remove(pointer)

        # Add log
        self.add_log(
            action=NodeLog.POINTER_REMOVED,
            params={
                'project': self.parent_id,
                'node': self._primary_key,
                'pointer': {
                    'id': pointer.node._id,
                    'url': pointer.node.url,
                    'title': pointer.node.title,
                    'category': pointer.node.category,
                },
            },
            auth=auth,
            save=False,
        )

        # Optionally save changes
        if save:
            self.save()
            pointer.remove_one(pointer)

    @property
    def node_ids(self):
        return [
            node._id if node.primary else node.node._id
            for node in self.nodes
        ]

    @property
    def nodes_primary(self):
        return [
            node
            for node in self.nodes
            if node.primary
        ]

    @property
    def nodes_pointer(self):
        return [
            node
            for node in self.nodes
            if not node.primary
        ]

    @property
    def pointed(self):
        return getattr(self, '_pointed', [])

    @property
    def points(self):
        return len(self.pointed)

    def fork_pointer(self, pointer, auth, save=True):
        """Replace a pointer with a fork. If the pointer points to a project,
        fork the project and replace the pointer with a new pointer pointing
        to the fork. If the pointer points to a component, fork the component
        and add it to the current node.

        :param Pointer pointer:
        :param Auth auth:
        :param bool save:
        :return: Forked node

        """
        # Fail if pointer not contained in `nodes`
        try:
            index = self.nodes.index(pointer)
        except ValueError:
            raise ValueError('Pointer {0} not in list'.format(pointer._id))

        # Get pointed node
        node = pointer.node

        # Fork into current node and replace pointer with forked component
        forked = node.fork_node(auth)
        if forked is None:
            raise ValueError('Could not fork node')

        self.nodes[index] = forked

        # Optionally save changes
        if save:
            self.save()
            # Garbage-collect pointer. Note: Must save current node before
            # removing pointer, else remove will fail when trying to remove
            # backref from self to pointer.
            Pointer.remove_one(pointer)

        # Add log
        self.add_log(
            NodeLog.POINTER_FORKED,
            params={
                'project': self.parent_id,
                'node': self._primary_key,
                'pointer': {
                    'id': pointer.node._id,
                    'url': pointer.node.url,
                    'title': pointer.node.title,
                    'category': pointer.node.category,
                },
            },
            auth=auth,
        )

        # Return forked content
        return forked

    def get_recent_logs(self, n=10):
        """Return a list of the n most recent logs, in reverse chronological
        order.

        :param int n: Number of logs to retrieve

        """
        return list(reversed(self.logs)[:n])

    @property
    def date_modified(self):
        '''The most recent datetime when this node was modified, based on
        the logs.
        '''
        try:
            return self.logs[-1].date
        except IndexError:
            return None

    def set_title(self, title, auth, save=False):
        """Set the title of this Node and log it.

        :param str title: The new title.
        :param auth: All the auth information including user, API key.

        """
        original_title = self.title
        self.title = title
        self.add_log(
            action=NodeLog.EDITED_TITLE,
            params={
                'project': self.parent_id,
                'node': self._primary_key,
                'title_new': self.title,
                'title_original': original_title,
            },
            auth=auth,
        )
        if save:
            self.save()
        return None

    def set_description(self, description, auth, save=False):
        """Set the description and log the event.

        :param str description: The new description
        :param auth: All the auth informtion including user, API key.
        :param bool save: Save self after updating.

        """
        original = self.description
        self.description = description
        if save:
            self.save()
        self.add_log(
            action=NodeLog.EDITED_DESCRIPTION,
            params={
                'project': self.parent,  # None if no parent
                'node': self._primary_key,
                'description_new': self.description,
                'description_original': original
            },
            auth=auth,
        )
        return None

    def update_solr(self):
        """Send the current state of the object to Solr, or delete it from Solr
        as appropriate.

        """
        if not settings.USE_SOLR:
            return

        from website.addons.wiki.model import NodeWikiPage

        if self.category == 'project':
            # All projects use their own IDs.
            solr_document_id = self._id
        else:
            try:
                # Components must have a project for a parent; use its ID.
                solr_document_id = self.parent_id
            except IndexError:
                # Skip orphaned components. There are some in the DB...
                return

        if self.is_deleted or not self.is_public:
            # If the Node is deleted *or made private*
            # Delete or otherwise ensure the Solr document doesn't exist.
            delete_solr_doc({
                'doc_id': solr_document_id,
                '_id': self._id,
            })
        else:
            # Insert/Update the Solr document
            solr_document = {
                'id': solr_document_id,
                #'public': self.is_public,
                '{}_contributors'.format(self._id): [
                    x.fullname for x in self.contributors
                    if x is not None
                ],
                '{}_contributors_url'.format(self._id): [
                    x.profile_url for x in self.contributors
                    if x is not None
                ],
                '{}_title'.format(self._id): self.title,
                '{}_category'.format(self._id): self.category,
                '{}_public'.format(self._id): self.is_public,
                '{}_tags'.format(self._id): [x._id for x in self.tags],
                '{}_description'.format(self._id): self.description,
                '{}_url'.format(self._id): self.url,
            }

            # TODO: Move to wiki add-on
            for wiki in [
                NodeWikiPage.load(x)
                for x in self.wiki_pages_current.values()
            ]:
                solr_document.update({
                    '__'.join((self._id, wiki.page_name, 'wiki')): wiki.raw_text
                })

            update_solr(solr_document)

    def remove_node(self, auth, date=None, top=True):
        """Remove node and recursively remove its children. Does not remove
        nodes from database; instead, removed nodes are flagged as deleted.
        Git repos are also not deleted. Adds a log to the parent node if top
        is True.

        :param auth: All the auth informtion including user, API key.
        :param date: Date node was removed
        :param top: Is this the first node being removed?

        """
        if not self.can_edit(auth):
            return False

        date = date or datetime.datetime.utcnow()

        # Remove child nodes
        for node in self.nodes_primary:
            if not node.category == 'project':
                if not node.remove_node(auth, date=date, top=False):
                    return False

        # Add log to parent
        if top and self.node__parent:
            self.node__parent[0].add_log(
                NodeLog.NODE_REMOVED,
                params={
                    'project': self._primary_key,
                },
                auth=auth,
                log_date=datetime.datetime.utcnow(),
            )

        # Remove self from parent registration list
        if self.is_registration:
            try:
                self.registered_from.registration_list.remove(self._primary_key)
                self.registered_from.save()
            except ValueError:
                pass

        # Remove self from parent fork list
        if self.is_fork:
            try:
                self.forked_from.fork_list.remove(self._primary_key)
                self.forked_from.save()
            except ValueError:
                pass

        self.is_deleted = True
        self.deleted_date = date
        self.save()

        return True

    def fork_node(self, auth, title='Fork of '):
        """Recursively fork a node.

        :param Auth auth: Consolidated authorization
        :param str title: Optional text to prepend to forked title
        :return: Forked node

        """
        user = auth.user

        # todo: should this raise an error?
        if not self.can_view(auth):
            return

        folder_old = os.path.join(settings.UPLOADS_PATH, self._primary_key)

        when = datetime.datetime.utcnow()

        original = self.load(self._primary_key)

        # Note: Cloning a node copies its `files_current` and
        # `wiki_pages_current` fields, but does not clone the underlying
        # database objects to which these dictionaries refer. This means that
        # the cloned node must pass itself to its file and wiki objects to
        # build the correct URLs to that content.
        forked = original.clone()

        forked.logs = self.logs
        forked.tags = self.tags

        for node_contained in original.nodes:
            forked_node = node_contained.fork_node(auth=auth, title='')
            if forked_node is not None:
                forked.nodes.append(forked_node)

        forked.title = title + forked.title
        forked.is_fork = True
        forked.forked_date = when
        forked.forked_from = original
        forked.is_public = False
        forked.creator = user
        forked.contributor_list = []
        forked.private_links = []

        forked.add_contributor(contributor=user, log=False, save=False)

        forked.add_log(
            action=NodeLog.NODE_FORKED,
            params={
                'project': original.parent_id,
                'node': original._primary_key,
                'registration': forked._primary_key,
            },
            auth=auth,
            log_date=when,
            save=False,
        )

        forked.save()

        # After fork callback
        for addon in original.get_addons():
            _, message = addon.after_fork(original, forked, user)
            if message:
                status.push_status_message(message)

        if os.path.exists(folder_old):
            folder_new = os.path.join(settings.UPLOADS_PATH, forked._primary_key)
            Repo(folder_old).clone(folder_new)

        original.fork_list.append(forked._primary_key)
        original.save()

        return forked

    def register_node(self, schema, auth, template, data):
        """Make a frozen copy of a node.

        :param schema: Schema object
        :param auth: All the auth informtion including user, API key.
        :template: Template name
        :data: Form data

        """
        if not self.can_edit(auth):
            return

        folder_old = os.path.join(settings.UPLOADS_PATH, self._primary_key)
        template = urllib.unquote_plus(template)
        template = to_mongo(template)

        when = datetime.datetime.utcnow()

        original = self.load(self._primary_key)

        # Note: Cloning a node copies its `files_current` and
        # `wiki_pages_current` fields, but does not clone the underlying
        # database objects to which these dictionaries refer. This means that
        # the cloned node must pass itself to its file and wiki objects to
        # build the correct URLs to that content.
        registered = original.clone()

        registered.is_registration = True
        registered.registered_date = when
        registered.registered_user = auth.user
        registered.registered_schema = schema
        registered.registered_from = original
        if not registered.registered_meta:
            registered.registered_meta = {}
        registered.registered_meta[template] = data

        registered.contributors = self.contributors
        registered.private_links = []
        registered.forked_from = self.forked_from
        registered.creator = self.creator
        registered.logs = self.logs
        registered.tags = self.tags

        registered.save()

        # After register callback
        for addon in original.get_addons():
            _, message = addon.after_register(original, registered, auth.user)
            if message:
                status.push_status_message(message)

        if os.path.exists(folder_old):
            folder_new = os.path.join(settings.UPLOADS_PATH, registered._primary_key)
            Repo(folder_old).clone(folder_new)

        registered.nodes = []

<<<<<<< HEAD
        # todo: should be recursive; see Node.fork_node()
        for original_node_contained in original.nodes:

            if not original_node_contained.can_edit(auth):
                # todo: inform user that node can't be registered
                continue

            node_contained = original_node_contained.clone()
            node_contained.save()

            folder_old = os.path.join(settings.UPLOADS_PATH, original_node_contained._primary_key)

            if os.path.exists(folder_old):
                folder_new = os.path.join(settings.UPLOADS_PATH, node_contained._primary_key)
                Repo(folder_old).clone(folder_new)

            node_contained.is_registration = True
            node_contained.registered_date = when
            node_contained.registered_user = auth.user
            node_contained.registered_schema = schema
            node_contained.registered_from = original_node_contained
            if not node_contained.registered_meta:
                node_contained.registered_meta = {}
            node_contained.registered_meta[template] = data

            node_contained.contributors = original_node_contained.contributors
            node_contained.forked_from = original_node_contained.forked_from
            node_contained.creator = original_node_contained.creator
            node_contained.logs = original_node_contained.logs
            node_contained.tags = original_node_contained.tags
            node_contained.private_links = []

            node_contained.save()

            # After register callback
            for addon in original_node_contained.get_addons():
                _, message = addon.after_register(
                    original_node_contained, node_contained, auth.user
                )
                if message:
                    status.push_status_message(message)

            registered.nodes.append(node_contained)
=======
        for node_contained in original.nodes:
            registered_node = node_contained.register_node(
                schema, auth, template, data
            )
            if registered_node is not None:
                registered.nodes.append(registered_node)
>>>>>>> 009a30ed

        original.add_log(
            action=NodeLog.PROJECT_REGISTERED,
            params={
                'project':original.parent_id,
                'node':original._primary_key,
                'registration':registered._primary_key,
            },
            auth=auth,
            log_date=when,
        )
        original.registration_list.append(registered._id)
        original.save()

        registered.save()

        return registered

    def remove_tag(self, tag, auth, save=True):
        if tag in self.tags:
            self.tags.remove(tag)
            self.add_log(
                action=NodeLog.TAG_REMOVED,
                params={
                    'project':self.parent_id,
                    'node':self._primary_key,
                    'tag':tag,
                },
                auth=auth,
            )
            if save:
                self.save()

    def add_tag(self, tag, auth, save=True):
        if tag not in self.tags:
            new_tag = Tag.load(tag)
            if not new_tag:
                new_tag = Tag(_id=tag)
            new_tag.count_total += 1
            if self.is_public:
                new_tag.count_public += 1
            new_tag.save()
            self.tags.append(new_tag)
            self.add_log(
                action=NodeLog.TAG_ADDED,
                params={
                    'project': self.parent_id,
                    'node': self._primary_key,
                    'tag': tag,
                },
                auth=auth,
            )
            if save:
                self.save()

    def get_file(self, path, version=None):
        from website.addons.osffiles.model import NodeFile
        if version is not None:
            folder_name = os.path.join(settings.UPLOADS_PATH, self._primary_key)
            if os.path.exists(os.path.join(folder_name, ".git")):
                file_object = NodeFile.load(self.files_versions[path.replace('.', '_')][version])
                repo = Repo(folder_name)
                tree = repo.commit(file_object.git_commit).tree
                (mode, sha) = tree_lookup_path(repo.get_object, tree, path)
                return repo[sha].data, file_object.content_type
        return None, None

    def get_file_object(self, path, version=None):
        from website.addons.osffiles.model import NodeFile
        if version is not None:
            directory = os.path.join(settings.UPLOADS_PATH, self._primary_key)
            if os.path.exists(os.path.join(directory, '.git')):
                return NodeFile.load(self.files_versions[path.replace('.', '_')][version])
            # TODO: Raise exception here
        return None, None # TODO: Raise exception here

    def remove_file(self, auth, path):
        '''Removes a file from the filesystem, NodeFile collection, and does a git delete ('git rm <file>')

        :param auth: All the auth informtion including user, API key.
        :param path:

        :return: True on success, False on failure
        '''
        from website.addons.osffiles.model import NodeFile

        #FIXME: encoding the filename this way is flawed. For instance - foo.bar resolves to the same string as foo_bar.
        file_name_key = path.replace('.', '_')

        repo_path = os.path.join(settings.UPLOADS_PATH, self._primary_key)

        # TODO make sure it all works, otherwise rollback as needed
        # Do a git delete, which also removes from working filesystem.
        try:
            subprocess.check_output(
                ['git', 'rm', path],
                cwd=repo_path,
                shell=False
            )

            repo = Repo(repo_path)

            message = '{path} deleted'.format(path=path)
            committer = self._get_committer(auth)

            repo.do_commit(message, committer)

        except subprocess.CalledProcessError as error:
            # This exception can be ignored if the file has already been
            # deleted, e.g. if two users attempt to delete a file at the same
            # time. If another subprocess error is raised, fail.
            if error.returncode == 128 and 'did not match any files' in error.output:
                logger.warning(
                    'Attempted to delete file {0}, but file was not found.'.format(
                        path
                    )
                )
                return True
            return False

        if file_name_key in self.files_current:
            nf = NodeFile.load(self.files_current[file_name_key])
            nf.is_deleted = True
            nf.save()
            self.files_current.pop(file_name_key, None)

        if file_name_key in self.files_versions:
            for i in self.files_versions[file_name_key]:
                nf = NodeFile.load(i)
                nf.is_deleted = True
                nf.save()
            self.files_versions.pop(file_name_key)

        # Updates self.date_modified
        self.save()

        self.add_log(
            action=NodeLog.FILE_REMOVED,
            params={
                'project':self.parent_id,
                'node':self._primary_key,
                'path':path
            },
            auth=auth,
            log_date=nf.date_modified,
        )

        return True

    @staticmethod
    def _get_committer(auth):

        user = auth.user
        api_key = auth.api_key

        if api_key:
            commit_key_msg = ':{}'.format(api_key.label)
            if api_key.user:
                commit_name = api_key.user.fullname
                commit_id = api_key.user._primary_key
                commit_category = 'user'
            if api_key.node:
                commit_name = api_key.node.title
                commit_id = api_key.node._primary_key
                commit_category = 'node'

        elif user:
            commit_key_msg = ''
            commit_name = user.fullname
            commit_id = user._primary_key
            commit_category = 'user'

        else:
            raise Exception('Must provide either user or api_key.')

        committer = u'{name}{key_msg} <{category}-{id}@osf.io>'.format(
            name=commit_name,
            key_msg=commit_key_msg,
            category=commit_category,
            id=commit_id,
        )

        committer = normalize_unicode(committer)

        return committer



    def add_file(self, auth, file_name, content, size, content_type):
        """
        Instantiates a new NodeFile object, and adds it to the current Node as
        necessary.
        """
        from website.addons.osffiles.model import NodeFile
        # TODO: Reading the whole file into memory is not scalable. Fix this.

        # This node's folder
        folder_name = os.path.join(settings.UPLOADS_PATH, self._primary_key)

        # TODO: This should be part of the build phase, not here.
        # verify the upload root exists
        if not os.path.isdir(settings.UPLOADS_PATH):
            os.mkdir(settings.UPLOADS_PATH)

        # Make sure the upload directory contains a git repo.
        if os.path.exists(folder_name):
            if os.path.exists(os.path.join(folder_name, ".git")):
                repo = Repo(folder_name)
            else:
                # ... or create one
                repo = Repo.init(folder_name)
        else:
            # if the Node's folder isn't there, create it.
            os.mkdir(folder_name)
            repo = Repo.init(folder_name)

        # Is this a new file, or are we updating an existing one?
        file_is_new = not os.path.exists(os.path.join(folder_name, file_name))

        if not file_is_new:
            # Get the hash of the old file
            old_file_hash = hashlib.md5()
            with open(os.path.join(folder_name, file_name), 'rb') as f:
                for chunk in iter(
                        lambda: f.read(128 * old_file_hash.block_size),
                        b''
                ):
                    old_file_hash.update(chunk)

            # If the file hasn't changed
            if old_file_hash.digest() == hashlib.md5(content).digest():
                raise FileNotModified()

        # Write the content of the temp file into a new file
        with open(os.path.join(folder_name, file_name), 'wb') as f:
            f.write(content)

        # Deal with git
        repo.stage([file_name])

        committer = self._get_committer(auth)

        commit_id = repo.do_commit(
            message=unicode(file_name +
                            (' added' if file_is_new else ' updated')),
            committer=committer,
        )

        # Deal with creating a NodeFile in the database
        node_file = NodeFile(
            path=file_name,
            filename=file_name,
            size=size,
            node=self,
            uploader=auth.user,
            git_commit=commit_id,
            content_type=content_type,
        )
        node_file.save()

        # Add references to the NodeFile to the Node object
        file_name_key = node_file.clean_filename

        # Reference the current file version
        self.files_current[file_name_key] = node_file._primary_key

        # Create a version history if necessary
        if not file_name_key in self.files_versions:
            self.files_versions[file_name_key] = []

        # Add reference to the version history
        self.files_versions[file_name_key].append(node_file._primary_key)

        self.add_log(
            action=NodeLog.FILE_ADDED if file_is_new else NodeLog.FILE_UPDATED,
            params={
                'project': self.parent_id,
                'node': self._primary_key,
                'path': node_file.path,
                'version': len(self.files_versions),
                'urls': {
                    'view': node_file.url(self),
                    'download': node_file.download_url(self),
                },
            },
            auth=auth,
            log_date=node_file.date_uploaded
        )

        return node_file

    def add_private_link(self, link='', save=True):
        link = link or str(uuid.uuid4()).replace("-", "")
        self.private_links.append(link)
        if save:
            self.save()
        return link

    def remove_private_link(self, link, save=True):
        try:
            self.private_links.remove(link)
        except ValueError:
            pass
        if save:
            self.save()

    def add_log(self, action, params, auth, foreign_user=None, log_date=None, save=True):
        user = auth.user if auth else None
        api_key = auth.api_key if auth else None
        log = NodeLog(
            action=action,
            user=user,
            foreign_user=foreign_user,
            api_key=api_key,
            params=params,
        )
        if log_date:
            log.date = log_date
        log.save()
        self.logs.append(log)
        if save:
            self.save()
        if user:
            increment_user_activity_counters(user._primary_key, action, log.date)
        if self.node__parent:
            parent = self.node__parent[0]
            parent.logs.append(log)
            parent.save()
        return log

    @property
    def url(self):
        return '/{}/'.format(self._primary_key)

    @property
    def absolute_url(self):
        if not self.url:
            logging.error("Node {0} has a parent that is not a project".format(self._id))
            return None
        return urlparse.urljoin(settings.DOMAIN, self.url)

    @property
    def display_absolute_url(self):
        url = self.absolute_url
        if url is not None:
            return re.sub(r'https?:', '', url).strip('/')

    @property
    def api_url(self):
        if not self.url:
            logging.error('Node {0} has a parent that is not a project'.format(self._id))
            return None
        return '/api/v1{0}'.format(self.deep_url)

    @property
    def deep_url(self):
        if self.category == 'project':
            return '/project/{}/'.format(self._primary_key)
        else:
            if self.node__parent and self.node__parent[0].category == 'project':
                return '/project/{}/node/{}/'.format(
                    self.parent_id,
                    self._primary_key
                )
        logging.error("Node {0} has a parent that is not a project".format(self._id))

    def author_list(self, and_delim='&'):
        author_names = [
            author.biblio_name
            for author in self.contributors
            if author
        ]
        if len(author_names) < 2:
            return ' {0} '.format(and_delim).join(author_names)
        if len(author_names) > 7:
            author_names = author_names[:7]
            author_names.append('et al.')
            return ', '.join(author_names)
        return u'{0}, {1} {2}'.format(
            ', '.join(author_names[:-1]),
            and_delim,
            author_names[-1]
        )

    @property
    def citation_apa(self):
        return u'{authors}, ({year}). {title}. Retrieved from Open Science Framework, <a href="{url}">{url}</a>'.format(
            authors=self.author_list(and_delim='&'),
            year=self.logs[-1].date.year if self.logs else '?',
            title=self.title,
            url=self.display_absolute_url,
        )

    @property
    def citation_mla(self):
        return u'{authors}. "{title}". Open Science Framework, {year}. <a href="{url}">{url}</a>'.format(
            authors=self.author_list(and_delim='and'),
            year=self.logs[-1].date.year if self.logs else '?',
            title=self.title,
            url=self.display_absolute_url,
        )

    @property
    def citation_chicago(self):
        return u'{authors}. "{title}". Open Science Framework ({year}). <a href="{url}">{url}</a>'.format(
            authors=self.author_list(and_delim='and'),
            year=self.logs[-1].date.year if self.logs else '?',
            title=self.title,
            url=self.display_absolute_url,
        )

    @property
    def parent(self):
        '''The parent node, if it exists, otherwise ``None``.'''
        try:
            if not self.node__parent[0].is_deleted:
                return self.node__parent[0]
        except IndexError:
            pass
        return None

    @property
    def watch_url(self):
        return os.path.join(self.api_url, "watch/")

    @property
    def parent_id(self):
        if self.node__parent:
            return self.node__parent[0]._primary_key
        return None

    @property
    def project_or_component(self):
        return 'project' if self.category == 'project' else 'component'

    def is_contributor(self, user):
        return (
            user is not None
            and (
                user in self.contributors
            )
        )

    def remove_nonregistered_contributor(self, auth, name, hash_id):
        deleted = False
        for idx, contrib in enumerate(self.contributor_list):
            if contrib.get('nr_name') == name and hashlib.md5(contrib.get('nr_email')).hexdigest() == hash_id:
                del self.contributor_list[idx]
                deleted = True
                break
        if not deleted:
            return False
        self.save()
        self.add_log(
            action=NodeLog.CONTRIB_REMOVED,
            params={
                'project': self.parent_id,
                'node': self._primary_key,
                'contributor': contrib,
            },
            auth=auth,
        )
        return True

    def add_addon(self, addon_name, auth, log=True):
        """Add an add-on to the node.

        :param str addon_name: Name of add-on
        :param Auth auth: Consolidated authorization object
        :param bool log: Add a log after adding the add-on
        :return bool: Add-on was added

        """
        rv = super(Node, self).add_addon(addon_name, auth)
        if rv and log:
            config = settings.ADDONS_AVAILABLE_DICT[addon_name]
            self.add_log(
                action=NodeLog.ADDON_ADDED,
                params={
                    'project': self.parent_id,
                    'node': self._primary_key,
                    'addon': config.full_name,
                },
                auth=auth,
            )
        return rv

    def delete_addon(self, addon_name, auth):
        """Delete an add-on from the node.

        :param str addon_name: Name of add-on
        :param Auth auth: Consolidated authorization object
        :return bool: Add-on was deleted

        """
        rv = super(Node, self).delete_addon(addon_name, auth)
        if rv:
            config = settings.ADDONS_AVAILABLE_DICT[addon_name]
            self.add_log(
                action=NodeLog.ADDON_REMOVED,
                params={
                    'project': self.parent_id,
                    'node': self._primary_key,
                    'addon': config.full_name,
                },
                auth=auth,
            )
        return rv

    def callback(self, callback, recursive=False, *args, **kwargs):
        """Invoke callbacks of attached add-ons and collect messages.

        :param str callback: Name of callback method to invoke
        :param bool recursive: Apply callback recursively over nodes
        :return list: List of callback messages

        """
        messages = []

        for addon in self.get_addons():
            method = getattr(addon, callback)
            message = method(self, *args, **kwargs)
            if message:
                messages.append(message)

        if recursive:
            for child in self.nodes:
                if not child.is_deleted:
                    messages.extend(
                        child.callback(
                            callback, recursive, *args, **kwargs
                        )
                    )

        return messages

    def get_pointers(self):
        pointers = self.nodes_pointer
        for node in self.nodes:
            pointers.extend(node.get_pointers())
        return pointers

    def remove_contributor(self, contributor, auth, log=True):
        """Remove a contributor from this node.

        :param contributor: User object, the contributor to be removed
        :param auth: All the auth informtion including user, API key.
        """
        if not auth.user._primary_key == contributor._id:

            self.contributors.remove(contributor._id)
            self.contributor_list[:] = [d for d in self.contributor_list if d.get('id') != contributor._id]
            self.save()
            removed_user = get_user(contributor._id)

            # After remove callback
            for addon in self.get_addons():
                message = addon.after_remove_contributor(self, removed_user)
                if message:
                    status.push_status_message(message)

            if log:
                self.add_log(
                    action=NodeLog.CONTRIB_REMOVED,
                    params={
                        'project': self.parent_id,
                        'node': self._primary_key,
                        'contributor': removed_user._primary_key,
                    },
                    auth=auth,
                )
            return True
        else:
            return False

    def add_contributor(self, contributor, auth=None, log=True, save=False):
        """Add a contributor to the project.

        :param User contributor: The contributor to be added
        :param User auth: All the auth informtion including user, API key.
        :param NodeLog log: Add log to self
        :param bool save: Save after adding contributor
        :returns: Whether contributor was added

        """
        MAX_RECENT_LENGTH = 15

        # If user is merged into another account, use master account
        contrib_to_add = contributor.merged_by if contributor.is_merged else contributor
        if contrib_to_add._primary_key not in self.contributors:
            self.contributors.append(contrib_to_add)
            self.contributor_list.append({'id': contrib_to_add._primary_key})

            # Add contributor to recently added list for user
            if auth is not None:
                user = auth.user
                if contrib_to_add in user.recently_added:
                    user.recently_added.remove(contrib_to_add)
                user.recently_added.insert(0, contrib_to_add)
                while len(user.recently_added) > MAX_RECENT_LENGTH:
                    user.recently_added.pop()

            if log:
                self.add_log(
                    action=NodeLog.CONTRIB_ADDED,
                    params={
                        'project': self.parent_id,
                        'node': self._primary_key,
                        'contributors': [contrib_to_add._primary_key],
                    },
                    auth=auth,
                    save=save,
                )
            if save:
                self.save()
            return True
        else:
            return False

    def add_contributors(self, contributors, auth=None, log=True, save=False):
        """Add multiple contributors

        :param contributors: A list of User objects to add as contributors.
        :param auth: All the auth informtion including user, API key.
        :param log: Add log to self
        :param save: Save after adding contributor

        """
        for contrib in contributors:
            self.add_contributor(contributor=contrib, auth=auth, log=False, save=False)
        if log:
            self.add_log(
                action=NodeLog.CONTRIB_ADDED,
                params={
                    'project': self.parent_id,
                    'node': self._primary_key,
                    'contributors': [c._id for c in contributors],
                },
                auth=auth,
                save=save,
            )
        if save:
            self.save()

    def add_nonregistered_contributor(self, name, email, auth, save=False):
        """Add a non-registered contributor to the project.

        :param name: A string, the full name of the person.
        :param email: A string, the email address of the person.
        :param Auth auth: Auth object for the user adding the contributor.

        """
        contributor = User.create_unregistered(fullname=name, email=email)
        contributor.save()
        return self.add_contributor(contributor, auth=auth, log=True, save=save)

    def set_permissions(self, permissions, auth=None):
        """Set the permissions for this node.

        :param permissions: A string, either 'public' or 'private'
        :param auth: All the auth informtion including user, API key.
        """
        if permissions == 'public' and not self.is_public:
            self.is_public = True
            # If the node doesn't have a piwik site, make one.
            if settings.PIWIK_HOST:
                piwik.update_node(self)
        elif permissions == 'private' and self.is_public:
            self.is_public = False
        else:
            return False

        # After set permissions callback
        for addon in self.get_addons():
            message = addon.after_set_permissions(self, permissions)
            if message:
                status.push_status_message(message)

        action = NodeLog.MADE_PUBLIC if permissions == 'public' else NodeLog.MADE_PRIVATE
        self.add_log(
            action=action,
            params={
                'project':self.parent_id,
                'node':self._primary_key,
            },
            auth=auth,
        )
        return True

    # TODO: Move to wiki add-on
    def get_wiki_page(self, page, version=None):
        from website.addons.wiki.model import NodeWikiPage

        page = urllib.unquote_plus(page)
        page = to_mongo(page)

        page = str(page).lower()
        if version:
            try:
                version = int(version)
            except:
                return None

            if not page in self.wiki_pages_versions:
                return None

            if version > len(self.wiki_pages_versions[page]):
                return None
            else:
                return NodeWikiPage.load(self.wiki_pages_versions[page][version-1])

        if page in self.wiki_pages_current:
            pw = NodeWikiPage.load(self.wiki_pages_current[page])
        else:
            pw = None

        return pw

    # TODO: Move to wiki add-on
    def update_node_wiki(self, page, content, auth):
        """Update the node's wiki page with new content.

        :param page: A string, the page's name, e.g. ``"home"``.
        :param content: A string, the posted content.
        :param auth: All the auth informtion including user, API key.

        """
        from website.addons.wiki.model import NodeWikiPage

        temp_page = page

        page = urllib.unquote_plus(page)
        page = to_mongo(page)
        page = str(page).lower()

        if page not in self.wiki_pages_current:
            version = 1
        else:
            current = NodeWikiPage.load(self.wiki_pages_current[page])
            current.is_current = False
            version = current.version + 1
            current.save()

        v = NodeWikiPage(
            page_name=temp_page,
            version=version,
            user=auth.user,
            is_current=True,
            node=self,
            content=content
        )
        v.save()

        if page not in self.wiki_pages_versions:
            self.wiki_pages_versions[page] = []
        self.wiki_pages_versions[page].append(v._primary_key)
        self.wiki_pages_current[page] = v._primary_key

        self.add_log(
            action=NodeLog.WIKI_UPDATED,
            params={
                'project': self.parent_id,
                'node': self._primary_key,
                'page': v.page_name,
                'version': v.version,
            },
            auth=auth,
            log_date=v.date
        )

    def get_stats(self, detailed=False):
        if detailed:
            raise NotImplementedError(
                'Detailed stats exist, but are not yet implemented.'
            )
        else:
            return get_basic_counters('node:%s' % self._primary_key)

    def serialize(self):
        # TODO: incomplete implementation
        return {
            'id': str(self._primary_key),
            'category': self.project_or_component,
            'url': self.url,
            # TODO: Titles shouldn't contain escaped HTML in the first place
            'title': html_parser.unescape(self.title),
            'api_url': self.api_url,
            'is_public': self.is_public,
        }


class WatchConfig(StoredObject):

    _id = fields.StringField(primary=True, default=lambda: str(ObjectId()))
    node = fields.ForeignField('Node', backref='watched')
    digest = fields.BooleanField(default=False)
    immediate = fields.BooleanField(default=False)


class MailRecord(StoredObject):

    _id = fields.StringField(primary=True, default=lambda: str(ObjectId()))
    data = fields.DictionaryField()
    records = fields.AbstractForeignField(list=True, backref='created')<|MERGE_RESOLUTION|>--- conflicted
+++ resolved
@@ -939,7 +939,6 @@
 
         registered.nodes = []
 
-<<<<<<< HEAD
         # todo: should be recursive; see Node.fork_node()
         for original_node_contained in original.nodes:
 
@@ -983,14 +982,7 @@
                     status.push_status_message(message)
 
             registered.nodes.append(node_contained)
-=======
-        for node_contained in original.nodes:
-            registered_node = node_contained.register_node(
-                schema, auth, template, data
-            )
-            if registered_node is not None:
-                registered.nodes.append(registered_node)
->>>>>>> 009a30ed
+
 
         original.add_log(
             action=NodeLog.PROJECT_REGISTERED,

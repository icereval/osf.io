--- conflicted
+++ resolved
@@ -46,11 +46,7 @@
 from website.util import sanitize
 from website.exceptions import (
     NodeStateError,
-<<<<<<< HEAD
-    InvalidSanctionApprovalToken, InvalidSanctionRejectionToken,
     InvalidTagError, TagNotFoundError,
-=======
->>>>>>> 9736ea49
     UserNotAffiliatedError,
 )
 from website.institutions.model import Institution, AffiliatedInstitutionsList

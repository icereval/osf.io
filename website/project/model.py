--- conflicted
+++ resolved
@@ -3335,17 +3335,12 @@
             disapproval_link = urls.get('reject', '')
             approval_time_span = settings.RETRACTION_PENDING_TIME.days * 24
 
-<<<<<<< HEAD
-            return {
-                'initiated_by': self.initiated_by.fullname,
-=======
             registration = Node.find_one(Q('retraction', 'eq', self))
 
             return {
                 'is_initiator': self.initiated_by == user,
                 'initiated_by': self.initiated_by.fullname,
                 'project_name': registration.title,
->>>>>>> 1c29c59d
                 'registration_link': registration_link,
                 'approval_link': approval_link,
                 'disapproval_link': disapproval_link,

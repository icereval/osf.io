# -*- coding: utf-8 -*-
import itertools
import os
import re
import logging
import datetime
import urlparse
from collections import OrderedDict
import warnings

import pytz
from flask import request
from django.core.urlresolvers import reverse

from modularodm import Q
from modularodm import fields
from modularodm.validators import MaxLengthValidator
from modularodm.exceptions import NoResultsFound
from modularodm.exceptions import ValidationTypeError
from modularodm.exceptions import ValidationValueError

from api.base.utils import absolute_reverse
from framework import status
from framework.mongo import ObjectId
from framework.mongo import StoredObject
from framework.addons import AddonModelMixin
from framework.auth import get_user, User, Auth
from framework.auth import signals as auth_signals
from framework.exceptions import PermissionsError
from framework.guid.model import GuidStoredObject
from framework.auth.utils import privacy_info_handle
from framework.analytics import tasks as piwik_tasks
from framework.mongo.utils import to_mongo_key, unique_on
from framework.analytics import (
    get_basic_counters, increment_user_activity_counters
)
from framework.sentry import log_exception
from framework.transactions.context import TokuTransaction
from framework.utils import iso8601format

from website import language, mails, settings, tokens
from website.util import web_url_for
from website.util import api_url_for
from website.util import sanitize
from website.exceptions import (
    NodeStateError,
    InvalidSanctionApprovalToken, InvalidSanctionRejectionToken,
)
from website.citations.utils import datetime_to_csl
from website.identifiers.model import IdentifierMixin
from website.util.permissions import expand_permissions
from website.util.permissions import CREATOR_PERMISSIONS, DEFAULT_CONTRIBUTOR_PERMISSIONS, ADMIN
from website.project.metadata.schemas import OSF_META_SCHEMAS
from website.project import signals as project_signals

logger = logging.getLogger(__name__)

VIEW_PROJECT_URL_TEMPLATE = settings.DOMAIN + '{node_id}/'

def has_anonymous_link(node, auth):
    """check if the node is anonymous to the user

    :param Node node: Node which the user wants to visit
    :param str link: any view-only link in the current url
    :return bool anonymous: Whether the node is anonymous to the user or not
    """
    view_only_link = auth.private_key or request.args.get('view_only', '').strip('/')
    if not view_only_link:
        return False
    if node.is_public:
        return False
    return any(
        link.anonymous
        for link in node.private_links_active
        if link.key == view_only_link
    )


class MetaSchema(StoredObject):

    _id = fields.StringField(default=lambda: str(ObjectId()))
    name = fields.StringField()
    schema = fields.DictionaryField()
    category = fields.StringField()

    # Deprecated legacy field
    metadata_version = fields.IntegerField()
    # Version of the schema to use (e.g. if questions, responses change)
    schema_version = fields.IntegerField()

    @property
    def requires_approval(self):
        return self.schema.get('config', {}).get('requiresApproval', False)

    @property
    def fulfills(self):
        return self.schema.get('config', {}).get('fulfills', [])

    @property
    def messages(self):
        return self.schema.get('config', {}).get('messages', {})

def ensure_schema(schema, name, version=1):
    try:
        schema_obj = MetaSchema.find_one(
            Q('name', 'eq', name) &
            Q('schema_version', 'eq', version)
        )
    except NoResultsFound:
        meta_schema = {
            'name': name,
            'schema_version': version,
            'schema': schema,
        }
        schema_obj = MetaSchema(**meta_schema)
        schema_obj.save()
    return schema_obj


def ensure_schemas():
    """Import meta-data schemas from JSON to database if not already loaded
    """
    for schema in OSF_META_SCHEMAS:
        ensure_schema(schema, schema['name'], version=schema.get('version', 1))

class MetaData(GuidStoredObject):

    _id = fields.StringField(primary=True)

    target = fields.AbstractForeignField(backref='metadata')
    data = fields.DictionaryField()

    date_created = fields.DateTimeField(auto_now_add=datetime.datetime.utcnow)
    date_modified = fields.DateTimeField(auto_now=datetime.datetime.utcnow)


def validate_comment_reports(value, *args, **kwargs):
    for key, val in value.iteritems():
        if not User.load(key):
            raise ValidationValueError('Keys must be user IDs')
        if not isinstance(val, dict):
            raise ValidationTypeError('Values must be dictionaries')
        if 'category' not in val or 'text' not in val:
            raise ValidationValueError(
                'Values must include `category` and `text` keys'
            )


class Comment(GuidStoredObject):

    _id = fields.StringField(primary=True)

    user = fields.ForeignField('user', required=True, backref='commented')
    node = fields.ForeignField('node', required=True, backref='comment_owner')
    target = fields.AbstractForeignField(required=True, backref='commented')

    date_created = fields.DateTimeField(auto_now_add=datetime.datetime.utcnow)
    date_modified = fields.DateTimeField(auto_now=datetime.datetime.utcnow)
    modified = fields.BooleanField()

    is_deleted = fields.BooleanField(default=False)
    content = fields.StringField()

    # Dictionary field mapping user IDs to dictionaries of report details:
    # {
    #   'icpnw': {'category': 'hate', 'message': 'offensive'},
    #   'cdi38': {'category': 'spam', 'message': 'godwins law'},
    # }
    reports = fields.DictionaryField(validate=validate_comment_reports)

    @classmethod
    def create(cls, auth, **kwargs):
        comment = cls(**kwargs)
        comment.save()

        comment.node.add_log(
            NodeLog.COMMENT_ADDED,
            {
                'project': comment.node.parent_id,
                'node': comment.node._id,
                'user': comment.user._id,
                'comment': comment._id,
            },
            auth=auth,
            save=False,
        )

        comment.node.save()

        return comment

    def edit(self, content, auth, save=False):
        self.content = content
        self.modified = True
        self.node.add_log(
            NodeLog.COMMENT_UPDATED,
            {
                'project': self.node.parent_id,
                'node': self.node._id,
                'user': self.user._id,
                'comment': self._id,
            },
            auth=auth,
            save=False,
        )
        if save:
            self.save()

    def delete(self, auth, save=False):
        self.is_deleted = True
        self.node.add_log(
            NodeLog.COMMENT_REMOVED,
            {
                'project': self.node.parent_id,
                'node': self.node._id,
                'user': self.user._id,
                'comment': self._id,
            },
            auth=auth,
            save=False,
        )
        if save:
            self.save()

    def undelete(self, auth, save=False):
        self.is_deleted = False
        self.node.add_log(
            NodeLog.COMMENT_ADDED,
            {
                'project': self.node.parent_id,
                'node': self.node._id,
                'user': self.user._id,
                'comment': self._id,
            },
            auth=auth,
            save=False,
        )
        if save:
            self.save()

    def report_abuse(self, user, save=False, **kwargs):
        """Report that a comment is abuse.

        :param User user: User submitting the report
        :param bool save: Save changes
        :param dict kwargs: Report details
        :raises: ValueError if the user submitting abuse is the same as the
            user who posted the comment
        """
        if user == self.user:
            raise ValueError
        self.reports[user._id] = kwargs
        if save:
            self.save()

    def unreport_abuse(self, user, save=False):
        """Revoke report of abuse.

        :param User user: User who submitted the report
        :param bool save: Save changes
        :raises: ValueError if user has not reported comment as abuse
        """
        try:
            self.reports.pop(user._id)
        except KeyError:
            raise ValueError('User has not reported comment as abuse')

        if save:
            self.save()


@unique_on(['params.node', '_id'])
class NodeLog(StoredObject):

    _id = fields.StringField(primary=True, default=lambda: str(ObjectId()))

    date = fields.DateTimeField(default=datetime.datetime.utcnow, index=True)
    action = fields.StringField(index=True)
    params = fields.DictionaryField()
    should_hide = fields.BooleanField(default=False)

    was_connected_to = fields.ForeignField('node', list=True)

    user = fields.ForeignField('user', backref='created')
    foreign_user = fields.StringField()

    DATE_FORMAT = '%m/%d/%Y %H:%M UTC'

    # Log action constants -- NOTE: templates stored in log_templates.mako
    CREATED_FROM = 'created_from'

    PROJECT_CREATED = 'project_created'
    PROJECT_REGISTERED = 'project_registered'
    PROJECT_DELETED = 'project_deleted'

    NODE_CREATED = 'node_created'
    NODE_FORKED = 'node_forked'
    NODE_REMOVED = 'node_removed'

    POINTER_CREATED = 'pointer_created'
    POINTER_FORKED = 'pointer_forked'
    POINTER_REMOVED = 'pointer_removed'

    WIKI_UPDATED = 'wiki_updated'
    WIKI_DELETED = 'wiki_deleted'
    WIKI_RENAMED = 'wiki_renamed'

    MADE_WIKI_PUBLIC = 'made_wiki_public'
    MADE_WIKI_PRIVATE = 'made_wiki_private'

    CONTRIB_ADDED = 'contributor_added'
    CONTRIB_REMOVED = 'contributor_removed'
    CONTRIB_REORDERED = 'contributors_reordered'

    PERMISSIONS_UPDATED = 'permissions_updated'

    MADE_PRIVATE = 'made_private'
    MADE_PUBLIC = 'made_public'

    TAG_ADDED = 'tag_added'
    TAG_REMOVED = 'tag_removed'

    EDITED_TITLE = 'edit_title'
    EDITED_DESCRIPTION = 'edit_description'

    UPDATED_FIELDS = 'updated_fields'

    FILE_MOVED = 'addon_file_moved'
    FILE_COPIED = 'addon_file_copied'
    FILE_RENAMED = 'addon_file_renamed'

    FOLDER_CREATED = 'folder_created'

    FILE_ADDED = 'file_added'
    FILE_UPDATED = 'file_updated'
    FILE_REMOVED = 'file_removed'
    FILE_RESTORED = 'file_restored'

    ADDON_ADDED = 'addon_added'
    ADDON_REMOVED = 'addon_removed'
    COMMENT_ADDED = 'comment_added'
    COMMENT_REMOVED = 'comment_removed'
    COMMENT_UPDATED = 'comment_updated'

    MADE_CONTRIBUTOR_VISIBLE = 'made_contributor_visible'
    MADE_CONTRIBUTOR_INVISIBLE = 'made_contributor_invisible'

    EXTERNAL_IDS_ADDED = 'external_ids_added'

    EMBARGO_APPROVED = 'embargo_approved'
    EMBARGO_CANCELLED = 'embargo_cancelled'
    EMBARGO_COMPLETED = 'embargo_completed'
    EMBARGO_INITIATED = 'embargo_initiated'
    RETRACTION_APPROVED = 'retraction_approved'
    RETRACTION_CANCELLED = 'retraction_cancelled'
    RETRACTION_INITIATED = 'retraction_initiated'

    REGISTRATION_APPROVAL_CANCELLED = 'registration_cancelled'
    REGISTRATION_APPROVAL_INITIATED = 'registration_initiated'
    REGISTRATION_APPROVAL_APPROVED = 'registration_approved'

    def __repr__(self):
        return ('<NodeLog({self.action!r}, params={self.params!r}) '
                'with id {self._id!r}>').format(self=self)

    @property
    def node(self):
        """Return the :class:`Node` associated with this log."""
        return (
            Node.load(self.params.get('node')) or
            Node.load(self.params.get('project'))
        )

    @property
    def tz_date(self):
        '''Return the timezone-aware date.
        '''
        # Date should always be defined, but a few logs in production are
        # missing dates; return None and log error if date missing
        if self.date:
            return self.date.replace(tzinfo=pytz.UTC)
        logger.error('Date missing on NodeLog {}'.format(self._primary_key))

    @property
    def formatted_date(self):
        '''Return the timezone-aware, ISO-formatted string representation of
        this log's date.
        '''
        if self.tz_date:
            return self.tz_date.isoformat()

    def resolve_node(self, node):
        """A single `NodeLog` record may be attached to multiple `Node` records
        (parents, forks, registrations, etc.), so the node that the log refers
        to may not be the same as the node the user is viewing. Use
        `resolve_node` to determine the relevant node to use for permission
        checks.

        :param Node node: Node being viewed
        """
        if self.node == node or self.node in node.nodes:
            return self.node
        if node.is_fork_of(self.node) or node.is_registration_of(self.node):
            return node
        for child in node.nodes:
            if child.is_fork_of(self.node) or node.is_registration_of(self.node):
                return child
        return False

    def can_view(self, node, auth):
        node_to_check = self.resolve_node(node)
        if node_to_check:
            return node_to_check.can_view(auth)
        return False

    def _render_log_contributor(self, contributor, anonymous=False):
        user = User.load(contributor)
        if not user:
            return None
        if self.node:
            fullname = user.display_full_name(node=self.node)
        else:
            fullname = user.fullname
        return {
            'id': privacy_info_handle(user._primary_key, anonymous),
            'fullname': privacy_info_handle(fullname, anonymous, name=True),
            'registered': user.is_registered,
        }


class Tag(StoredObject):

    _id = fields.StringField(primary=True, validate=MaxLengthValidator(128))

    def __repr__(self):
        return '<Tag() with id {self._id!r}>'.format(self=self)

    @property
    def url(self):
        return '/search/?tags={}'.format(self._id)


class Pointer(StoredObject):
    """A link to a Node. The Pointer delegates all but a few methods to its
    contained Node. Forking and registration are overridden such that the
    link is cloned, but its contained Node is not.
    """
    #: Whether this is a pointer or not
    primary = False

    _id = fields.StringField()
    node = fields.ForeignField('node', backref='_pointed')

    _meta = {'optimistic': True}

    def _clone(self):
        if self.node:
            clone = self.clone()
            clone.node = self.node
            clone.save()
            return clone

    def fork_node(self, *args, **kwargs):
        return self._clone()

    def register_node(self, *args, **kwargs):
        return self._clone()

    def use_as_template(self, *args, **kwargs):
        return self._clone()

    def resolve(self):
        return self.node

    def __getattr__(self, item):
        """Delegate attribute access to the node being pointed to."""
        # Prevent backref lookups from being overriden by proxied node
        try:
            return super(Pointer, self).__getattr__(item)
        except AttributeError:
            pass
        if self.node:
            return getattr(self.node, item)
        raise AttributeError(
            'Pointer object has no attribute {0}'.format(
                item
            )
        )


def get_pointer_parent(pointer):
    """Given a `Pointer` object, return its parent node.
    """
    # The `parent_node` property of the `Pointer` schema refers to the parents
    # of the pointed-at `Node`, not the parents of the `Pointer`; use the
    # back-reference syntax to find the parents of the `Pointer`.
    parent_refs = pointer.node__parent
    assert len(parent_refs) == 1, 'Pointer must have exactly one parent.'
    return parent_refs[0]


def validate_category(value):
    """Validator for Node#category. Makes sure that the value is one of the
    categories defined in CATEGORY_MAP.
    """
    if value not in Node.CATEGORY_MAP.keys():
        raise ValidationValueError('Invalid value for category.')
    return True


def validate_title(value):
    """Validator for Node#title. Makes sure that the value exists and is not
    above 200 characters.
    """
    if value is None or not value.strip():
        raise ValidationValueError('Title cannot be blank.')

    if len(value) > 200:
        raise ValidationValueError('Title cannot exceed 200 characters.')
    return True

def validate_user(value):
    if value != {}:
        user_id = value.iterkeys().next()
        if User.find(Q('_id', 'eq', user_id)).count() != 1:
            raise ValidationValueError('User does not exist.')
    return True

class NodeUpdateError(Exception):
    def __init__(self, reason, key, *args, **kwargs):
        super(NodeUpdateError, self).__init__(*args, **kwargs)
        self.key = key
        self.reason = reason

class Node(GuidStoredObject, AddonModelMixin, IdentifierMixin):

    #: Whether this is a pointer or not
    primary = True

    is_draft_registration = False

    # Node fields that trigger an update to Solr on save
    SOLR_UPDATE_FIELDS = {
        'title',
        'category',
        'description',
        'visible_contributor_ids',
        'tags',
        'is_fork',
        'is_registration',
        'retraction',
        'embargo',
        'is_public',
        'is_deleted',
        'wiki_pages_current',
        'is_retracted',
    }

    # Maps category identifier => Human-readable representation for use in
    # titles, menus, etc.
    # Use an OrderedDict so that menu items show in the correct order
    CATEGORY_MAP = OrderedDict([
        ('', 'Uncategorized'),
        ('project', 'Project'),
        ('hypothesis', 'Hypothesis'),
        ('methods and measures', 'Methods and Measures'),
        ('procedure', 'Procedure'),
        ('instrumentation', 'Instrumentation'),
        ('data', 'Data'),
        ('analysis', 'Analysis'),
        ('communication', 'Communication'),
        ('other', 'Other'),
    ])

    WRITABLE_WHITELIST = [
        'title',
        'description',
        'category',
    ]

    _id = fields.StringField(primary=True)

    date_created = fields.DateTimeField(auto_now_add=datetime.datetime.utcnow, index=True)

    # Privacy
    is_public = fields.BooleanField(default=False, index=True)

    # User mappings
    permissions = fields.DictionaryField()
    visible_contributor_ids = fields.StringField(list=True)

    # Project Organization
    is_dashboard = fields.BooleanField(default=False, index=True)
    is_folder = fields.BooleanField(default=False, index=True)

    # Expanded: Dictionary field mapping user IDs to expand state of this node:
    # {
    #   'icpnw': True,
    #   'cdi38': False,
    # }
    expanded = fields.DictionaryField(default={}, validate=validate_user)

    is_deleted = fields.BooleanField(default=False, index=True)
    deleted_date = fields.DateTimeField(index=True)

    is_registration = fields.BooleanField(default=False, index=True)
    registered_date = fields.DateTimeField(index=True)
    registered_user = fields.ForeignField('user', backref='registered')
    registered_schema = fields.ForeignField('metaschema', backref='registered')
    registered_meta = fields.DictionaryField()
    registration_approval = fields.ForeignField('registrationapproval')
    retraction = fields.ForeignField('retraction')
    embargo = fields.ForeignField('embargo')

    draft_registrations = fields.ForeignField('draftregistration', backref='branched', list=True, default=[])

    is_fork = fields.BooleanField(default=False, index=True)
    forked_date = fields.DateTimeField(index=True)

    title = fields.StringField(validate=validate_title)
    description = fields.StringField()
    category = fields.StringField(validate=validate_category, index=True)

    # One of 'public', 'private'
    # TODO: Add validator
    comment_level = fields.StringField(default='private')

    wiki_pages_current = fields.DictionaryField()
    wiki_pages_versions = fields.DictionaryField()
    # Dictionary field mapping node wiki page to sharejs private uuid.
    # {<page_name>: <sharejs_id>}
    wiki_private_uuids = fields.DictionaryField()
    file_guid_to_share_uuids = fields.DictionaryField()

    creator = fields.ForeignField('user', backref='created')
    contributors = fields.ForeignField('user', list=True, backref='contributed')
    users_watching_node = fields.ForeignField('user', list=True, backref='watched')

    logs = fields.ForeignField('nodelog', list=True, backref='logged')
    tags = fields.ForeignField('tag', list=True, backref='tagged')

    # Tags for internal use
    system_tags = fields.StringField(list=True)

    nodes = fields.AbstractForeignField(list=True, backref='parent')
    forked_from = fields.ForeignField('node', backref='forked', index=True)
    registered_from = fields.ForeignField('node', backref='registrations', index=True)

    # The node (if any) used as a template for this node's creation
    template_node = fields.ForeignField('node', backref='template_node', index=True)

    piwik_site_id = fields.StringField()

    # Dictionary field mapping user id to a list of nodes in node.nodes which the user has subscriptions for
    # {<User.id>: [<Node._id>, <Node2._id>, ...] }
    child_node_subscriptions = fields.DictionaryField(default=dict)

    _meta = {
        'optimistic': True,
    }

    def __init__(self, *args, **kwargs):
        super(Node, self).__init__(*args, **kwargs)

        if kwargs.get('_is_loaded', False):
            return

        if self.creator:
            self.contributors.append(self.creator)
            self.set_visible(self.creator, visible=True, log=False)

            # Add default creator permissions
            for permission in CREATOR_PERMISSIONS:
                self.add_permission(self.creator, permission, save=False)

    def __repr__(self):
        return ('<Node(title={self.title!r}, category={self.category!r}) '
                'with _id {self._id!r}>').format(self=self)

    # For Django compatibility
    @property
    def pk(self):
        return self._id

    @property
    def category_display(self):
        """The human-readable representation of this node's category."""
        return self.CATEGORY_MAP[self.category]

    @property
    def sanction(self):
        sanction = self.registration_approval or self.embargo or self.retraction
        if sanction:
            return sanction
        elif self.parent_node:
            return self.parent_node.sanction
        else:
            return None

    @property
    def is_pending_registration(self):
        if not self.is_registration:
            return False
        if self.registration_approval is None:
            if self.parent_node:
                return self.parent_node.is_pending_registration
            return False
        return self.registration_approval.is_pending_approval

    @property
    def is_registration_approved(self):
        if self.registration_approval is None:
            if self.parent_node:
                return self.parent_node.is_registration_approved
            return False
        return self.registration_approval.is_approved

    @property
    def is_retracted(self):
        if self.retraction is None:
            if self.parent_node:
                return self.parent_node.is_retracted
            return False
        return self.retraction.is_approved

    @property
    def is_pending_retraction(self):
        if self.retraction is None:
            if self.parent_node:
                return self.parent_node.is_pending_retraction
            return False
        return self.retraction.is_pending_approval

    @property
    def embargo_end_date(self):
        if self.embargo is None:
            if self.parent_node:
                return self.parent_node.embargo_end_date
            return False
        return self.embargo.embargo_end_date

    @property
    def is_pending_embargo(self):
        if self.embargo is None:
            if self.parent_node:
                return self.parent_node.is_pending_embargo
            return False
        return self.embargo.is_pending_approval

    @property
    def is_pending_embargo_for_existing_registration(self):
        """ Returns True if Node has an Embargo pending approval for an
        existing registrations. This is used specifically to ensure
        registrations pre-dating the Embargo feature do not get deleted if
        their respective Embargo request is rejected.
        """
        if self.embargo is None:
            if self.parent_node:
                return self.parent_node.is_pending_embargo_for_existing_registration
            return False
        return self.embargo.pending_registration

    @property
    def private_links(self):
        return self.privatelink__shared

    @property
    def private_links_active(self):
        return [x for x in self.private_links if not x.is_deleted]

    @property
    def private_link_keys_active(self):
        return [x.key for x in self.private_links if not x.is_deleted]

    @property
    def private_link_keys_deleted(self):
        return [x.key for x in self.private_links if x.is_deleted]

    def path_above(self, auth):
        parents = self.parents
        return '/' + '/'.join([p.title if p.can_view(auth) else '-- private project --' for p in reversed(parents)])

    @property
    def ids_above(self):
        parents = self.parents
        return {p._id for p in parents}

    @property
    def nodes_active(self):
        return [x for x in self.nodes if not x.is_deleted]

    def can_edit(self, auth=None, user=None):
        """Return if a user is authorized to edit this node.
        Must specify one of (`auth`, `user`).

        :param Auth auth: Auth object to check
        :param User user: User object to check
        :returns: Whether user has permission to edit this node.
        """
        if not auth and not user:
            raise ValueError('Must pass either `auth` or `user`')
        if auth and user:
            raise ValueError('Cannot pass both `auth` and `user`')
        user = user or auth.user
        if auth:
            is_api_node = auth.api_node == self
        else:
            is_api_node = False
        return (
            (user and self.has_permission(user, 'write'))
            or is_api_node
        )

    def active_contributors(self, include=lambda n: True):
        for contrib in self.contributors:
            if contrib.is_active and include(contrib):
                yield contrib

    def is_admin_parent(self, user):
        if self.has_permission(user, 'admin', check_parent=False):
            return True
        if self.parent_node:
            return self.parent_node.is_admin_parent(user)
        return False

    def can_view(self, auth):
        if not auth and not self.is_public:
            return False

        return (
            self.is_public or
            (auth.user and self.has_permission(auth.user, 'read')) or
            auth.private_key in self.private_link_keys_active or
            self.is_admin_parent(auth.user)
        )

    def is_expanded(self, user=None):
        """Return if a user is has expanded the folder in the dashboard view.
        Must specify one of (`auth`, `user`).

        :param User user: User object to check
        :returns: Boolean if the folder is expanded.
        """
        if user._id in self.expanded:
            return self.expanded[user._id]
        else:
            return False

    def expand(self, user=None):
        self.expanded[user._id] = True
        self.save()

    def collapse(self, user=None):
        self.expanded[user._id] = False
        self.save()

    def is_derived_from(self, other, attr):
        derived_from = getattr(self, attr)
        while True:
            if derived_from is None:
                return False
            if derived_from == other:
                return True
            derived_from = getattr(derived_from, attr)

    def is_fork_of(self, other):
        return self.is_derived_from(other, 'forked_from')

    def is_registration_of(self, other):
        return self.is_derived_from(other, 'registered_from')

    @property
    def forks(self):
        """List of forks of this node"""
        return list(self.node__forked.find(Q('is_deleted', 'eq', False) &
                                           Q('is_registration', 'ne', True)))

    def add_permission(self, user, permission, save=False):
        """Grant permission to a user.

        :param User user: User to grant permission to
        :param str permission: Permission to grant
        :param bool save: Save changes
        :raises: ValueError if user already has permission
        """
        if user._id not in self.permissions:
            self.permissions[user._id] = [permission]
        else:
            if permission in self.permissions[user._id]:
                raise ValueError('User already has permission {0}'.format(permission))
            self.permissions[user._id].append(permission)
        if save:
            self.save()

    def remove_permission(self, user, permission, save=False):
        """Revoke permission from a user.

        :param User user: User to revoke permission from
        :param str permission: Permission to revoke
        :param bool save: Save changes
        :raises: ValueError if user does not have permission
        """
        try:
            self.permissions[user._id].remove(permission)
        except (KeyError, ValueError):
            raise ValueError('User does not have permission {0}'.format(permission))
        if save:
            self.save()

    def clear_permission(self, user, save=False):
        """Clear all permissions for a user.

        :param User user: User to revoke permission from
        :param bool save: Save changes
        :raises: ValueError if user not in permissions
        """
        try:
            self.permissions.pop(user._id)
        except KeyError:
            raise ValueError(
                'User {0} not in permissions list for node {1}'.format(
                    user._id, self._id,
                )
            )
        if save:
            self.save()

    def set_permissions(self, user, permissions, save=False):
        self.permissions[user._id] = permissions
        if save:
            self.save()

    def has_permission(self, user, permission, check_parent=True):
        """Check whether user has permission.

        :param User user: User to test
        :param str permission: Required permission
        :returns: User has required permission
        """
        if user is None:
            logger.warn('User is ``None``.')
            return False
        if permission in self.permissions.get(user._id, []):
            return True
        if permission == 'read' and check_parent:
            return self.is_admin_parent(user)
        return False

    def has_permission_on_children(self, user, permission):
        """Checks if the given user has a given permission on any child nodes
            that are not registrations or deleted
        """
        if self.has_permission(user, permission):
            return True

        for node in self.nodes:
            if not node.primary or node.is_deleted:
                continue

            if node.has_permission_on_children(user, permission):
                return True

        return False

    def has_addon_on_children(self, addon):
        """Checks if a given node has a specific addon on child nodes
            that are not registrations or deleted
        """
        if self.has_addon(addon):
            return True

        for node in self.nodes:
            if not node.primary or node.is_deleted:
                continue

            if node.has_addon_on_children(addon):
                return True

        return False

    def get_permissions(self, user):
        """Get list of permissions for user.

        :param User user: User to check
        :returns: List of permissions
        :raises: ValueError if user not found in permissions
        """
        return self.permissions.get(user._id, [])

    def adjust_permissions(self):
        for key in self.permissions.keys():
            if key not in self.contributors:
                self.permissions.pop(key)

    @property
    def visible_contributors(self):
        return [
            User.load(_id)
            for _id in self.visible_contributor_ids
        ]

    @property
    def parents(self):
        if self.parent_node:
            return [self.parent_node] + self.parent_node.parents
        return []

    @property
    def admin_contributor_ids(self, contributors=None):
        contributor_ids = self.contributors._to_primary_keys()
        admin_ids = set()
        for parent in self.parents:
            admins = [
                user for user, perms in parent.permissions.iteritems()
                if 'admin' in perms
            ]
            admin_ids.update(set(admins).difference(contributor_ids))
        return admin_ids

    @property
    def admin_contributors(self):
        return sorted(
            [User.load(_id) for _id in self.admin_contributor_ids],
            key=lambda user: user.family_name,
        )

    def get_visible(self, user):
        if not self.is_contributor(user):
            raise ValueError(u'User {0} not in contributors'.format(user))
        return user._id in self.visible_contributor_ids

    def update_visible_ids(self, save=False):
        """Update the order of `visible_contributor_ids`. Updating on making
        a contributor visible is more efficient than recomputing order on
        accessing `visible_contributors`.
        """
        self.visible_contributor_ids = [
            contributor._id
            for contributor in self.contributors
            if contributor._id in self.visible_contributor_ids
        ]
        if save:
            self.save()

    def set_visible(self, user, visible, log=True, auth=None, save=False):
        if not self.is_contributor(user):
            raise ValueError(u'User {0} not in contributors'.format(user))
        if visible and user._id not in self.visible_contributor_ids:
            self.visible_contributor_ids.append(user._id)
            self.update_visible_ids(save=False)
        elif not visible and user._id in self.visible_contributor_ids:
            if len(self.visible_contributor_ids) == 1:
                raise ValueError('Must have at least one visible contributor')
            self.visible_contributor_ids.remove(user._id)
        else:
            return
        message = (
            NodeLog.MADE_CONTRIBUTOR_VISIBLE
            if visible
            else NodeLog.MADE_CONTRIBUTOR_INVISIBLE
        )
        if log:
            self.add_log(
                message,
                params={
                    'parent': self.parent_id,
                    'node': self._id,
                    'contributors': [user._id],
                },
                auth=auth,
                save=False,
            )
        if save:
            self.save()

    def can_comment(self, auth):
        if self.comment_level == 'public':
            return auth.logged_in and (
                self.is_public or
                (auth.user and self.has_permission(auth.user, 'read'))
            )
        return self.is_contributor(auth.user)

    def update(self, fields, auth=None, save=True):
        if self.is_registration:
            raise NodeUpdateError(reason="Registered content cannot be updated")
        values = {}
        for key, value in fields.iteritems():
            if key not in self.WRITABLE_WHITELIST:
                continue
            with warnings.catch_warnings():
                try:
                    # This is in place because historically projects and components
                    # live on different ElasticSearch indexes, and at the time of Node.save
                    # there is no reliable way to check what the old Node.category
                    # value was. When the cateogory changes it is possible to have duplicate/dead
                    # search entries, so always delete the ES doc on categoryt change
                    # TODO: consolidate Node indexes into a single index, refactor search
                    if key == 'category':
                        self.delete_search_entry()
                    ###############
                    values[key] = {
                        'old': getattr(self, key),
                        'new': value,
                    }
                    setattr(self, key, value)
                except AttributeError:
                    raise NodeUpdateError(reason="Invalid value for attribute '{0}'".format(key), key=key)
                except warnings.Warning:
                    raise NodeUpdateError(reason="Attribute '{0}' doesn't exist on the Node class".format(key), key=key)
        if save:
            updated = self.save()
        else:
            updated = []
        for key in values:
            values[key]['new'] = getattr(self, key)
        self.add_log(NodeLog.UPDATED_FIELDS,
                     params={
                         'node': self._id,
                         'updated_fields': {
                             key: {
                                 'old': values[key]['old'],
                                 'new': values[key]['new']
                             }
                             for key in values
                         }
                     },
                     auth=auth)
        return updated

    def save(self, *args, **kwargs):
        update_piwik = kwargs.pop('update_piwik', True)
        self.adjust_permissions()

        first_save = not self._is_loaded

        if first_save and self.is_dashboard:
            existing_dashboards = self.creator.node__contributed.find(
                Q('is_dashboard', 'eq', True)
            )
            if existing_dashboards.count() > 0:
                raise NodeStateError("Only one dashboard allowed per user.")

        is_original = not self.is_registration and not self.is_fork
        if 'suppress_log' in kwargs.keys():
            suppress_log = kwargs['suppress_log']
            del kwargs['suppress_log']
        else:
            suppress_log = False

        saved_fields = super(Node, self).save(*args, **kwargs)

        if first_save and is_original and not suppress_log:
            # TODO: This logic also exists in self.use_as_template()
            for addon in settings.ADDONS_AVAILABLE:
                if 'node' in addon.added_default:
                    self.add_addon(addon.short_name, auth=None, log=False)

            # Define log fields for non-component project
            log_action = NodeLog.PROJECT_CREATED
            log_params = {
                'node': self._primary_key,
            }

            if getattr(self, 'parent', None):
                # Append log to parent
                self.parent.nodes.append(self)
                self.parent.save()
                log_params.update({'parent_node': self.parent._primary_key})

            # Add log with appropriate fields
            self.add_log(
                log_action,
                params=log_params,
                auth=Auth(user=self.creator),
                log_date=self.date_created,
                save=True,
            )

        # Only update Solr if at least one stored field has changed, and if
        # public or privacy setting has changed
        need_update = bool(self.SOLR_UPDATE_FIELDS.intersection(saved_fields))
        if not self.is_public:
            if first_save or 'is_public' not in saved_fields:
                need_update = False
        if self.is_folder or self.archiving:
            need_update = False
        if need_update:
            self.update_search()

        # This method checks what has changed.
        if settings.PIWIK_HOST and update_piwik:
            piwik_tasks.update_node(self._id, saved_fields)

        # Return expected value for StoredObject::save
        return saved_fields

    ######################################
    # Methods that return a new instance #
    ######################################

    def use_as_template(self, auth, changes=None, top_level=True):
        """Create a new project, using an existing project as a template.

        :param auth: The user to be assigned as creator
        :param changes: A dictionary of changes, keyed by node id, which
                        override the attributes of the template project or its
                        children.
        :return: The `Node` instance created.
        """
        changes = changes or dict()

        # build the dict of attributes to change for the new node
        try:
            attributes = changes[self._id]
            # TODO: explicitly define attributes which may be changed.
        except (AttributeError, KeyError):
            attributes = dict()

        new = self.clone()

        # clear permissions, which are not cleared by the clone method
        new.permissions = {}
        new.visible_contributor_ids = []

        # Clear quasi-foreign fields
        new.wiki_pages_current = {}
        new.wiki_pages_versions = {}
        new.wiki_private_uuids = {}
        new.file_guid_to_share_uuids = {}

        # set attributes which may be overridden by `changes`
        new.is_public = False
        new.description = None

        # apply `changes`
        for attr, val in attributes.iteritems():
            setattr(new, attr, val)

        # set attributes which may NOT be overridden by `changes`
        new.creator = auth.user
        new.template_node = self
        new.add_contributor(contributor=auth.user, permissions=CREATOR_PERMISSIONS, log=False, save=False)
        new.is_fork = False
        new.is_registration = False
        new.piwik_site_id = None

        # If that title hasn't been changed, apply the default prefix (once)
        if (new.title == self.title
                and top_level
                and language.TEMPLATED_FROM_PREFIX not in new.title):
            new.title = ''.join((language.TEMPLATED_FROM_PREFIX, new.title, ))

        # Slight hack - date_created is a read-only field.
        new._fields['date_created'].__set__(
            new,
            datetime.datetime.utcnow(),
            safe=True
        )

        new.save(suppress_log=True)

        # Log the creation
        new.add_log(
            NodeLog.CREATED_FROM,
            params={
                'node': new._primary_key,
                'template_node': {
                    'id': self._primary_key,
                    'url': self.url,
                },
            },
            auth=auth,
            log_date=new.date_created,
            save=False,
        )

        # add mandatory addons
        # TODO: This logic also exists in self.save()
        for addon in settings.ADDONS_AVAILABLE:
            if 'node' in addon.added_default:
                new.add_addon(addon.short_name, auth=None, log=False)

        # deal with the children of the node, if any
        new.nodes = [
            x.use_as_template(auth, changes, top_level=False)
            for x in self.nodes
            if x.can_view(auth)
        ]

        new.save()
        return new

    ############
    # Pointers #
    ############

    def add_pointer(self, node, auth, save=True):
        """Add a pointer to a node.

        :param Node node: Node to add
        :param Auth auth: Consolidated authorization
        :param bool save: Save changes
        :return: Created pointer
        """
        # Fail if node already in nodes / pointers. Note: cast node and node
        # to primary keys to test for conflicts with both nodes and pointers
        # contained in `self.nodes`.
        if node._id in self.node_ids:
            raise ValueError(
                'Pointer to node {0} already in list'.format(node._id)
            )

        # If a folder, prevent more than one pointer to that folder. This will prevent infinite loops on the Dashboard.
        # Also, no pointers to the dashboard project, which could cause loops as well.
        already_pointed = node.pointed
        if node.is_folder and len(already_pointed) > 0:
            raise ValueError(
                'Pointer to folder {0} already exists. Only one pointer to any given folder allowed'.format(node._id)
            )
        if node.is_dashboard:
            raise ValueError(
                'Pointer to dashboard ({0}) not allowed.'.format(node._id)
            )

        # Append pointer
        pointer = Pointer(node=node)
        pointer.save()
        self.nodes.append(pointer)

        # Add log
        self.add_log(
            action=NodeLog.POINTER_CREATED,
            params={
                'parent_node': self.parent_id,
                'node': self._primary_key,
                'pointer': {
                    'id': pointer.node._id,
                    'url': pointer.node.url,
                    'title': pointer.node.title,
                    'category': pointer.node.category,
                },
            },
            auth=auth,
            save=False,
        )

        # Optionally save changes
        if save:
            self.save()

        return pointer

    def rm_pointer(self, pointer, auth):
        """Remove a pointer.

        :param Pointer pointer: Pointer to remove
        :param Auth auth: Consolidated authorization
        """
        if pointer not in self.nodes:
            raise ValueError('Node link does not belong to the requested node.')

        # Remove `Pointer` object; will also remove self from `nodes` list of
        # parent node
        Pointer.remove_one(pointer)

        # Add log
        self.add_log(
            action=NodeLog.POINTER_REMOVED,
            params={
                'parent_node': self.parent_id,
                'node': self._primary_key,
                'pointer': {
                    'id': pointer.node._id,
                    'url': pointer.node.url,
                    'title': pointer.node.title,
                    'category': pointer.node.category,
                },
            },
            auth=auth,
            save=False,
        )

    @property
    def node_ids(self):
        return [
            node._id if node.primary else node.node._id
            for node in self.nodes
        ]

    @property
    def nodes_primary(self):
        return [
            node
            for node in self.nodes
            if node.primary
        ]

    def node_and_primary_descendants(self):
        """Return an iterator for a node and all of its primary (non-pointer) descendants.

        :param node Node: target Node
        """
        return itertools.chain([self], self.get_descendants_recursive(lambda n: n.primary))

    @property
    def depth(self):
        return len(self.parents)

    def next_descendants(self, auth, condition=lambda auth, node: True):
        """
        Recursively find the first set of descedants under a given node that meet a given condition

        returns a list of [(node, [children]), ...]
        """
        ret = []
        for node in self.nodes:
            if condition(auth, node):
                # base case
                ret.append((node, []))
            else:
                ret.append((node, node.next_descendants(auth, condition)))
        ret = [item for item in ret if item[1] or condition(auth, item[0])]  # prune empty branches
        return ret

    def get_descendants_recursive(self, include=lambda n: True):
        for node in self.nodes:
            if include(node):
                yield node
            if node.primary:
                for descendant in node.get_descendants_recursive(include):
                    if include(descendant):
                        yield descendant

    def get_aggregate_logs_queryset(self, auth):
        ids = [self._id] + [n._id
                            for n in self.get_descendants_recursive()
                            if n.can_view(auth)]
        query = Q('__backrefs.logged.node.logs', 'in', ids)
        return NodeLog.find(query).sort('-_id')

    @property
    def nodes_pointer(self):
        return [
            node
            for node in self.nodes
            if not node.primary
        ]

    @property
    def has_pointers_recursive(self):
        """Recursively checks whether the current node or any of its nodes
        contains a pointer.
        """
        if self.nodes_pointer:
            return True
        for node in self.nodes_primary:
            if node.has_pointers_recursive:
                return True
        return False

    @property
    def pointed(self):
        return getattr(self, '_pointed', [])

    def pointing_at(self, pointed_node_id):
        """This node is pointed at another node.

        :param Node pointed_node_id: The node id of the node being pointed at.
        :return: pointer_id
        """
        for pointer in self.nodes_pointer:
            node_id = pointer.node._id
            if node_id == pointed_node_id:
                return pointer._id
        return None

    def get_points(self, folders=False, deleted=False, resolve=True):
        ret = []
        for each in self.pointed:
            pointer_node = get_pointer_parent(each)
            if not folders and pointer_node.is_folder:
                continue
            if not deleted and pointer_node.is_deleted:
                continue
            if resolve:
                ret.append(pointer_node)
            else:
                ret.append(each)
        return ret

    def resolve(self):
        return self

    def fork_pointer(self, pointer, auth, save=True):
        """Replace a pointer with a fork. If the pointer points to a project,
        fork the project and replace the pointer with a new pointer pointing
        to the fork. If the pointer points to a component, fork the component
        and add it to the current node.

        :param Pointer pointer:
        :param Auth auth:
        :param bool save:
        :return: Forked node
        """
        # Fail if pointer not contained in `nodes`
        try:
            index = self.nodes.index(pointer)
        except ValueError:
            raise ValueError('Pointer {0} not in list'.format(pointer._id))

        # Get pointed node
        node = pointer.node

        # Fork into current node and replace pointer with forked component
        forked = node.fork_node(auth)
        if forked is None:
            raise ValueError('Could not fork node')

        self.nodes[index] = forked

        # Add log
        self.add_log(
            NodeLog.POINTER_FORKED,
            params={
                'parent_node': self.parent_id,
                'node': self._primary_key,
                'pointer': {
                    'id': pointer.node._id,
                    'url': pointer.node.url,
                    'title': pointer.node.title,
                    'category': pointer.node.category,
                },
            },
            auth=auth,
            save=False,
        )

        # Optionally save changes
        if save:
            self.save()
            # Garbage-collect pointer. Note: Must save current node before
            # removing pointer, else remove will fail when trying to remove
            # backref from self to pointer.
            Pointer.remove_one(pointer)

        # Return forked content
        return forked

    def get_recent_logs(self, n=10):
        """Return a list of the n most recent logs, in reverse chronological
        order.

        :param int n: Number of logs to retrieve
        """
        return list(reversed(self.logs)[:n])

    @property
    def date_modified(self):
        '''The most recent datetime when this node was modified, based on
        the logs.
        '''
        try:
            return self.logs[-1].date
        except IndexError:
            return self.date_created

    def set_title(self, title, auth, save=False):
        """Set the title of this Node and log it.

        :param str title: The new title.
        :param auth: All the auth information including user, API key.
        """
        #Called so validation does not have to wait until save.
        validate_title(title)

        original_title = self.title
        self.title = title
        self.add_log(
            action=NodeLog.EDITED_TITLE,
            params={
                'parent_node': self.parent_id,
                'node': self._primary_key,
                'title_new': self.title,
                'title_original': original_title,
            },
            auth=auth,
            save=False,
        )
        if save:
            self.save()
        return None

    def set_description(self, description, auth, save=False):
        """Set the description and log the event.

        :param str description: The new description
        :param auth: All the auth informtion including user, API key.
        :param bool save: Save self after updating.
        """
        original = self.description
        self.description = description
        self.add_log(
            action=NodeLog.EDITED_DESCRIPTION,
            params={
                'parent_node': self.parent_id,
                'node': self._primary_key,
                'description_new': self.description,
                'description_original': original
            },
            auth=auth,
            save=False,
        )
        if save:
            self.save()
        return None

    def update_search(self):
        from website import search
        try:
            search.search.update_node(self)
        except search.exceptions.SearchUnavailableError as e:
            logger.exception(e)
            log_exception()

    def delete_search_entry(self):
        from website import search
        try:
            search.search.delete_node(self)
        except search.exceptions.SearchUnavailableError as e:
            logger.exception(e)
            log_exception()

    def delete_registration_tree(self, save=False):
        self.is_deleted = True
        if not getattr(self.embargo, 'for_existing_registration', False):
            self.registered_from = None
        if save:
            self.save()
        self.update_search()
        for child in self.nodes_primary:
            child.delete_registration_tree(save=save)

    def remove_node(self, auth, date=None):
        """Marks a node as deleted.

        TODO: Call a hook on addons
        Adds a log to the parent node if applicable

        :param auth: an instance of :class:`Auth`.
        :param date: Date node was removed
        :type date: `datetime.datetime` or `None`
        """
        # TODO: rename "date" param - it's shadowing a global

        if self.is_dashboard:
            raise NodeStateError("Dashboards may not be deleted.")

        if not self.can_edit(auth):
            raise PermissionsError('{0!r} does not have permission to modify this {1}'.format(auth.user, self.category or 'node'))

        #if this is a folder, remove all the folders that this is pointing at.
        if self.is_folder:
            for pointed in self.nodes_pointer:
                if pointed.node.is_folder:
                    pointed.node.remove_node(auth=auth)

        if [x for x in self.nodes_primary if not x.is_deleted]:
            raise NodeStateError("Any child components must be deleted prior to deleting this project.")

        # After delete callback
        for addon in self.get_addons():
            message = addon.after_delete(self, auth.user)
            if message:
                status.push_status_message(message, kind='info', trust=False)

        log_date = date or datetime.datetime.utcnow()

        # Add log to parent
        if self.node__parent:
            self.node__parent[0].add_log(
                NodeLog.NODE_REMOVED,
                params={
                    'project': self._primary_key,
                },
                auth=auth,
                log_date=log_date,
                save=True,
            )
        else:
            self.add_log(
                NodeLog.PROJECT_DELETED,
                params={
                    'project': self._primary_key,
                },
                auth=auth,
                log_date=log_date,
                save=True,
            )

        self.is_deleted = True
        self.deleted_date = date
        self.save()

        auth_signals.node_deleted.send(self)

        return True

    def fork_node(self, auth, title='Fork of '):
        """Recursively fork a node.

        :param Auth auth: Consolidated authorization
        :param str title: Optional text to prepend to forked title
        :return: Forked node
        """
        user = auth.user

        # Non-contributors can't fork private nodes
        if not (self.is_public or self.has_permission(user, 'read')):
            raise PermissionsError('{0!r} does not have permission to fork node {1!r}'.format(user, self._id))

        when = datetime.datetime.utcnow()

        original = self.load(self._primary_key)

        if original.is_deleted:
            raise NodeStateError('Cannot fork deleted node.')

        # Note: Cloning a node copies its `wiki_pages_current` and
        # `wiki_pages_versions` fields, but does not clone the underlying
        # database objects to which these dictionaries refer. This means that
        # the cloned node must pass itself to its wiki objects to build the
        # correct URLs to that content.
        forked = original.clone()

        forked.logs = self.logs
        forked.tags = self.tags

        # Recursively fork child nodes
        for node_contained in original.nodes:
            if not node_contained.is_deleted:
                forked_node = None
                try:  # Catch the potential PermissionsError above
                    forked_node = node_contained.fork_node(auth=auth, title='')
                except PermissionsError:
                    pass  # If this exception is thrown omit the node from the result set
                if forked_node is not None:
                    forked.nodes.append(forked_node)

        forked.title = title + forked.title
        forked.is_fork = True
        forked.is_registration = False
        forked.forked_date = when
        forked.forked_from = original
        forked.creator = user
        forked.piwik_site_id = None

        # Forks default to private status
        forked.is_public = False

        # Clear permissions before adding users
        forked.permissions = {}
        forked.visible_contributor_ids = []

        forked.add_contributor(
            contributor=user,
            permissions=CREATOR_PERMISSIONS,
            log=False,
            save=False
        )

        forked.add_log(
            action=NodeLog.NODE_FORKED,
            params={
                'parent_node': original.parent_id,
                'node': original._primary_key,
                'registration': forked._primary_key,
            },
            auth=auth,
            log_date=when,
            save=False,
        )

        forked.save()
        # After fork callback
        for addon in original.get_addons():
            _, message = addon.after_fork(original, forked, user)
            if message:
                status.push_status_message(message, kind='info', trust=True)

        return forked

    def create_draft_registration(self, user, schema, data=None, save=False):
        draft = DraftRegistration(
            initiator=user,
            branched_from=self,
            registration_schema=schema,
            registration_metadata=data or {},
        )
        draft.save()
        self.draft_registrations.append(draft)
        if save:
            self.save()
        return draft

    def register_node(self, schema, auth, data, parent=None):
        """Make a frozen copy of a node.

        :param schema: Schema object
        :param auth: All the auth information including user, API key.
        :param template: Template name
        :param data: Form data
        :param parent Node: parent registration of registration to be created
        """
        # NOTE: Admins can register child nodes even if they don't have write access them
        if not self.can_edit(auth=auth) and not self.is_admin_parent(user=auth.user):
            raise PermissionsError(
                'User {} does not have permission '
                'to register this node'.format(auth.user._id)
            )
        if self.is_folder:
            raise NodeStateError("Folders may not be registered")

        when = datetime.datetime.utcnow()

        original = self.load(self._primary_key)

        # Note: Cloning a node copies its `wiki_pages_current` and
        # `wiki_pages_versions` fields, but does not clone the underlying
        # database objects to which these dictionaries refer. This means that
        # the cloned node must pass itself to its wiki objects to build the
        # correct URLs to that content.
        if original.is_deleted:
            raise NodeStateError('Cannot register deleted node.')

        registered = original.clone()

        registered.is_registration = True
        registered.registered_date = when
        registered.registered_user = auth.user
        registered.registered_schema = schema
        registered.registered_from = original
        if not registered.registered_meta:
            registered.registered_meta = {}
        registered.registered_meta = data

        registered.contributors = self.contributors
        registered.forked_from = self.forked_from
        registered.creator = self.creator
        registered.logs = self.logs
        registered.tags = self.tags
        registered.piwik_site_id = None

        registered.save()

        if parent:
            registered.parent_node = parent

        # After register callback
        for addon in original.get_addons():
            _, message = addon.after_register(original, registered, auth.user)
            if message:
                status.push_status_message(message, kind='info', trust=False)

        for node_contained in original.nodes:
            if not node_contained.is_deleted:
                child_registration = node_contained.register_node(
                    schema, auth, data, parent=registered
                )
                if child_registration and not child_registration.primary:
                    registered.nodes.append(child_registration)

        registered.save()

        if settings.ENABLE_ARCHIVER:
            project_signals.after_create_registration.send(self, dst=registered, user=auth.user)

        return registered

    def remove_tag(self, tag, auth, save=True):
        if tag in self.tags:
            self.tags.remove(tag)
            self.add_log(
                action=NodeLog.TAG_REMOVED,
                params={
                    'parent_node': self.parent_id,
                    'node': self._primary_key,
                    'tag': tag,
                },
                auth=auth,
                save=False,
            )
            if save:
                self.save()

    def add_tag(self, tag, auth, save=True):
        if tag not in self.tags:
            new_tag = Tag.load(tag)
            if not new_tag:
                new_tag = Tag(_id=tag)
            new_tag.save()
            self.tags.append(new_tag)
            self.add_log(
                action=NodeLog.TAG_ADDED,
                params={
                    'parent_node': self.parent_id,
                    'node': self._primary_key,
                    'tag': tag,
                },
                auth=auth,
                save=False,
            )
            if save:
                self.save()

    def add_log(self, action, params, auth, foreign_user=None, log_date=None, save=True):
        user = auth.user if auth else None
        params['node'] = params.get('node') or params.get('project')
        log = NodeLog(
            action=action,
            user=user,
            foreign_user=foreign_user,
            params=params,
        )
        if log_date:
            log.date = log_date
        log.save()
        self.logs.append(log)
        if save:
            self.save()
        if user:
            increment_user_activity_counters(user._primary_key, action, log.date)
        return log

    @property
    def url(self):
        return '/{}/'.format(self._primary_key)

    def web_url_for(self, view_name, _absolute=False, _guid=False, *args, **kwargs):
        return web_url_for(view_name, pid=self._primary_key, _absolute=_absolute, _guid=_guid, *args, **kwargs)

    def api_url_for(self, view_name, _absolute=False, *args, **kwargs):
        return api_url_for(view_name, pid=self._primary_key, _absolute=_absolute, *args, **kwargs)

    @property
    def absolute_url(self):
        if not self.url:
            logger.error('Node {0} has a parent that is not a project'.format(self._id))
            return None
        return urlparse.urljoin(settings.DOMAIN, self.url)

    @property
    def display_absolute_url(self):
        url = self.absolute_url
        if url is not None:
            return re.sub(r'https?:', '', url).strip('/')

    @property
    def api_v2_url(self):
        return reverse('nodes:node-detail', kwargs={'node_id': self._id})

    @property
    def absolute_api_v2_url(self):
        return absolute_reverse('nodes:node-detail', kwargs={'node_id': self._id})

    # used by django and DRF
    def get_absolute_url(self):
        return self.absolute_api_v2_url

    @property
    def api_url(self):
        if not self.url:
            logger.error('Node {0} has a parent that is not a project'.format(self._id))
            return None
        return '/api/v1{0}'.format(self.deep_url)

    @property
    def deep_url(self):
        return '/project/{}/'.format(self._primary_key)

    @property
    def csl(self):  # formats node information into CSL format for citation parsing
        """a dict in CSL-JSON schema

        For details on this schema, see:
            https://github.com/citation-style-language/schema#csl-json-schema
        """
        csl = {
            'id': self._id,
            'title': sanitize.unescape_entities(self.title),
            'author': [
                contributor.csl_name  # method in auth/model.py which parses the names of authors
                for contributor in self.visible_contributors
            ],
            'publisher': 'Open Science Framework',
            'type': 'webpage',
            'URL': self.display_absolute_url,
        }

        doi = self.get_identifier_value('doi')
        if doi:
            csl['DOI'] = doi

        if self.logs:
            csl['issued'] = datetime_to_csl(self.logs[-1].date)

        return csl

    def author_list(self, and_delim='&'):
        author_names = [
            author.biblio_name
            for author in self.visible_contributors
            if author
        ]
        if len(author_names) < 2:
            return ' {0} '.format(and_delim).join(author_names)
        if len(author_names) > 7:
            author_names = author_names[:7]
            author_names.append('et al.')
            return ', '.join(author_names)
        return u'{0}, {1} {2}'.format(
            ', '.join(author_names[:-1]),
            and_delim,
            author_names[-1]
        )

    @property
    def templated_list(self):
        return [
            x
            for x in self.node__template_node
            if not x.is_deleted
        ]

    @property
    def parent_node(self):
        """The parent node, if it exists, otherwise ``None``. Note: this
        property is named `parent_node` rather than `parent` to avoid a
        conflict with the `parent` back-reference created by the `nodes`
        field on this schema.
        """
        try:
            if not self.node__parent[0].is_deleted:
                return self.node__parent[0]
        except IndexError:
            pass
        return None

    @parent_node.setter
    def parent_node(self, parent):
        parent.nodes.append(self)
        parent.save()

    @property
    def root(self):
        if self.parent_node:
            return self.parent_node.root
        else:
            return self

    @property
    def archiving(self):
        job = self.archive_job
        return job and not job.done and not job.archive_tree_finished()

    @property
    def archive_job(self):
        return self.archivejob__active[0] if self.archivejob__active else None

    @property
    def registrations(self):
        return self.node__registrations.find(Q('archiving', 'eq', False))

    @property
    def watch_url(self):
        return os.path.join(self.api_url, "watch/")

    @property
    def parent_id(self):
        if self.node__parent:
            return self.node__parent[0]._primary_key
        return None

    @property
    def project_or_component(self):
        return 'project' if self.category == 'project' else 'component'

    def is_contributor(self, user):
        return (
            user is not None
            and (
                user._id in self.contributors
            )
        )

    def add_addon(self, addon_name, auth, log=True, *args, **kwargs):
        """Add an add-on to the node. Do nothing if the addon is already
        enabled.

        :param str addon_name: Name of add-on
        :param Auth auth: Consolidated authorization object
        :param bool log: Add a log after adding the add-on
        :return: A boolean, whether the addon was added
        """
        ret = AddonModelMixin.add_addon(self, addon_name, auth=auth,
                                        *args, **kwargs)
        if ret and log:
            config = settings.ADDONS_AVAILABLE_DICT[addon_name]
            self.add_log(
                action=NodeLog.ADDON_ADDED,
                params={
                    'project': self.parent_id,
                    'node': self._primary_key,
                    'addon': config.full_name,
                },
                auth=auth,
                save=False,
            )
            self.save()  # TODO: here, or outside the conditional? @mambocab
        return ret

    def delete_addon(self, addon_name, auth, _force=False):
        """Delete an add-on from the node.

        :param str addon_name: Name of add-on
        :param Auth auth: Consolidated authorization object
        :param bool _force: For migration testing ONLY. Do not set to True
            in the application, or else projects will be allowed to delete
            mandatory add-ons!
        :return bool: Add-on was deleted
        """
        ret = super(Node, self).delete_addon(addon_name, auth, _force)
        if ret:
            config = settings.ADDONS_AVAILABLE_DICT[addon_name]
            self.add_log(
                action=NodeLog.ADDON_REMOVED,
                params={
                    'project': self.parent_id,
                    'node': self._primary_key,
                    'addon': config.full_name,
                },
                auth=auth,
                save=False,
            )
            self.save()
            # TODO: save here or outside the conditional? @mambocab
        return ret

    def callback(self, callback, recursive=False, *args, **kwargs):
        """Invoke callbacks of attached add-ons and collect messages.

        :param str callback: Name of callback method to invoke
        :param bool recursive: Apply callback recursively over nodes
        :return list: List of callback messages
        """
        messages = []

        for addon in self.get_addons():
            method = getattr(addon, callback)
            message = method(self, *args, **kwargs)
            if message:
                messages.append(message)

        if recursive:
            for child in self.nodes:
                if not child.is_deleted:
                    messages.extend(
                        child.callback(
                            callback, recursive, *args, **kwargs
                        )
                    )

        return messages

    def replace_contributor(self, old, new):
        for i, contrib in enumerate(self.contributors):
            if contrib._primary_key == old._primary_key:
                self.contributors[i] = new
                # Remove unclaimed record for the project
                if self._primary_key in old.unclaimed_records:
                    del old.unclaimed_records[self._primary_key]
                    old.save()
                for permission in self.get_permissions(old):
                    self.add_permission(new, permission)
                self.permissions.pop(old._id)
                if old._id in self.visible_contributor_ids:
                    self.visible_contributor_ids[self.visible_contributor_ids.index(old._id)] = new._id
                return True
        return False

    def remove_contributor(self, contributor, auth, log=True):
        """Remove a contributor from this node.

        :param contributor: User object, the contributor to be removed
        :param auth: All the auth information including user, API key.
        """
        # remove unclaimed record if necessary
        if self._primary_key in contributor.unclaimed_records:
            del contributor.unclaimed_records[self._primary_key]

        self.contributors.remove(contributor._id)

        self.clear_permission(contributor)
        if contributor._id in self.visible_contributor_ids:
            self.visible_contributor_ids.remove(contributor._id)

        if not self.visible_contributor_ids:
            return False

        # Node must have at least one registered admin user
        # TODO: Move to validator or helper
        admins = [
            user for user in self.contributors
            if self.has_permission(user, 'admin')
            and user.is_registered
        ]
        if not admins:
            return False

        # Clear permissions for removed user
        self.permissions.pop(contributor._id, None)

        # After remove callback
        for addon in self.get_addons():
            message = addon.after_remove_contributor(self, contributor, auth)
            if message:
                status.push_status_message(message, kind='info', trust=True)

        if log:
            self.add_log(
                action=NodeLog.CONTRIB_REMOVED,
                params={
                    'project': self.parent_id,
                    'node': self._primary_key,
                    'contributor': contributor._id,
                },
                auth=auth,
                save=False,
            )

        self.save()

        #send signal to remove this user from project subscriptions
        auth_signals.contributor_removed.send(contributor, node=self)

        return True

    def remove_contributors(self, contributors, auth=None, log=True, save=False):

        results = []
        removed = []

        for contrib in contributors:
            outcome = self.remove_contributor(
                contributor=contrib, auth=auth, log=False,
            )
            results.append(outcome)
            removed.append(contrib._id)
        if log:
            self.add_log(
                action=NodeLog.CONTRIB_REMOVED,
                params={
                    'project': self.parent_id,
                    'node': self._primary_key,
                    'contributors': removed,
                },
                auth=auth,
                save=False,
            )

        if save:
            self.save()

        if False in results:
            return False

        return True

    def manage_contributors(self, user_dicts, auth, save=False):
        """Reorder and remove contributors.

        :param list user_dicts: Ordered list of contributors represented as
            dictionaries of the form:
            {'id': <id>, 'permission': <One of 'read', 'write', 'admin'>, 'visible': bool}
        :param Auth auth: Consolidated authentication information
        :param bool save: Save changes
        :raises: ValueError if any users in `users` not in contributors or if
            no admin contributors remaining
        """
        with TokuTransaction():
            users = []
            user_ids = []
            permissions_changed = {}
            visibility_removed = []
            to_retain = []
            to_remove = []
            for user_dict in user_dicts:
                user = User.load(user_dict['id'])
                if user is None:
                    raise ValueError('User not found')
                if user not in self.contributors:
                    raise ValueError(
                        'User {0} not in contributors'.format(user.fullname)
                    )
                permissions = expand_permissions(user_dict['permission'])
                if set(permissions) != set(self.get_permissions(user)):
                    self.set_permissions(user, permissions, save=False)
                    permissions_changed[user._id] = permissions
                # visible must be added before removed to ensure they are validated properly
                if user_dict['visible']:
                    self.set_visible(user,
                                     visible=True,
                                     auth=auth)
                else:
                    visibility_removed.append(user)
                users.append(user)
                user_ids.append(user_dict['id'])

            for user in visibility_removed:
                self.set_visible(user,
                                 visible=False,
                                 auth=auth)

            for user in self.contributors:
                if user._id in user_ids:
                    to_retain.append(user)
                else:
                    to_remove.append(user)

            # TODO: Move to validator or helper @jmcarp
            admins = [
                user for user in users
                if self.has_permission(user, 'admin')
                and user.is_registered
            ]
            if users is None or not admins:
                raise ValueError(
                    'Must have at least one registered admin contributor'
                )

            if to_retain != users:
                self.add_log(
                    action=NodeLog.CONTRIB_REORDERED,
                    params={
                        'project': self.parent_id,
                        'node': self._id,
                        'contributors': [
                            user._id
                            for user in users
                        ],
                    },
                    auth=auth,
                    save=False,
                )

            if to_remove:
                self.remove_contributors(to_remove, auth=auth, save=False)

            self.contributors = users

            if permissions_changed:
                self.add_log(
                    action=NodeLog.PERMISSIONS_UPDATED,
                    params={
                        'project': self.parent_id,
                        'node': self._id,
                        'contributors': permissions_changed,
                    },
                    auth=auth,
                    save=False,
                )
            # Update list of visible IDs
            self.update_visible_ids()
            if save:
                self.save()

        with TokuTransaction():
            if to_remove or permissions_changed and ['read'] in permissions_changed.values():
                project_signals.write_permissions_revoked.send(self)

    def add_contributor(self, contributor, permissions=None, visible=True,
                        auth=None, log=True, save=False):
        """Add a contributor to the project.

        :param User contributor: The contributor to be added
        :param list permissions: Permissions to grant to the contributor
        :param bool visible: Contributor is visible in project dashboard
        :param Auth auth: All the auth information including user, API key
        :param bool log: Add log to self
        :param bool save: Save after adding contributor
        :returns: Whether contributor was added
        """
        MAX_RECENT_LENGTH = 15

        # If user is merged into another account, use master account
        contrib_to_add = contributor.merged_by if contributor.is_merged else contributor
        if contrib_to_add not in self.contributors:

            self.contributors.append(contrib_to_add)
            if visible:
                self.set_visible(contrib_to_add, visible=True, log=False)

            # Add default contributor permissions
            permissions = permissions or DEFAULT_CONTRIBUTOR_PERMISSIONS
            for permission in permissions:
                self.add_permission(contrib_to_add, permission, save=False)

            # Add contributor to recently added list for user
            if auth is not None:
                user = auth.user
                if contrib_to_add in user.recently_added:
                    user.recently_added.remove(contrib_to_add)
                user.recently_added.insert(0, contrib_to_add)
                while len(user.recently_added) > MAX_RECENT_LENGTH:
                    user.recently_added.pop()

            if log:
                self.add_log(
                    action=NodeLog.CONTRIB_ADDED,
                    params={
                        'project': self.parent_id,
                        'node': self._primary_key,
                        'contributors': [contrib_to_add._primary_key],
                    },
                    auth=auth,
                    save=False,
                )
            if save:
                self.save()

            project_signals.contributor_added.send(self, contributor=contributor)
            return True

        # Permissions must be overridden if changed when contributor is added to parent he/she is already on a child of.
        elif contrib_to_add in self.contributors and permissions is not None:
            self.set_permissions(contrib_to_add, permissions)
            if save:
                self.save()

            return False
        else:
            return False

    def add_contributors(self, contributors, auth=None, log=True, save=False):
        """Add multiple contributors

        :param list contributors: A list of dictionaries of the form:
            {
                'user': <User object>,
                'permissions': <Permissions list, e.g. ['read', 'write']>,
                'visible': <Boolean indicating whether or not user is a bibliographic contributor>
            }
        :param auth: All the auth information including user, API key.
        :param log: Add log to self
        :param save: Save after adding contributor
        """
        for contrib in contributors:
            self.add_contributor(
                contributor=contrib['user'], permissions=contrib['permissions'],
                visible=contrib['visible'], auth=auth, log=False, save=False,
            )
        if log and contributors:
            self.add_log(
                action=NodeLog.CONTRIB_ADDED,
                params={
                    'project': self.parent_id,
                    'node': self._primary_key,
                    'contributors': [
                        contrib['user']._id
                        for contrib in contributors
                    ],
                },
                auth=auth,
                save=False,
            )
        if save:
            self.save()

    def add_unregistered_contributor(self, fullname, email, auth,
                                     permissions=None, save=False):
        """Add a non-registered contributor to the project.

        :param str fullname: The full name of the person.
        :param str email: The email address of the person.
        :param Auth auth: Auth object for the user adding the contributor.
        :returns: The added contributor
        :raises: DuplicateEmailError if user with given email is already in the database.
        """
        # Create a new user record
        contributor = User.create_unregistered(fullname=fullname, email=email)

        contributor.add_unclaimed_record(node=self, referrer=auth.user,
            given_name=fullname, email=email)
        try:
            contributor.save()
        except ValidationValueError:  # User with same email already exists
            contributor = get_user(email=email)
            # Unregistered users may have multiple unclaimed records, so
            # only raise error if user is registered.
            if contributor.is_registered or self.is_contributor(contributor):
                raise
            contributor.add_unclaimed_record(node=self, referrer=auth.user,
                given_name=fullname, email=email)
            contributor.save()

        self.add_contributor(
            contributor, permissions=permissions, auth=auth,
            log=True, save=False,
        )
        self.save()
        return contributor

    def set_privacy(self, permissions, auth=None, log=True, save=True):
        """Set the permissions for this node.

        :param permissions: A string, either 'public' or 'private'
        :param auth: All the auth information including user, API key.
        :param bool log: Whether to add a NodeLog for the privacy change.
        """
        if permissions == 'public' and not self.is_public:
            if self.is_registration:
                if self.is_pending_embargo:
                    raise NodeStateError("A registration with an unapproved embargo cannot be made public.")
                if self.embargo_end_date and not self.is_pending_embargo:
                    self.embargo.state = Embargo.REJECTED
                    self.embargo.save()
            self.is_public = True
        elif permissions == 'private' and self.is_public:
            if self.is_registration and not self.is_pending_embargo:
                raise NodeStateError("Public registrations must be retracted, not made private.")
            else:
                self.is_public = False
        else:
            return False

        # After set permissions callback
        for addon in self.get_addons():
            message = addon.after_set_privacy(self, permissions)
            if message:
                status.push_status_message(message, kind='info', trust=False)

        if log:
            action = NodeLog.MADE_PUBLIC if permissions == 'public' else NodeLog.MADE_PRIVATE
            self.add_log(
                action=action,
                params={
                    'project': self.parent_id,
                    'node': self._primary_key,
                },
                auth=auth,
                save=False,
            )
        if save:
            self.save()
        return True

    def admin_public_wiki(self, user):
        return (
            self.has_addon('wiki') and
            self.has_permission(user, 'admin') and
            self.is_public
        )

    def include_wiki_settings(self, user):
        """Check if node meets requirements to make publicly editable."""
        return (
            self.admin_public_wiki(user) or
            any(
                each.admin_public_wiki(user)
                for each in self.get_descendants_recursive()
            )
        )

    # TODO: Move to wiki add-on
    def get_wiki_page(self, name=None, version=None, id=None):
        from website.addons.wiki.model import NodeWikiPage

        if name:
            name = (name or '').strip()
            key = to_mongo_key(name)
            try:
                if version and (isinstance(version, int) or version.isdigit()):
                    id = self.wiki_pages_versions[key][int(version) - 1]
                elif version == 'previous':
                    id = self.wiki_pages_versions[key][-2]
                elif version == 'current' or version is None:
                    id = self.wiki_pages_current[key]
                else:
                    return None
            except (KeyError, IndexError):
                return None
        return NodeWikiPage.load(id)

    # TODO: Move to wiki add-on
    def update_node_wiki(self, name, content, auth):
        """Update the node's wiki page with new content.

        :param page: A string, the page's name, e.g. ``"home"``.
        :param content: A string, the posted content.
        :param auth: All the auth information including user, API key.
        """
        from website.addons.wiki.model import NodeWikiPage

        name = (name or '').strip()
        key = to_mongo_key(name)

        if key not in self.wiki_pages_current:
            if key in self.wiki_pages_versions:
                version = len(self.wiki_pages_versions[key]) + 1
            else:
                version = 1
        else:
            current = NodeWikiPage.load(self.wiki_pages_current[key])
            current.is_current = False
            version = current.version + 1
            current.save()

        new_page = NodeWikiPage(
            page_name=name,
            version=version,
            user=auth.user,
            is_current=True,
            node=self,
            content=content
        )
        new_page.save()

        # check if the wiki page already exists in versions (existed once and is now deleted)
        if key not in self.wiki_pages_versions:
            self.wiki_pages_versions[key] = []
        self.wiki_pages_versions[key].append(new_page._primary_key)
        self.wiki_pages_current[key] = new_page._primary_key

        self.add_log(
            action=NodeLog.WIKI_UPDATED,
            params={
                'project': self.parent_id,
                'node': self._primary_key,
                'page': new_page.page_name,
                'page_id': new_page._primary_key,
                'version': new_page.version,
            },
            auth=auth,
            log_date=new_page.date,
            save=False,
        )
        self.save()

    # TODO: Move to wiki add-on
    def rename_node_wiki(self, name, new_name, auth):
        """Rename the node's wiki page with new name.

        :param name: A string, the page's name, e.g. ``"My Page"``.
        :param new_name: A string, the new page's name, e.g. ``"My Renamed Page"``.
        :param auth: All the auth information including user, API key.

        """
        # TODO: Fix circular imports
        from website.addons.wiki.exceptions import (
            PageCannotRenameError,
            PageConflictError,
            PageNotFoundError,
        )

        name = (name or '').strip()
        key = to_mongo_key(name)
        new_name = (new_name or '').strip()
        new_key = to_mongo_key(new_name)
        page = self.get_wiki_page(name)

        if key == 'home':
            raise PageCannotRenameError('Cannot rename wiki home page')
        if not page:
            raise PageNotFoundError('Wiki page not found')
        if (new_key in self.wiki_pages_current and key != new_key) or new_key == 'home':
            raise PageConflictError(
                'Page already exists with name {0}'.format(
                    new_name,
                )
            )

        # rename the page first in case we hit a validation exception.
        old_name = page.page_name
        page.rename(new_name)

        # TODO: merge historical records like update (prevents log breaks)
        # transfer the old page versions/current keys to the new name.
        if key != new_key:
            self.wiki_pages_versions[new_key] = self.wiki_pages_versions[key]
            del self.wiki_pages_versions[key]
            self.wiki_pages_current[new_key] = self.wiki_pages_current[key]
            del self.wiki_pages_current[key]
            if key in self.wiki_private_uuids:
                self.wiki_private_uuids[new_key] = self.wiki_private_uuids[key]
                del self.wiki_private_uuids[key]

        self.add_log(
            action=NodeLog.WIKI_RENAMED,
            params={
                'project': self.parent_id,
                'node': self._primary_key,
                'page': page.page_name,
                'page_id': page._primary_key,
                'old_page': old_name,
                'version': page.version,
            },
            auth=auth,
            save=False,
        )
        self.save()

    def delete_node_wiki(self, name, auth):
        name = (name or '').strip()
        key = to_mongo_key(name)
        page = self.get_wiki_page(key)

        del self.wiki_pages_current[key]

        self.add_log(
            action=NodeLog.WIKI_DELETED,
            params={
                'project': self.parent_id,
                'node': self._primary_key,
                'page': page.page_name,
                'page_id': page._primary_key,
            },
            auth=auth,
            save=False,
        )
        self.save()

    def get_stats(self, detailed=False):
        if detailed:
            raise NotImplementedError(
                'Detailed stats exist, but are not yet implemented.'
            )
        else:
            return get_basic_counters('node:%s' % self._primary_key)

    # TODO: Deprecate this; it duplicates much of what serialize_project already
    # does
    def serialize(self, auth=None):
        """Dictionary representation of node that is nested within a NodeLog's
        representation.
        """
        # TODO: incomplete implementation
        return {
            'id': str(self._primary_key),
            'category': self.category_display,
            'node_type': self.project_or_component,
            'url': self.url,
            # TODO: Titles shouldn't contain escaped HTML in the first place
            'title': sanitize.unescape_entities(self.title),
            'path': self.path_above(auth),
            'api_url': self.api_url,
            'is_public': self.is_public,
            'is_registration': self.is_registration,
        }

    def _initiate_retraction(self, user, justification=None):
        """Initiates the retraction process for a registration
        :param user: User who initiated the retraction
        :param justification: Justification, if given, for retraction
        """

        retraction = Retraction(
            initiated_by=user,
            justification=justification or None,  # make empty strings None
            state=Retraction.UNAPPROVED
        )
        retraction.save()  # Save retraction so it has a primary key
        self.retraction = retraction
        self.save()  # Set foreign field reference Node.retraction
        admins = [contrib for contrib in self.contributors if self.has_permission(contrib, 'admin') and contrib.is_active]
        for admin in admins:
            retraction.add_authorizer(admin)
        retraction.save()  # Save retraction approval state
        return retraction

    def retract_registration(self, user, justification=None, save=True):
        """Retract public registration. Instantiate new Retraction object
        and associate it with the respective registration.
        """

        if not self.is_registration or (not self.is_public and not (self.embargo_end_date or self.is_pending_embargo)):
            raise NodeStateError('Only public or embargoed registrations may be retracted.')

        if self.root is not self:
            raise NodeStateError('Retraction of non-parent registrations is not permitted.')

        retraction = self._initiate_retraction(user, justification)
        self.registered_from.add_log(
            action=NodeLog.RETRACTION_INITIATED,
            params={
                'node': self._id,
                'retraction_id': retraction._id,
            },
            auth=Auth(user),
        )
        self.retraction = retraction
        if save:
            self.save()

    def _is_embargo_date_valid(self, end_date):
        today = datetime.datetime.utcnow()
        if (end_date - today) >= settings.EMBARGO_END_DATE_MIN:
            if (end_date - today) <= settings.EMBARGO_END_DATE_MAX:
                return True
        return False

    def _initiate_embargo(self, user, end_date, for_existing_registration=False):
        """Initiates the retraction process for a registration
        :param user: User who initiated the retraction
        :param end_date: Date when the registration should be made public
        """
        embargo = Embargo(
            initiated_by=user,
            end_date=datetime.datetime.combine(end_date, datetime.datetime.min.time()),
            for_existing_registration=for_existing_registration
        )
        embargo.save()  # Save embargo so it has a primary key
        self.embargo = embargo
        self.save()  # Set foreign field reference Node.embargo
        admins = [contrib for contrib in self.contributors if self.has_permission(contrib, 'admin') and contrib.is_active]
        for admin in admins:
            embargo.add_authorizer(admin)
        embargo.save()  # Save embargo's approval_state
        return embargo

    def embargo_registration(self, user, end_date, for_existing_registration=False):
        """Enter registration into an embargo period at end of which, it will
        be made public
        :param user: User initiating the embargo
        :param end_date: Date when the registration should be made public
        :raises: NodeStateError if Node is not a registration
        :raises: PermissionsError if user is not an admin for the Node
        :raises: ValidationValueError if end_date is not within time constraints
        """

        if not self.is_registration:
            raise NodeStateError('Only registrations may be embargoed')
        if not self.has_permission(user, 'admin'):
            raise PermissionsError('Only admins may embargo a registration')
        if not self._is_embargo_date_valid(end_date):
            raise ValidationValueError('Embargo end date must be more than one day in the future')

        embargo = self._initiate_embargo(user, end_date, for_existing_registration=for_existing_registration)

        self.registered_from.add_log(
            action=NodeLog.EMBARGO_INITIATED,
            params={
                'node': self._id,
                'embargo_id': embargo._id,
            },
            auth=Auth(user),
            save=True,
        )
        if self.is_public:
            self.set_privacy('private', Auth(user))

    def _initiate_approval(self, user):
        end_date = datetime.datetime.now() + settings.REGISTRATION_APPROVAL_TIME
        approval = RegistrationApproval(
            initiated_by=user,
            end_date=end_date,
        )
        approval.save()  # Save approval so it has a primary key
        self.registration_approval = approval
        self.save()  # Set foreign field reference Node.registration_approval
        admins = [contrib for contrib in self.contributors if self.has_permission(contrib, 'admin') and contrib.is_active]
        for admin in admins:
            approval.add_authorizer(admin)
        approval.save()  # Save approval's approval_state
        return approval

    def require_approval(self, user):
        if not self.is_registration:
            raise NodeStateError('Only registrations may be embargoed')
        if not self.has_permission(user, 'admin'):
            raise PermissionsError('Only admins may embargo a registration')

        approval = self._initiate_approval(user)

        self.registered_from.add_log(
            action=NodeLog.REGISTRATION_APPROVAL_INITIATED,
            params={
                'node': self._id,
                'registration_approval_id': approval._id,
            },
            auth=Auth(user),
            save=True,
        )
        # TODO make private?

@Node.subscribe('before_save')
def validate_permissions(schema, instance):
    """Ensure that user IDs in `contributors` and `permissions` match.

    """
    node = instance
    contributor_ids = set([user._id for user in node.contributors])
    permission_ids = set(node.permissions.keys())
    mismatched_contributors = contributor_ids.difference(permission_ids)
    if mismatched_contributors:
        raise ValidationValueError(
            'Contributors {0} missing from `permissions` on node {1}'.format(
                ', '.join(mismatched_contributors),
                node._id,
            )
        )
    mismatched_permissions = permission_ids.difference(contributor_ids)
    if mismatched_permissions:
        raise ValidationValueError(
            'Permission keys {0} missing from `contributors` on node {1}'.format(
                ', '.join(mismatched_contributors),
                node._id,
            )
        )


@Node.subscribe('before_save')
def validate_visible_contributors(schema, instance):
    """Ensure that user IDs in `contributors` and `visible_contributor_ids`
    match.

    """
    node = instance
    for user_id in node.visible_contributor_ids:
        if user_id not in node.contributors:
            raise ValidationValueError(
                ('User {0} is in `visible_contributor_ids` but not in '
                 '`contributors` on node {1}').format(
                    user_id,
                    node._id,
                )
            )


class WatchConfig(StoredObject):

    _id = fields.StringField(primary=True, default=lambda: str(ObjectId()))
    node = fields.ForeignField('Node', backref='watched')
    digest = fields.BooleanField(default=False)
    immediate = fields.BooleanField(default=False)

    def __repr__(self):
        return '<WatchConfig(node="{self.node}")>'.format(self=self)


class PrivateLink(StoredObject):

    _id = fields.StringField(primary=True, default=lambda: str(ObjectId()))
    date_created = fields.DateTimeField(auto_now_add=datetime.datetime.utcnow)
    key = fields.StringField(required=True)
    name = fields.StringField()
    is_deleted = fields.BooleanField(default=False)
    anonymous = fields.BooleanField(default=False)

    nodes = fields.ForeignField('node', list=True, backref='shared')
    creator = fields.ForeignField('user', backref='created')

    @property
    def node_ids(self):
        node_ids = [node._id for node in self.nodes]
        return node_ids

    def node_scale(self, node):
        # node may be None if previous node's parent is deleted
        if node is None or node.parent_id not in self.node_ids:
            return -40
        else:
            offset = 20 if node.parent_node is not None else 0
            return offset + self.node_scale(node.parent_node)

    def to_json(self):
        return {
            "id": self._id,
            "date_created": iso8601format(self.date_created),
            "key": self.key,
            "name": self.name,
            "creator": {'fullname': self.creator.fullname, 'url': self.creator.profile_url},
            "nodes": [{'title': x.title, 'url': x.url, 'scale': str(self.node_scale(x)) + 'px', 'category': x.category}
                      for x in self.nodes if not x.is_deleted],
            "anonymous": self.anonymous
        }


class Sanction(StoredObject):
    """Sanction class is a generic way to track approval states"""
    # Tell modularodm not to attach backends
    abstract = True

    _id = fields.StringField(primary=True, default=lambda: str(ObjectId()))

    # Neither approved not cancelled
    UNAPPROVED = 'unapproved'
    # Has approval
    APPROVED = 'approved'
    # Rejected by at least one person
    REJECTED = 'rejected'
    # One of 'unapproved', 'active', 'cancelled', or 'completed
    state = fields.StringField(default=UNAPPROVED)

    DISPLAY_NAME = 'Sanction'
    # SHORT_NAME must correspond with the associated foreign field to query against,
    # e.g. Node.find_one(Q(sanction.SHORT_NAME, 'eq', sanction))
    SHORT_NAME = 'sanction'

    APPROVAL_NOT_AUTHORIZED_MESSAGE = 'This user is not authorized to approve this {DISPLAY_NAME}'
    APPROVAL_INVALID_TOKEN_MESSAGE = 'Invalid approval token provided for this {DISPLAY_NAME}.'
    REJECTION_NOT_AUTHORIZED_MESSAEGE = 'This user is not authorized to reject this {DISPLAY_NAME}'
    REJECTION_INVALID_TOKEN_MESSAGE = 'Invalid rejection token provided for this {DISPLAY_NAME}.'

    # Controls whether or not the Sanction needs unanimous approval or just a single approval
    ANY = 'any'
    UNANIMOUS = 'unanimous'
    mode = UNANIMOUS

    initiation_date = fields.DateTimeField(auto_now_add=datetime.datetime.utcnow)
    # Expiration date-- Sanctions in the UNAPPROVED state that are older than their end_date
    # are automatically made ACTIVE by a daily cron job
    # Use end_date=None for a non-expiring Sanction
    end_date = fields.DateTimeField(default=None)

    # Sanction subclasses must have an initiated_by field
    # initiated_by = fields.ForeignField('user', backref='initiated')

    # Expanded: Dictionary field mapping admin IDs their approval status and relevant tokens:
    # {
    #   'b3k97': {
    #     'has_approved': False,
    #     'approval_token': 'Pew7wj1Puf7DENUPFPnXSwa1rf3xPN',
    #     'rejection_token': 'TwozClTFOic2PYxHDStby94bCQMwJy'}
    # }
    approval_state = fields.DictionaryField()
    # One of 'unapproved', 'approved', or 'rejected'
    state = fields.StringField(default='unapproved')

    def __repr__(self):
        return '<Sanction(end_date={self.end_date!r}) with _id {self._id!r}>'.format(self=self)

    @property
    def is_pending_approval(self):
        return self.state == Sanction.UNAPPROVED

    @property
    def is_approved(self):
        return self.state == Sanction.APPROVED

    @property
    def is_rejected(self):
        return self.state == Sanction.REJECTED

    def _validate_authorizer(self, user):
        """Subclasses may choose to provide extra restrictions on who can be an authorizer

        :return Boolean: True if user is allowed to be an authorizer else False
        """
        return True

    def add_authorizer(self, user, approved=False, save=False):
        valid = self._validate_authorizer(user)
        if valid and user._id not in self.approval_state:
            self.approval_state[user._id] = {
                'has_approved': approved,
                'approval_token': tokens.encode(
                    {
                        'user_id': user._id,
                        'sanction_id': self._id,
                        'action': 'approve_{}'.format(self.SHORT_NAME)
                    }
                ),
                'rejection_token': tokens.encode(
                    {
                        'user_id': user._id,
                        'sanction_id': self._id,
                        'action': 'reject_{}'.format(self.SHORT_NAME)
                    }
                ),
            }
            if save:
                self.save()
            return True
        return False

    def remove_authorizer(self, user):
        """Remove a user as an authorizer

        :param User user:
        :return Boolean: True if user is removed else False
        """
        if user._id not in self.approval_state:
            return False

        del self.approval_state[user._id]
        self.save()
        return True

    def _on_approve(self, user, token):
        """Callback for when a single user approves a Sanction. Calls #_on_complete under two conditions:
        - mode is ANY and the Sanction has not already been cancelled
        - mode is UNANIMOUS and all users have given approval

        :param User user:
        :param str token: user's approval token
        """
        if self.mode == self.ANY or all(authorizer['has_approved'] for authorizer in self.approval_state.values()):
            self.state = Sanction.APPROVED
            self._on_complete(user)

    def _on_reject(self, user, token):
        """Callback for rejection of a Sanction

        :param User user:
        :param str token: user's approval token
        """
        raise NotImplementedError('Sanction subclasses must implement an #_on_reject method')

    def _on_complete(self, user):
        """Callback for when a Sanction has approval and enters the ACTIVE state

        :param User user:
        """
        raise NotImplementedError('Sanction subclasses must implement an #_on_complete method')

    def approve(self, user, token):
        """Add user to approval list if user is admin and token verifies."""
        try:
            if self.approval_state[user._id]['approval_token'] != token:
                raise InvalidSanctionApprovalToken(self.APPROVAL_INVALID_TOKEN_MESSAGE.format(DISPLAY_NAME=self.DISPLAY_NAME))
        except KeyError:
            raise PermissionsError(self.APPROVAL_NOT_AUTHORIZED_MESSAGE.format(DISPLAY_NAME=self.DISPLAY_NAME))
        self.approval_state[user._id]['has_approved'] = True
        self._on_approve(user, token)

    def reject(self, user, token):
        """Cancels sanction if user is admin and token verifies."""
        try:
            if self.approval_state[user._id]['rejection_token'] != token:
                raise InvalidSanctionRejectionToken(self.REJECTION_INVALID_TOKEN_MESSAGE.format(DISPLAY_NAME=self.DISPLAY_NAME))
        except KeyError:
            raise PermissionsError(self.REJECTION_NOT_AUTHORIZED_MESSAEGE.format(DISPLAY_NAME=self.DISPLAY_NAME))
        self.state = Sanction.REJECTED
        self._on_reject(user, token)

    def forcibly_reject(self):
        self.state = Sanction.REJECTED

    def _notify_authorizer(self, user):
        pass

    def _notify_non_authorizer(self, user):
        pass

    def ask(self, group):
        for contrib in group:
            if contrib._id in self.approval_state:
                self._notify_authorizer(contrib)
            else:
                self._notify_non_authorizer(contrib)


class EmailApprovableSanction(Sanction):

    AUTHORIZER_NOTIFY_EMAIL_TEMPLATE = None
    NON_AUTHORIZER_NOTIFY_EMAIL_TEMPLATE = None

    VIEW_URL_TEMPLATE = ''
    APPROVE_URL_TEMPLATE = ''
    REJECT_URL_TEMPLATE = ''

    # Store a persistant copy of urls for use when needed outside of a request context.
    # This field gets automagically updated whenever models approval_state is modified
    # and the model is saved
    # {
    #   'abcde': {
    #     'approve': [APPROVAL_URL],
    #     'reject': [REJECT_URL],
    #   }
    # }
    stashed_urls = fields.DictionaryField(default=dict)

    @staticmethod
    def _format_or_empty(template, context):
        if context:
            return template.format(**context)
        return ''

    def _view_url(self, user_id):
        return self._format_or_empty(self.VIEW_URL_TEMPLATE, self._view_url_context(user_id))

    def _view_url_context(self, user_id):
        return None

    def _approval_url(self, user_id):
        return self._format_or_empty(self.APPROVE_URL_TEMPLATE, self._approval_url_context(user_id))

    def _approval_url_context(self, user_id):
        return None

    def _rejection_url(self, user_id):
        return self._format_or_empty(self.REJECT_URL_TEMPLATE, self._rejection_url_context(user_id))

    def _rejection_url_context(self, user_id):
        return None

    def _send_approval_request_email(self, user, template, context):
        mails.send_mail(
            user.username,
            template,
            user=user,
            **context
        )

    def _email_template_context(self, user, is_authorizer=False):
        return {}

    def _notify_authorizer(self, authorizer):
        context = self._email_template_context(authorizer, is_authorizer=True)
        if self.AUTHORIZER_NOTIFY_EMAIL_TEMPLATE:
            self._send_approval_request_email(authorizer, self.AUTHORIZER_NOTIFY_EMAIL_TEMPLATE, context)
        else:
            raise NotImplementedError

    def _notify_non_authorizer(self, user):
        context = self._email_template_context(user)
        if self.NON_AUTHORIZER_NOTIFY_EMAIL_TEMPLATE:
            self._send_approval_request_email(user, self.NON_AUTHORIZER_NOTIFY_EMAIL_TEMPLATE, context)
        else:
            raise NotImplementedError

    def add_authorizer(self, user, **kwargs):
        super(EmailApprovableSanction, self).add_authorizer(user, **kwargs)
        self.stashed_urls[user._id] = {
            'view': self._view_url(user._id),
            'approve': self._approval_url(user._id),
            'reject': self._rejection_url(user._id)
        }
        self.save()


class Embargo(EmailApprovableSanction):
    """Embargo object for registrations waiting to go public."""

    COMPLETED = 'completed'
    DISPLAY_NAME = 'Embargo'
    SHORT_NAME = 'embargo'

    AUTHORIZER_NOTIFY_EMAIL_TEMPLATE = mails.PENDING_EMBARGO_ADMIN
    NON_AUTHORIZER_NOTIFY_EMAIL_TEMPLATE = mails.PENDING_EMBARGO_NON_ADMIN

    VIEW_URL_TEMPLATE = VIEW_PROJECT_URL_TEMPLATE
    APPROVE_URL_TEMPLATE = settings.DOMAIN + 'project/{node_id}/?token={token}'
    REJECT_URL_TEMPLATE = settings.DOMAIN + 'project/{node_id}/?token={token}'

    initiated_by = fields.ForeignField('user', backref='embargoed')
    for_existing_registration = fields.BooleanField(default=False)

    @property
    def is_completed(self):
        return self.state == self.COMPLETED

    @property
    def embargo_end_date(self):
        if self.state == self.APPROVED:
            return self.end_date
        return False

    # NOTE(hrybacki): Old, private registrations are grandfathered and do not
    # require to be made public or embargoed. This field differentiates them
    # from new registrations entering into an embargo field which should not
    # show up in any search related fields.
    @property
    def pending_registration(self):
        return not self.for_existing_registration and self.is_pending_approval

    def __repr__(self):
        parent_registration = None
        try:
            parent_registration = Node.find_one(Q('embargo', 'eq', self))
        except NoResultsFound:
            pass
        return ('<Embargo(parent_registration={0}, initiated_by={1}, '
                'end_date={2}) with _id {3}>').format(
            parent_registration,
            self.initiated_by,
            self.end_date,
            self._id
        )

    def _view_url_context(self, user_id):
        registration = Node.find_one(Q('embargo', 'eq', self))
        return {
            'node_id': registration._id
        }

    def _approval_url_context(self, user_id):
        approval_token = self.approval_state.get(user_id, {}).get('approval_token')
        if approval_token:
            registration = Node.find_one(Q('embargo', 'eq', self))
            return {
                'node_id': registration._id,
                'token': approval_token,
            }

    def _rejection_url_context(self, user_id):
        rejection_token = self.approval_state.get(user_id, {}).get('rejection_token')
        if rejection_token:
            registration = Node.find_one(Q('embargo', 'eq', self))
            return {
                'node_id': registration._id,
                'token': rejection_token,
            }

    def _email_template_context(self, user, is_authorizer=False, urls=None):
        urls = urls or self.stashed_urls.get(user._id, {})
        registration_link = urls.get('view', self._view_url(user._id))
        if is_authorizer:
            approval_link = urls.get('approve', '')
            disapproval_link = urls.get('reject', '')
            approval_time_span = settings.EMBARGO_PENDING_TIME.days * 24

            registration = Node.find_one(Q('embargo', 'eq', self))

            return {
                'is_initiator': self.initiated_by == user,
                'initiated_by': self.initiated_by.fullname,
                'approval_link': approval_link,
                'project_name': registration.title,
                'disapproval_link': disapproval_link,
                'registration_link': registration_link,
                'embargo_end_date': self.end_date,
                'approval_time_span': approval_time_span,
            }
        else:
            return {
                'initiated_by': self.initiated_by.fullname,
                'registration_link': registration_link,
                'embargo_end_date': self.end_date,
            }

    def _validate_authorizer(self, user):
        registration = Node.find_one(Q('embargo', 'eq', self))
        return registration.has_permission(user, ADMIN)

    def _on_reject(self, user, token):
        parent_registration = Node.find_one(Q('embargo', 'eq', self))
        parent_registration.registered_from.add_log(
            action=NodeLog.EMBARGO_CANCELLED,
            params={
                'node': parent_registration._id,
                'embargo_id': self._id,
            },
            auth=Auth(user),
        )
        # Remove backref to parent project if embargo was for a new registration
        if not self.for_existing_registration:
            parent_registration.registered_from = None
        # Delete parent registration if it was created at the time the embargo was initiated
        if not self.for_existing_registration:
            parent_registration.is_deleted = True
            parent_registration.save()

    def disapprove_embargo(self, user, token):
        """Cancels retraction if user is admin and token verifies."""
        self.reject(user, token)

    def _on_complete(self, user):
        parent_registration = Node.find_one(Q('embargo', 'eq', self))
        parent_registration.registered_from.add_log(
            action=NodeLog.EMBARGO_APPROVED,
            params={
                'node': parent_registration._id,
                'embargo_id': self._id,
            },
            auth=Auth(self.initiated_by),
        )
        self.state == self.COMPLETED
        self.save()

    def approve_embargo(self, user, token):
        """Add user to approval list if user is admin and token verifies."""
        self.approve(user, token)


class Retraction(EmailApprovableSanction):
    """Retraction object for public registrations."""

    DISPLAY_NAME = 'Retraction'
    SHORT_NAME = 'retraction'

    AUTHORIZER_NOTIFY_EMAIL_TEMPLATE = mails.PENDING_RETRACTION_ADMIN
    NON_AUTHORIZER_NOTIFY_EMAIL_TEMPLATE = mails.PENDING_RETRACTION_NON_ADMIN

    VIEW_URL_TEMPLATE = VIEW_PROJECT_URL_TEMPLATE
    APPROVE_URL_TEMPLATE = settings.DOMAIN + 'project/{node_id}/?token={token}'
    REJECT_URL_TEMPLATE = settings.DOMAIN + 'project/{node_id}/?token={token}'

    initiated_by = fields.ForeignField('user', backref='initiated')
    justification = fields.StringField(default=None, validate=MaxLengthValidator(2048))

    def __repr__(self):
        parent_registration = None
        try:
            parent_registration = Node.find_one(Q('retraction', 'eq', self))
        except NoResultsFound:
            pass
        return ('<Retraction(parent_registration={0}, initiated_by={1}) '
                'with _id {2}>').format(
            parent_registration,
            self.initiated_by,
            self._id
        )

    def _view_url_context(self, user_id):
        registration = Node.find_one(Q('retraction', 'eq', self))
        return {
            'node_id': registration._id
        }

    def _approval_url_context(self, user_id):
        approval_token = self.approval_state.get(user_id, {}).get('approval_token')
        if approval_token:
            registration = Node.find_one(Q('retraction', 'eq', self))
            return {
                'node_id': registration._id,
                'token': approval_token,
            }

    def _rejection_url_context(self, user_id):
        rejection_token = self.approval_state.get(user_id, {}).get('rejection_token')
        if rejection_token:
            registration = Node.find_one(Q('retraction', 'eq', self))
            return {
                'node_id': registration._id,
                'token': rejection_token,
            }

    def _email_template_context(self, user, is_authorizer=False, urls=None):
        urls = urls or self.stashed_urls.get(user._id, {})
        registration_link = urls.get('view', self._view_url(user._id))
        if is_authorizer:
            approval_link = urls.get('approve', '')
            disapproval_link = urls.get('reject', '')
            approval_time_span = settings.RETRACTION_PENDING_TIME.days * 24

            registration = Node.find_one(Q('retraction', 'eq', self))

            return {
                'is_initiator': self.initiated_by == user,
                'initiated_by': self.initiated_by.fullname,
                'project_name': registration.title,
                'registration_link': registration_link,
                'approval_link': approval_link,
                'disapproval_link': disapproval_link,
                'approval_time_span': approval_time_span,
            }
        else:
            return {
                'initiated_by': self.initiated_by.fullname,
                'registration_link': registration_link,
            }

    def _on_reject(self, user, token):
        parent_registration = Node.find_one(Q('retraction', 'eq', self))
        parent_registration.registered_from.add_log(
            action=NodeLog.RETRACTION_CANCELLED,
            params={
                'node': parent_registration._id,
                'retraction_id': self._id,
            },
            auth=Auth(user),
            save=True,
        )

    def _on_complete(self, user):
        parent_registration = Node.find_one(Q('retraction', 'eq', self))
        parent_registration.registered_from.add_log(
            action=NodeLog.RETRACTION_APPROVED,
            params={
                'node': parent_registration._id,
                'retraction_id': self._id,
            },
            auth=Auth(self.initiated_by),
        )
        # Remove any embargoes associated with the registration
        if parent_registration.embargo_end_date or parent_registration.is_pending_embargo:
            parent_registration.embargo.state = self.REJECTED
            parent_registration.registered_from.add_log(
                action=NodeLog.EMBARGO_CANCELLED,
                params={
                    'node': parent_registration._id,
                    'embargo_id': parent_registration.embargo._id,
                },
                auth=Auth(self.initiated_by),
            )
            parent_registration.embargo.save()
        # Ensure retracted registration is public
        if not parent_registration.is_public:
            parent_registration.set_privacy('public')
        parent_registration.update_search()
        # Retraction status is inherited from the root project, so we
        # need to recursively update search for every descendant node
        # so that retracted subrojects/components don't appear in search
        for node in parent_registration.get_descendants_recursive():
            node.update_search()
        self.state == self.APPROVED
        self.save()

    def approve_retraction(self, user, token):
        self.approve(user, token)

    def disapprove_retraction(self, user, token):
        self.reject(user, token)


class RegistrationApproval(EmailApprovableSanction):

    DISPLAY_NAME = 'Approval'
    SHORT_NAME = 'registration_approval'

    AUTHORIZER_NOTIFY_EMAIL_TEMPLATE = mails.PENDING_REGISTRATION_ADMIN
    NON_AUTHORIZER_NOTIFY_EMAIL_TEMPLATE = mails.PENDING_REGISTRATION_NON_ADMIN

    VIEW_URL_TEMPLATE = VIEW_PROJECT_URL_TEMPLATE
    APPROVE_URL_TEMPLATE = settings.DOMAIN + 'project/{node_id}/?token={token}'
    REJECT_URL_TEMPLATE = settings.DOMAIN + 'project/{node_id}/?token={token}'

    initiated_by = fields.ForeignField('user', backref='registration_approved')

    def _view_url_context(self, user_id):
        registration = Node.find_one(Q('registration_approval', 'eq', self))
        return {
            'node_id': registration._id
        }

    def _approval_url_context(self, user_id):
        approval_token = self.approval_state.get(user_id, {}).get('approval_token')
        if approval_token:
            registration = Node.find_one(Q('registration_approval', 'eq', self))
            return {
                'node_id': registration._id,
                'token': approval_token,
            }

    def _rejection_url_context(self, user_id):
        rejection_token = self.approval_state.get(user_id, {}).get('rejection_token')
        if rejection_token:
            registration = Node.find_one(Q('registration_approval', 'eq', self))
            return {
                'node_id': registration._id,
                'token': rejection_token,
            }

    def _email_template_context(self, user, is_authorizer=False, urls=None):
        urls = urls or self.stashed_urls.get(user._id, {})
        registration_link = urls.get('view', self._view_url(user._id))
        if is_authorizer:
            approval_link = urls.get('approve', '')
            disapproval_link = urls.get('reject', '')

            approval_time_span = settings.REGISTRATION_APPROVAL_TIME.days * 24

            registration = Node.find_one(Q('registration_approval', 'eq', self))

            return {
                'is_initiator': self.initiated_by == user,
                'initiated_by': self.initiated_by.fullname,
                'registration_link': registration_link,
                'approval_link': approval_link,
                'disapproval_link': disapproval_link,
                'approval_time_span': approval_time_span,
                'project_name': registration.title,
            }
        else:
            return {
                'initiated_by': self.initiated_by.fullname,
                'registration_link': registration_link,
            }

    def _add_success_logs(self, node, user):
        src = node.registered_from
        src.add_log(
            action=NodeLog.PROJECT_REGISTERED,
            params={
                'parent_node': src.parent_id,
                'node': src._primary_key,
                'registration': node._primary_key,
            },
            auth=Auth(user),
            save=False
        )
        src.save()

    def _on_complete(self, user):
        register = Node.find_one(Q('registration_approval', 'eq', self))
        registered_from = register.registered_from
        auth = Auth(self.initiated_by)
        register.set_privacy('public', auth, log=False)
        for child in register.get_descendants_recursive(lambda n: n.primary):
            child.set_privacy('public', auth, log=False)
        # Accounts for system actions where no `User` performs the final approval
        auth = Auth(user) if user else None
        registered_from.add_log(
            action=NodeLog.REGISTRATION_APPROVAL_APPROVED,
            params={
                'node': registered_from._id,
                'registration_approval_id': self._id,
            },
            auth=auth,
        )
        for node in register.root.node_and_primary_descendants():
            self._add_success_logs(node, user)
            node.update_search()  # update search if public
        self.state = self.APPROVED
        self.save()

    def _on_reject(self, user, token):
        register = Node.find_one(Q('registration_approval', 'eq', self))
        registered_from = register.registered_from
        register.delete_registration_tree(save=True)
        registered_from.add_log(
            action=NodeLog.REGISTRATION_APPROVAL_CANCELLED,
            params={
                'node': register._id,
                'registration_approval_id': self._id,
            },
            auth=Auth(user),
        )


<<<<<<< HEAD
=======
class DraftRegistrationApproval(Sanction):

    mode = Sanction.ANY

    def _on_complete(self, user, token):
        pass  # draft approval state gets loaded dynamically from this record

    def _on_reject(self, user, token):
        pass  # draft approval state gets loaded dynamically from this record


>>>>>>> 65a85b77
class DraftRegistration(AddonModelMixin, StoredObject):

    is_draft_registration = True

    _id = fields.StringField(primary=True, default=lambda: str(ObjectId()))

    datetime_initiated = fields.DateTimeField(auto_now_add=True)
    datetime_updated = fields.DateTimeField(auto_now=True)
    # Original Node a draft registration is associated with
    branched_from = fields.ForeignField('node')

    initiator = fields.ForeignField('user')

    # Dictionary field mapping question id to a question's comments and answer
    # {
    #   <qid>: {
    #     'comments': [{
    #       'user': {
    #         'id': <uid>,
    #         'name': <name>
    #       },
    #       value: <value>,
    #       lastModified: <datetime>
    #     }],
    #     'value': <value>
    #   }
    # }
    registration_metadata = fields.DictionaryField(default=dict)
    registration_schema = fields.ForeignField('metaschema')
    registered_node = fields.ForeignField('node')

    # TODO (samchrisinger): It would be better to run Archiver tasks when a new
    # DraftRegistration gets created. Files could be copied to a DraftRegistration
    # rather than a Node, which would be much much cleaner in the event of a
    # failure during archival.
    # Additionally, future registration schemas will require users to select files
    # that fulfill a certain requirement. Right now we will have to restrict those
    # choices to OsfStorage files, but this is a non-issue if the third-party files
    # have already been archived.
    # storage = fields.ForeignField('osfstoragenodesettings')

    approval = fields.ForeignField('draftregistrationapproval', default=None)

    # Dictionary field mapping extra fields defined in the MetaSchema.schema to their
    # values. Defaults should be provided in the schema (e.g. 'paymentSent': false),
    # and these values are added to the DraftRegistration
    flags = fields.DictionaryField()

    notes = fields.StringField()

    def __init__(self, *args, **kwargs):
        super(DraftRegistration, self).__init__(*args, **kwargs)
        meta_schema = self.registration_schema or kwargs.get('registration_schema')
        if meta_schema:
            schema = meta_schema.schema
            if not self.registration_schema:
                flags = schema.get('flags', {})
                for flag, value in flags.iteritems():
                    self.flags[flag] = value

    @property
    def requires_approval(self):
        return self.registration_schema.requires_approval

    @property
    def is_pending_review(self):
        return self.approval.is_pending_approval if (self.requires_approval and self.approval) else False

    @property
    def is_approved(self):
        if self.requires_approval and not self.approval:
            return False
        elif self.requires_approval and self.approval:
            return self.approval.is_approved
        else:
            return True

    def update_metadata(self, metadata, save=True):
        # TODO(barbour-em): delete or implement in schema
        # if self.is_pending_review or self.is_approved:
        #    raise NodeStateError('Cannot edit while this draft is being reviewed')

        changes = []
        for question_id, value in metadata.iteritems():

            old_value = self.registration_metadata.get(question_id)

            if old_value:
                old_comments = old_value.get('comments', [])
                new_comments = value.get('comments', [])

                #  we are using the `created` attribute sort of as a primary key
                old_comment_ids = [comment['created'] for comment in old_comments]

                # Handle comment conflicts
                for old_comment in old_comments:
                    for new_comment in new_comments:
                        new_id = new_comment.get('created', [])
                        # if the primary key is already in use and the old comment is more recent,
                        if new_id in old_comment_ids and old_comment['lastModified'] > new_comment['lastModified']:
                            # use the old one instead
                            loc = new_comments.index(new_comment)
                            new_comments[loc] = old_comment

            if not old_value or old_value.get('value') != value.get('value'):
                changes.append(question_id)

        self.registration_metadata.update(metadata)

        if save:
            self.save()
        project_signals.draft_edited.send(changes)
        self.after_edit(changes)
        return changes

    def before_edit(self, auth):
        # TODO(samchrisinger): Make sure we still need this
        messages = []
        if self.is_approved:
            messages.append('The draft registration you are editing is currently approved. Please note that if you make any changes (excluding comments) this approval status will be revoked and you will need to submit for approval again.')
        if self.flags.get('isPendingReview'):
            messages.append('The draft registration you are editing is currently pending review. Please note that if you make any changes (excluding comments) this request will be canceled and you will need to submit for approval again.')
        return messages

    def after_edit(self, changes):

        if changes:
            self.flags.update({
                'isPendingReview': False,
                'isApproved': False
            })
            self.save()

    def find_question(self, qid):
        for page in self.registration_schema.schema['pages']:
            for question_id, question in page['questions'].iteritems():
                if question_id == qid:
                    return question

    def get_comments(self):
        """ Returns a list of all comments made on a draft in the format of :
        [{
          [QUESTION_ID]: {
            'question': [QUESTION],
            'comments': [LIST_OF_COMMENTS]
           }
        },]
       """

        all_comments = []
        for question_id, value in self.registration_metadata.iteritems():
            all_comments.append({
                question_id: {
                    'question': self.find_question(question_id),
                    'comments': value['comments'] if 'comments' in value else ''
                }
            })
        return all_comments

    def register(self, auth):

        node = self.branched_from

        # Create the registration
        register = node.register_node(
            self.registration_schema, auth, self.registration_metadata
        )
        self.registered_node = register
        self.save()
        return register<|MERGE_RESOLUTION|>--- conflicted
+++ resolved
@@ -3629,8 +3629,6 @@
         )
 
 
-<<<<<<< HEAD
-=======
 class DraftRegistrationApproval(Sanction):
 
     mode = Sanction.ANY
@@ -3642,7 +3640,6 @@
         pass  # draft approval state gets loaded dynamically from this record
 
 
->>>>>>> 65a85b77
 class DraftRegistration(AddonModelMixin, StoredObject):
 
     is_draft_registration = True

--- conflicted
+++ resolved
@@ -3494,10 +3494,7 @@
     APPROVE_URL_TEMPLATE = ''
     REJECT_URL_TEMPLATE = ''
 
-<<<<<<< HEAD
     # A flag to conditionally run a callback on complete
-=======
->>>>>>> 86758c8d
     notify_initiator_on_complete = fields.BooleanField(default=False)
     # Store a persistant copy of urls for use when needed outside of a request context.
     # This field gets automagically updated whenever models approval_state is modified
@@ -4023,11 +4020,7 @@
                     registration.embargo_registration,
                     parse_date(self.meta['embargo_end_date'], ignoretz=True)
                 )
-<<<<<<< HEAD
             }[registration_choice](notify_initiator_on_complete=True)
-=======
-            }[registration_choice]()
->>>>>>> 86758c8d
         except KeyError:
             raise ValueError("'registration_choice' must be either 'emebargo' or 'immediate'")
         except NodeStateError as e:
@@ -4083,12 +4076,9 @@
 
     approval = fields.ForeignField('draftregistrationapproval', default=None)
 
-<<<<<<< HEAD
-=======
     # Dictionary field mapping extra fields defined in the MetaSchema.schema to their
     # values. Defaults should be provided in the schema (e.g. 'paymentSent': false),
     # and these values are added to the DraftRegistration
->>>>>>> 86758c8d
     _metaschema_flags = fields.DictionaryField(default=None)
     # lazily set flags
     @property

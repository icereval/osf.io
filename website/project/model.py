--- conflicted
+++ resolved
@@ -204,7 +204,7 @@
     @property
     def pk(self):
         return self._id
-    
+
     @property
     def url(self):
         return '/{}/'.format(self._id)
@@ -859,13 +859,11 @@
     # {<User.id>: [<Node._id>, <Node2._id>, ...] }
     child_node_subscriptions = fields.DictionaryField(default=dict)
 
-<<<<<<< HEAD
     # Files that contains comments and the number of comments each contains
     # {<File1.id>: int, <File2.id>: int}
     commented_files = fields.DictionaryField(default=dict)
-=======
+
     alternative_citations = fields.ForeignField('alternativecitation', list=True, backref='citations')
->>>>>>> 15d15ba1
 
     _meta = {
         'optimistic': True,

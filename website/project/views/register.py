--- conflicted
+++ resolved
@@ -43,13 +43,9 @@
 def node_register_template_page(*args, **kwargs):
 
     node_to_use = kwargs['node'] or kwargs['project']
-<<<<<<< HEAD
-    user = kwargs['user']
     link = kwargs['link']
-=======
     auth = kwargs['auth']
 
->>>>>>> 4267ab53
     template_name = kwargs['template']\
         .replace(' ', '_')
 
@@ -82,11 +78,7 @@
         'registered': registered,
         'payload': payload,
     }
-<<<<<<< HEAD
-    rv.update(_view_project(node_to_use, user, link, primary=True))
-=======
-    rv.update(_view_project(node_to_use, auth, primary=True))
->>>>>>> 4267ab53
+    rv.update(_view_project(node_to_use, auth, link, primary=True))
     return rv
 
 

--- conflicted
+++ resolved
@@ -10,11 +10,8 @@
 from framework import status
 from framework.auth import exceptions
 from framework.exceptions import HTTPError
-<<<<<<< HEAD
 from framework.flask import redirect  # VOL-aware redirect
-from framework.forms.utils import process_payload, unprocess_payload
-=======
->>>>>>> fcb4ff01
+
 from framework.mongo.utils import to_mongo
 from framework.forms.utils import process_payload, unprocess_payload
 

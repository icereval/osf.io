# -*- coding: utf-8 -*-

import os
import re
import hmac
import json
import uuid
import hashlib
import logging
import urlparse
import httplib as http
from nameparser import HumanName

from framework import Q
from framework.forms.utils import sanitize
from framework.exceptions import HTTPError
from framework.flask import request
from framework.auth.decorators import Auth

from website import settings, security
from website.util import web_url_for
from website.models import User, Node, MailRecord
from website.project import new_node
from website.project.views.file import prepare_file
from website.util.sanitize import deep_clean
from website.mails import send_mail, CONFERENCE_SUBMITTED, CONFERENCE_FAILED

logger = logging.getLogger(__name__)


def request_to_data():
    return {
        'headers': dict(request.headers),
        'form': request.form.to_dict(),
        'args': request.args.to_dict(),
    }


# TODO: Move me to database
MEETING_DATA = {
    'spsp2014': {
        'name': 'SPSP 2014',
        'info_url': None,
<<<<<<< HEAD
=======
        'logo_url': None,
>>>>>>> 4d4e60fd
        'active': False,
    },
    'asb2014': {
        'name': 'ASB 2014',
        'info_url': 'http://www.sebiologists.org/meetings/talks_posters.html',
        'logo_url': None,
        'active': True,
    },
    'aps2014': {
        'name': 'APS 2014',
        'info_url': 'http://centerforopenscience.org/aps/',
        'logo_url': '/static/img/2014_Convention_banner-with-APS_700px.jpg',
        'active': True,
    },
    'annopeer2014': {
        'name': '#annopeer',
        'info_url': None,
<<<<<<< HEAD
=======
        'logo_url': None,
>>>>>>> 4d4e60fd
        'active': True,
    },
}


def get_or_create_user(fullname, address, is_spam):
    """Get or create user by email address.

    """
    user = User.find(Q('username', 'iexact', address))
    user = user[0] if user.count() else None
    user_created = False
    if user is None:
        password = str(uuid.uuid4())
        user = User.create_confirmed(address, password, fullname)
        user.verification_key = security.random_string(20)
        # Flag as potential spam account if Mailgun detected spam
        if is_spam:
            user.system_tags.append('is_spam')
        user.save()
        user_created = True

    return user, user_created


def add_poster_by_email(conf_id, recipient, address, fullname, subject,
                        message, attachments, tags=None, system_tags=None,
                        is_spam=False):

    # Fail if no attachments
    if not attachments:
        send_mail(
            address,
            CONFERENCE_FAILED,
            fullname=fullname
        )
        return

    # Use address as name if name missing
    fullname = fullname or address.split('@')[0]

    created = []

    user, user_created = get_or_create_user(fullname, address, is_spam)

    if user_created:
        created.append(user)
        set_password_url = web_url_for(
            'reset_password',
            verification_key=user.verification_key,
        )
    else:
        set_password_url = None

    auth = Auth(user=user)

    # Find or create node
    node = Node.find(Q('title', 'iexact', subject))
    node = node[0] if node.count() else None
    if node is None or not node.is_contributor(user):
        node = new_node('project', subject, user)
        created.append(node)

    # Make public if confident that this is not spam
    if not is_spam:
        node.set_privacy('public', auth=auth)
    else:
        logger.warn(
            'Possible spam detected in email modification of '
            'user {0} / node {1}'.format(
                user._id, node._id,
            )
        )

    # Add body
    node.update_node_wiki(
        page='home',
        content=sanitize(message),
        auth=auth,
    )

    # Add tags
    presentation_type = 'talk' if 'talk' in recipient else 'poster'

    tags = tags or []
    tags.append(presentation_type)
    for tag in tags:
        node.add_tag(tag, auth=auth)

    # Add system tags
    system_tags = system_tags or []
    system_tags.append(presentation_type)
    system_tags.append('emailed')
    if is_spam:
        system_tags.append('spam')
    for tag in system_tags:
        if tag not in node.system_tags:
            node.system_tags.append(tag)

    # Add files
    files = []
    for attachment in attachments:
        name, content, content_type, size = prepare_file(attachment)
        file_object = node.add_file(
            auth=auth,
            file_name=name,
            content=content,
            size=size,
            content_type=content_type,
        )
        files.append(file_object)

    # Save changes
    node.save()

    # Add mail record
    mail_record = MailRecord(
        data=request_to_data(),
        records=created,
    )
    mail_record.save()

    # Send confirmation email
    send_mail(
        address,
        CONFERENCE_SUBMITTED,
        conf_full_name=MEETING_DATA[conf_id]['name'],
        conf_view_url=urlparse.urljoin(
            settings.DOMAIN, os.path.join('view', conf_id)
        ),
        fullname=fullname,
        user_created=user_created,
        set_password_url=set_password_url,
        profile_url=user.absolute_url,
        node_url=urlparse.urljoin(settings.DOMAIN, node.url),
        file_url=urlparse.urljoin(settings.DOMAIN, files[0].download_url(node)),
        presentation_type=presentation_type,
        is_spam=is_spam,
    )


def get_mailgun_subject(form):
    subject = form['subject']
    subject = re.sub(r'^re:', '', subject, flags=re.I)
    subject = re.sub(r'^fwd:', '', subject, flags=re.I)
    subject = subject.strip()
    return subject


def get_mailgun_from():
    """Get name and email address of sender. Note: this uses the `from` field
    instead of the `sender` field, meaning that envelope headers are ignored.

    """
    name = re.sub(r'<.*?>', '', request.form['from']).strip()
    name = name.replace('"', '')
    name = str(HumanName(name))
    match = re.search(r'<(.*?)>', request.form['from'])
    address = match.groups()[0] if match else ''
    return name, address


def get_mailgun_attachments():
    attachment_count = request.form.get('attachment-count', 0)
    attachment_count = int(attachment_count)
    return [
        request.files['attachment-{0}'.format(idx + 1)]
        for idx in range(attachment_count)
    ]


def check_mailgun_headers():
    """Verify that request comes from Mailgun. Based on sample code from
    http://documentation.mailgun.com/user_manual.html#webhooks

    """
    # TODO: Cap request payload at 25MB
    signature = hmac.new(
        key=settings.MAILGUN_API_KEY,
        msg='{}{}'.format(
            request.form['timestamp'],
            request.form['token'],
        ),
        digestmod=hashlib.sha256,
    ).hexdigest()

    if signature != request.form['signature']:
        logger.warn('Invalid headers on incoming mail')
        raise HTTPError(http.NOT_ACCEPTABLE)


SSCORE_MAX_VALUE = 5
DKIM_PASS_VALUES = ['Pass']
SPF_PASS_VALUES = ['Pass', 'Neutral']


def check_mailgun_spam():
    """Check DKIM and SPF verification to determine whether incoming message
    is spam. Returns `True` if either criterion indicates spam, else False.
    See http://documentation.mailgun.com/user_manual.html#spam-filter for
    details.

    :return: Is message spam

    """
    try:
        sscore_header = float(request.form.get('X-Mailgun-Sscore'))
    except (TypeError, ValueError):
        return True
    dkim_header = request.form.get('X-Mailgun-Dkim-Check-Result')
    spf_header = request.form.get('X-Mailgun-Spf')

    return (
        (sscore_header and sscore_header > SSCORE_MAX_VALUE) or
        (dkim_header and dkim_header not in DKIM_PASS_VALUES) or
        (spf_header and spf_header not in SPF_PASS_VALUES)
    )


def parse_mailgun_receiver(form):
    """Check Mailgun recipient and extract test status, meeting name, and
    content category. Crash if test status does not match development mode in
    settings.

    :returns: Tuple of (meeting, category)

    """
    match = re.search(
        r'''^
            (?P<test>test-)?
            (?P<meeting>\w*?)
            -
            (?P<category>poster|talk)
            @osf\.io
            $''',
        form['recipient'],
        flags=re.IGNORECASE | re.VERBOSE,
    )

    if not match:
        raise HTTPError(http.NOT_ACCEPTABLE)

    data = match.groupdict()

    if bool(settings.DEV_MODE) != bool(data):
        raise HTTPError(http.NOT_ACCEPTABLE)

    return data['meeting'], data['category']


def meeting_hook():

    # Fail if not from Mailgun
    check_mailgun_headers()

    form = deep_clean(request.form.to_dict())
    meeting, category = parse_mailgun_receiver(form)

    # Fail if not found or inactive
    # Note: Throw 406 to disable Mailgun retries
    try:
        if not MEETING_DATA[meeting]['active']:
            raise HTTPError(http.NOT_ACCEPTABLE)
    except KeyError:
        raise HTTPError(http.NOT_ACCEPTABLE)

    name, address = get_mailgun_from()

    # Add poster
    add_poster_by_email(
        conf_id=meeting,
        recipient=form['recipient'],
        address=address,
        fullname=name,
        subject=get_mailgun_subject(form),
        message=form['stripped-text'],
        attachments=get_mailgun_attachments(),
        tags=[meeting],
        system_tags=[meeting],
        is_spam=check_mailgun_spam(),
    )


def _render_conference_node(node, idx):

    # Hack: Avoid circular import
    from website.addons.osffiles.model import NodeFile

    if node.files_current:
        file_id = node.files_current.values()[0]
        file_obj = NodeFile.load(file_id)
        download_url = file_obj.download_url(node)
        download_count = file_obj.download_count(node)
    else:
        download_url = ''
        download_count = 0

    return {
        'id': idx,
        'title': node.title,
        'nodeUrl': node.url,
        'author': node.creator.family_name if node.creator else '',
        'authorUrl': node.creator.url if node.creator else '',
        'category': 'talk' if 'talk' in node.system_tags else 'poster',
        'download': download_count,
        'downloadUrl': download_url,
    }


def conference_results(meeting):

    if meeting not in MEETING_DATA:
        raise HTTPError(http.NOT_FOUND)

    nodes = Node.find(
        Q('tags', 'eq', meeting) &
        Q('is_public', 'eq', True) &
        Q('is_deleted', 'eq', False)
    )

    data = [
        _render_conference_node(each, idx)
        for idx, each in enumerate(nodes)
    ]

    return {
        'data': json.dumps(data),
        'meeting': MEETING_DATA[meeting],
    }<|MERGE_RESOLUTION|>--- conflicted
+++ resolved
@@ -41,10 +41,7 @@
     'spsp2014': {
         'name': 'SPSP 2014',
         'info_url': None,
-<<<<<<< HEAD
-=======
         'logo_url': None,
->>>>>>> 4d4e60fd
         'active': False,
     },
     'asb2014': {
@@ -62,10 +59,7 @@
     'annopeer2014': {
         'name': '#annopeer',
         'info_url': None,
-<<<<<<< HEAD
-=======
         'logo_url': None,
->>>>>>> 4d4e60fd
         'active': True,
     },
 }

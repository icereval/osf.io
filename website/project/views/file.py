--- conflicted
+++ resolved
@@ -4,11 +4,7 @@
 import os
 import codecs
 import logging
-<<<<<<< HEAD
-import website
-=======
 import httplib as http
->>>>>>> 55669196
 from website.util import rubeus
 
 from framework.flask import request, secure_filename
@@ -20,11 +16,8 @@
 from website import settings
 from website.project.views.node import _view_project
 
-<<<<<<< HEAD
 import re
-=======
->>>>>>> 55669196
-
+  
 logger = logging.getLogger(__name__)
 debug = logger.debug
 

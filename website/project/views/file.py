"""

"""

import os
import json
import codecs

from framework.flask import request

from framework.render.tasks import build_rendered_html
from website.project.decorators import must_be_contributor_or_public
from website.project.views.node import _view_project
from website import settings


<<<<<<< HEAD
def get_file_tree(node_to_use, user, visited=None):

    tree = []
    visited = visited or []

    if node_to_use not in visited:

        for node in node_to_use.nodes:
            if not node.is_deleted and node not in visited:
                visited.append(node)
                tree.append(get_file_tree(node, user, visited))

        if node_to_use.can_view(user):
            for i,v in node_to_use.files_current.items():
                v = NodeFile.load(v)
                tree.append(v)

    return (node_to_use, tree)


@must_be_valid_project # returns project
@must_be_contributor_or_public
@must_have_addon('files', 'node')
def get_files(*args, **kwargs):
    """Build list of files for HGrid, ignoring contents of components to which
    the user does not have access. Note: This view hides the titles of
    inaccessible components but includes their GUIDs.
=======
def _get_dummy_container(node, auth, parent=None):
    """Create HGrid JSON for a dummy component container.

    :return dict: HGrid-formatted dummy container
>>>>>>> 4267ab53

    """
    can_view = node.can_view(auth)
    return {
        'uid': 'node:{0}'.format(node._id),
        'parent_uid': parent if parent else 'null',
        'name': 'Component: {0}'.format(node.title)
            if can_view
            else 'Private Component',
        'type': 'folder',
        'can_edit': node.can_edit(auth) if can_view else False,
        'can_view': can_view,
        # Can never drag into component dummy folder
        'permission': False,
        'lazyLoad': node.api_url + 'files/',
    }


def _collect_file_trees(node, auth, parent='null', **kwargs):
    """Collect file trees for all add-ons implementing HGrid views. Create
    dummy containers for each child of the target node, and for each add-on
    implementing HGrid views.

    :return list: List of HGrid-formatted file trees

    """
    grid_data = []

    # Collect add-on file trees
    for addon in node.get_addons():
        if addon.config.has_hgrid_files:
            dummy = addon.config.get_hgrid_dummy(
                addon, auth, parent, **kwargs
            )
            # Skip if dummy folder is falsy
            if dummy:
                # Add add-on icon URL if specified
                dummy['iconUrl'] = addon.config.icon_url
                grid_data.append(dummy)

    # Collect component file trees
    for child in node.nodes:
        if not child.is_deleted:
            container = _get_dummy_container(child, auth, parent)
            grid_data.append(container)

    return grid_data


def _collect_tree_js(node):
    """Collect JavaScript includes for all add-ons implementing HGrid views.

    :return list: List of JavaScript include paths

    """
    scripts = []
    for addon in node.get_addons():
        scripts.extend(addon.config.include_js.get('files', []))
    return scripts


@must_be_contributor_or_public
def collect_file_trees(*args, **kwargs):
    """Collect file trees for all add-ons implementing HGrid views, then
    format data as appropriate.

    """
    node = kwargs['node'] or kwargs['project']
    mode = kwargs.get('mode')
    auth = kwargs['auth']
    data = request.args.to_dict()

    grid_data = _collect_file_trees(node, auth, **data)
    if mode == 'page':
        rv = _view_project(node, auth)
        rv.update({
            'grid_data': json.dumps(grid_data),
            'tree_js': _collect_tree_js(node),
        })
        return rv
    elif mode == 'widget':
        return {'grid_data': grid_data}
    else:
        return grid_data

# File rendering

def get_cache_path(node_settings):
    return os.path.join(
        settings.MFR_CACHE_PATH,
        node_settings.config.short_name,
        node_settings.owner._id,
    )


def get_cache_content(node_settings, cache_file, start_render=False,
                      file_path=None, file_content=None, download_path=None):
    """

    """
    # Get rendered content if present
    cache_path = get_cache_path(node_settings)
    cache_file_path = os.path.join(cache_path, cache_file)
    try:
        return codecs.open(cache_file_path, 'r', 'utf-8').read()
    except IOError:
        # Start rendering job if requested
        if start_render:
            build_rendered_html(
                file_path, file_content, cache_path, cache_file_path,
                download_path
            )
        return None<|MERGE_RESOLUTION|>--- conflicted
+++ resolved
@@ -14,40 +14,10 @@
 from website import settings
 
 
-<<<<<<< HEAD
-def get_file_tree(node_to_use, user, visited=None):
-
-    tree = []
-    visited = visited or []
-
-    if node_to_use not in visited:
-
-        for node in node_to_use.nodes:
-            if not node.is_deleted and node not in visited:
-                visited.append(node)
-                tree.append(get_file_tree(node, user, visited))
-
-        if node_to_use.can_view(user):
-            for i,v in node_to_use.files_current.items():
-                v = NodeFile.load(v)
-                tree.append(v)
-
-    return (node_to_use, tree)
-
-
-@must_be_valid_project # returns project
-@must_be_contributor_or_public
-@must_have_addon('files', 'node')
-def get_files(*args, **kwargs):
-    """Build list of files for HGrid, ignoring contents of components to which
-    the user does not have access. Note: This view hides the titles of
-    inaccessible components but includes their GUIDs.
-=======
 def _get_dummy_container(node, auth, parent=None):
     """Create HGrid JSON for a dummy component container.
 
     :return dict: HGrid-formatted dummy container
->>>>>>> 4267ab53
 
     """
     can_view = node.can_view(auth)
@@ -66,15 +36,18 @@
     }
 
 
-def _collect_file_trees(node, auth, parent='null', **kwargs):
+def _collect_file_trees(node, auth, parent='null', visited=None, **kwargs):
     """Collect file trees for all add-ons implementing HGrid views. Create
     dummy containers for each child of the target node, and for each add-on
     implementing HGrid views.
 
-    :return list: List of HGrid-formatted file trees
+    :param Auth auth: Consolidated authorization
+    :param visited: List of visited nodes; use to avoid circular references
+    :return: List of HGrid-formatted file trees
 
     """
     grid_data = []
+    visited = visited or []
 
     # Collect add-on file trees
     for addon in node.get_addons():
@@ -90,9 +63,10 @@
 
     # Collect component file trees
     for child in node.nodes:
-        if not child.is_deleted:
+        if not child.is_deleted and child not in visited:
             container = _get_dummy_container(child, auth, parent)
             grid_data.append(container)
+            visited.append(child)
 
     return grid_data
 

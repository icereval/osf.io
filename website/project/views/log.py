--- conflicted
+++ resolved
@@ -77,11 +77,5 @@
 
     # Serialize up to `count` logs in reverse chronological order; skip
     # logs that the current user / API key cannot access
-<<<<<<< HEAD
-    logs = _get_logs(node_to_use, count, auth, offset)
-    return {'logs': logs}
-=======
     logs, has_more_logs = _get_logs(node_to_use, count, auth, offset)
     return {'logs': logs, 'has_more_logs': has_more_logs}
-
->>>>>>> 0c4e3d9b

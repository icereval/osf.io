# -*- coding: utf-8 -*-
import httplib as http
import logging

from framework import request, get_current_user
from framework.auth import get_api_key
from framework.exceptions import HTTPError

from website.project.model import NodeLog
from website.project.decorators import must_be_valid_project


logger = logging.getLogger(__name__)

def get_log(log_id):

    log = NodeLog.load(log_id)
    node_to_use = log.node
    user = get_current_user()
    api_key = get_api_key()

    if not node_to_use.can_view(user, api_key):
        raise HTTPError(http.FORBIDDEN)
    return {'log': log.serialize()}


def _get_logs(node, count, user, api_key=None):
    """

    :param Node node:
    :param int count:
    :param User user:
    :param ApiKey api_key:
    :return list: List of serialized logs

    """
    logs = []

    for log in reversed(node.logs):
        if log and log.node.can_view(user, api_key):
            logs.append(log.serialize())
        if len(logs) >= count:
            break

    return logs

@must_be_valid_project
def get_logs(*args, **kwargs):
    """

    """
    user = get_current_user()
    api_key = get_api_key()
    node_to_use = kwargs['node'] or kwargs['project']
    page_num = int(request.args.get('pageNum', '').strip('/') or 0)

    if not node_to_use.can_view(user, api_key):
        raise HTTPError(http.FORBIDDEN)
    if 'count' in request.args:
        count = int(request.args['count'])
    elif 'count' in kwargs:
        count = kwargs['count']
    elif request.json and 'count' in request.json.keys():
        count = request.json['count']
    else:
        count = 10
    offset = page_num*count
    # Serialize up to `count` logs in reverse chronological order; skip
    # logs that the current user / API key cannot access
<<<<<<< HEAD
    chrono_logs = reversed(node_to_use.logs)
    logs = [log for log in chrono_logs[offset:][:count]
                    if log and log.node.can_view(user, api_key)]
    return {'logs': [log.serialize() for log in logs]}
=======
    logs = _get_logs(node_to_use, count, user, api_key)
    return {'logs': logs}
>>>>>>> 561af269
<|MERGE_RESOLUTION|>--- conflicted
+++ resolved
@@ -24,7 +24,7 @@
     return {'log': log.serialize()}
 
 
-def _get_logs(node, count, user, api_key=None):
+def _get_logs(node, count, user, api_key=None, offset=0):
     """
 
     :param Node node:
@@ -36,7 +36,7 @@
     """
     logs = []
 
-    for log in reversed(node.logs):
+    for log in list(reversed(node.logs))[offset:]:
         if log and log.node.can_view(user, api_key):
             logs.append(log.serialize())
         if len(logs) >= count:
@@ -65,14 +65,9 @@
     else:
         count = 10
     offset = page_num*count
+
     # Serialize up to `count` logs in reverse chronological order; skip
     # logs that the current user / API key cannot access
-<<<<<<< HEAD
-    chrono_logs = reversed(node_to_use.logs)
-    logs = [log for log in chrono_logs[offset:][:count]
-                    if log and log.node.can_view(user, api_key)]
-    return {'logs': [log.serialize() for log in logs]}
-=======
-    logs = _get_logs(node_to_use, count, user, api_key)
+    logs = _get_logs(node_to_use, count, user, api_key, offset)
     return {'logs': logs}
->>>>>>> 561af269
+

--- conflicted
+++ resolved
@@ -15,12 +15,12 @@
 from website.notifications.emails import notify
 from website.notifications.constants import PROVIDERS
 from website.models import Guid, Comment
-from website.addons.base import GuidFile
+from website.files.models.base import FileNode
 from website.project.decorators import must_be_contributor_or_public
 from datetime import datetime
 from website.project.model import has_anonymous_link
 from website.project.views.node import _view_project, n_unread_comments
-from website.addons.figshare.exceptions import FigshareIsDraftError
+# from website.addons.figshare.exceptions import FigshareIsDraftError
 from website.profile.utils import serialize_user
 
 
@@ -80,59 +80,13 @@
     return target.referent
 
 
-<<<<<<< HEAD
-=======
-def collect_discussion(target, users=None):
-
-    users = users or collections.defaultdict(list)
-    for comment in getattr(target, 'commented', []):
-        if not comment.is_deleted:
-            users[comment.user].append(comment)
-        collect_discussion(comment, users=users)
-    return users
-
-
-@must_be_contributor_or_public
-def comment_discussion(auth, node, **kwargs):
-
-    users = collect_discussion(node)
-    anonymous = has_anonymous_link(node, auth)
-    # Sort users by comment frequency
-    # TODO: Allow sorting by recency, combination of frequency and recency
-    sorted_users = sorted(
-        users.keys(),
-        key=lambda item: len(users[item]),
-        reverse=True,
-    )
-
-    return {
-        'discussion': [
-            {
-                'id': privacy_info_handle(user._id, anonymous),
-                'url': privacy_info_handle(user.url, anonymous),
-                'fullname': privacy_info_handle(user.fullname, anonymous, name=True),
-                'isContributor': node.is_contributor(user),
-                'gravatarUrl': privacy_info_handle(
-                    gravatar(
-                        user, use_ssl=True, size=settings.PROFILE_IMAGE_SMALL
-                    ),
-                    anonymous
-                ),
-
-            }
-            for user in sorted_users
-        ]
-    }
-
-
->>>>>>> ed059253
 def serialize_comment(comment, auth, anonymous=False):
     node = comment.node
     if hasattr(comment.root_target, 'page_name'):  # Wiki
         # In case the wiki name is changed
         root_id = comment.root_target.page_name
         title = comment.root_target.page_name
-    elif isinstance(comment.root_target, GuidFile):  # File
+    elif isinstance(comment.root_target, FileNode):  # File
         root_id = comment.root_target._id
         title = comment.root_target.waterbutler_path
     else:  # Node or comment
@@ -140,31 +94,14 @@
         title = ''
     return {
         'id': comment._id,
-<<<<<<< HEAD
         'author': serialize_user(comment.user, node=node, n_comments=1, anonymous=anonymous),
-=======
-        'author': {
-            'id': privacy_info_handle(comment.user._id, anonymous),
-            'url': privacy_info_handle(comment.user.url, anonymous),
-            'name': privacy_info_handle(
-                comment.user.fullname, anonymous, name=True
-            ),
-            'gravatarUrl': privacy_info_handle(
-                gravatar(
-                    comment.user, use_ssl=True,
-                    size=settings.PROFILE_IMAGE_SMALL
-                ),
-                anonymous
-            ),
-        },
->>>>>>> ed059253
         'dateCreated': comment.date_created.isoformat(),
         'dateModified': comment.date_modified.isoformat(),
         'page': comment.page,
         'targetId': getattr(comment.target, 'page_name', comment.target._id),
         'rootId': root_id,
         'title': title,
-        'provider': comment.root_target.provider if isinstance(comment.root_target, GuidFile) else '',
+        'provider': comment.root_target.provider if isinstance(comment.root_target, FileNode) else '',
         'content': comment.content,
         'hasChildren': bool(getattr(comment, 'commented', [])),
         'canEdit': comment.user == auth.user,
@@ -273,10 +210,10 @@
     if page == Comment.WIKI:
         return root_target.page_name
     elif page == Comment.FILES:
-        try:
-            root_target.enrich()
-        except FigshareIsDraftError:
-            pass
+        # try:
+        root_target.enrich()
+        # except FigshareIsDraftError:
+        #     pass
         return getattr(root_target, 'name', os.path.split(root_target.waterbutler_path)[1])
     else:
         return ''
@@ -383,15 +320,8 @@
 
 @must_be_logged_in
 @must_be_contributor_or_public
-<<<<<<< HEAD
 def undelete_comment(cid, auth, **kwargs):
     comment = kwargs_to_comment(cid, auth, owner=True)
-=======
-def undelete_comment(auth, **kwargs):
-
-    cid = kwargs.get('cid')
-    comment = get_comment(cid, auth, owner=True)
->>>>>>> ed059253
     comment.undelete(auth=auth, save=True)
 
     return {}

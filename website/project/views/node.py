--- conflicted
+++ resolved
@@ -838,7 +838,6 @@
     return children
 
 
-<<<<<<< HEAD
 def n_unread_comments(node, user, page, root_id=None, check=False):
     """Return the number of unread comments on a node for a user."""
     if not node.is_contributor(user):
@@ -931,15 +930,9 @@
     return True, num_of_comments
 
 
-@must_be_valid_project  # returns project
-@must_have_permission('admin')
-def private_link_table(**kwargs):
-    node = kwargs['node'] or kwargs['project']
-=======
 @must_be_valid_project
 @must_have_permission(ADMIN)
 def private_link_table(node, **kwargs):
->>>>>>> c552c1c5
     data = {
         'node': {
             'absolute_url': node.absolute_url,

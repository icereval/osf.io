--- conflicted
+++ resolved
@@ -21,7 +21,7 @@
 from website.util import paths
 from website.util import rubeus
 from website.exceptions import NodeStateError
-from website.addons.base.exceptions import AddonEnrichmentError
+# from website.addons.base.exceptions import AddonEnrichmentError
 from website.project import clean_template_name, new_node, new_private_link
 from website.project.decorators import (
     must_be_contributor_or_public,
@@ -42,13 +42,10 @@
 from website.project import new_folder
 from website.project.licenses import serialize_node_license_record
 from website.util.sanitize import strip_html
-<<<<<<< HEAD
+from website.util import rapply
 from datetime import datetime
-=======
-from website.util import rapply
 
 r_strip_html = lambda collection: rapply(collection, strip_html)
->>>>>>> ed059253
 
 logger = logging.getLogger(__name__)
 
@@ -697,12 +694,8 @@
     else:
         return has_wiki
 
-<<<<<<< HEAD
 
 def _view_project(node, auth, primary=False, check_files=False):
-=======
-def _view_project(node, auth, primary=False):
->>>>>>> ed059253
     """Build a JSON object containing everything needed to render
     project.view.mako.
     """
@@ -726,14 +719,10 @@
         for addon in node.get_addons():
             messages = addon.before_page_load(node, user) or []
             for message in messages:
-<<<<<<< HEAD
-                status.push_status_message(message, 'info', dismissible=False)
+                status.push_status_message(message, 'info', dismissible=False, trust=True)
     n_unread_node = n_unread_comments(node, user, 'node')
     n_unread_files = n_unread_comments(node, user, 'files', check=check_files)
     n_unread_wiki = n_unread_comments(node, user, 'wiki')
-=======
-                status.push_status_message(message, kind='info', dismissible=False, trust=True)
->>>>>>> ed059253
     data = {
         'node': {
             'id': node._primary_key,
@@ -965,11 +954,11 @@
 
 def check_file_exists(node, file_id):
     num_of_comments = node.commented_files[file_id]
-    try:
-        file_guid = Guid.load(file_id).referent
-        file_guid.enrich()
-    except AddonEnrichmentError:
-        return False, num_of_comments
+    # try:
+    file_guid = Guid.load(file_id).referent
+    file_guid.enrich()
+    # except AddonEnrichmentError:
+    #     return False, num_of_comments
     return True, num_of_comments
 
 

# -*- coding: utf-8 -*-

import abc
import logging
import datetime
import functools
import httplib as http
import urlparse
import uuid

from flask import request
from oauthlib.oauth2.rfc6749.errors import MissingTokenError
from requests.exceptions import HTTPError as RequestsHTTPError

from modularodm import fields, Q
from modularodm.storage.base import KeyExistsException
from modularodm.validators import URLValidator
from requests_oauthlib import OAuth1Session
from requests_oauthlib import OAuth2Session

from framework.auth import cas
from framework.exceptions import HTTPError, PermissionsError
from framework.mongo import ObjectId, StoredObject
from framework.mongo.utils import unique_on
from framework.sessions import session
from website import settings
from website.oauth.utils import PROVIDER_LOOKUP
from website.security import random_string
from website.util import web_url_for

from api.base.utils import absolute_reverse

logger = logging.getLogger(__name__)

OAUTH1 = 1
OAUTH2 = 2

generate_client_secret = functools.partial(random_string, length=40)


@unique_on(['provider', 'provider_id'])
class ExternalAccount(StoredObject):
    """An account on an external service.

    Note that this object is not and should not be aware of what other objects
    are associated with it. This is by design, and this object should be kept as
    thin as possible, containing only those fields that must be stored in the
    database.

    The ``provider`` field is a de facto foreign key to an ``ExternalProvider``
    object, as providers are not stored in the database.
    """
    _id = fields.StringField(default=lambda: str(ObjectId()), primary=True)

    # The OAuth credentials. One or both of these fields should be populated.
    # For OAuth1, this is usually the "oauth_token"
    # For OAuth2, this is usually the "access_token"
    oauth_key = fields.StringField()

    # For OAuth1, this is usually the "oauth_token_secret"
    # For OAuth2, this is not used
    oauth_secret = fields.StringField()

    # Used for OAuth2 only
    refresh_token = fields.StringField()
    expires_at = fields.DateTimeField()
    scopes = fields.StringField(list=True, default=lambda: list())

    # The `name` of the service
    # This lets us query for only accounts on a particular provider
    provider = fields.StringField(required=True)
    # The proper 'name' of the service
    # Needed for account serialization
    provider_name = fields.StringField(required=True)

    # The unique, persistent ID on the remote service.
    provider_id = fields.StringField()

    # The user's name on the external service
    display_name = fields.StringField()
    # A link to the user's profile on the external service
    profile_url = fields.StringField()

    def __repr__(self):
        return '<ExternalAccount: {}/{}>'.format(self.provider,
                                                 self.provider_id)


class ExternalProviderMeta(abc.ABCMeta):
    """Keeps track of subclasses of the ``ExternalProvider`` object"""

    def __init__(cls, name, bases, dct):
        super(ExternalProviderMeta, cls).__init__(name, bases, dct)
        if not isinstance(cls.short_name, abc.abstractproperty):
            PROVIDER_LOOKUP[cls.short_name] = cls


class ExternalProvider(object):
    """A connection to an external service (ex: GitHub).

    This object contains no credentials, and is not saved in the database.
    It provides an unauthenticated session with the provider, unless ``account``
    has been set - in which case, it provides a connection authenticated as the
    ``ExternalAccount`` instance.

    Conceptually, this can be thought of as an extension of ``ExternalAccount``.
    It's a separate object because this must be subclassed for each provider,
    and ``ExternalAccount`` instances are stored within a single collection.
    """

    __metaclass__ = ExternalProviderMeta

    # Default to OAuth v2.0.
    _oauth_version = OAUTH2

    def __init__(self):
        super(ExternalProvider, self).__init__()

        # provide an unauthenticated session by default
        self.account = None

    def __repr__(self):
        return '<{name}: {status}>'.format(
            name=self.__class__.__name__,
            status=self.account.provider_id if self.account else 'anonymous'
        )

    @abc.abstractproperty
    def auth_url_base(self):
        """The base URL to begin the OAuth dance"""
        pass

    @property
    def auth_url(self):
        """The URL to begin the OAuth dance.

        This property method has side effects - it at least adds temporary
        information to the session so that callbacks can be associated with
        the correct user.  For OAuth1, it calls the provider to obtain
        temporary credentials to start the flow.
        """

<<<<<<< HEAD
        session = get_session()
=======
>>>>>>> 47768780
        # create a dict on the session object if it's not already there
        if session.data.get("oauth_states") is None:
            session.data['oauth_states'] = {}

        if self._oauth_version == OAUTH2:
            # build the URL
            oauth = OAuth2Session(
                self.client_id,
                redirect_uri=web_url_for('oauth_callback',
                                         service_name=self.short_name,
                                         _absolute=True),
                scope=self.default_scopes,
            )

            url, state = oauth.authorization_url(self.auth_url_base)

            # save state token to the session for confirmation in the callback
            session.data['oauth_states'][self.short_name] = {'state': state}

        elif self._oauth_version == OAUTH1:
            # get a request token
            oauth = OAuth1Session(
                client_key=self.client_id,
                client_secret=self.client_secret,
            )

            # request temporary credentials from the provider
            response = oauth.fetch_request_token(self.request_token_url)

            # store them in the session for use in the callback
            session.data['oauth_states'][self.short_name] = {
                'token': response.get('oauth_token'),
                'secret': response.get('oauth_token_secret'),
            }

            url = oauth.authorization_url(self.auth_url_base)

        return url

    @abc.abstractproperty
    def callback_url(self):
        """The provider URL to exchange the code for a token"""
        pass

    @abc.abstractproperty
    def client_id(self):
        """OAuth Client ID. a/k/a: Application ID"""
        pass

    @abc.abstractproperty
    def client_secret(self):
        """OAuth Client Secret. a/k/a: Application Secret, Application Key"""
        pass

    default_scopes = list()

    @abc.abstractproperty
    def name(self):
        """Human-readable name of the service. e.g.: ORCiD, GitHub"""
        pass

    @abc.abstractproperty
    def short_name(self):
        """Name of the service to be used internally. e.g.: orcid, github"""
        pass

    def auth_callback(self, user, **kwargs):
        """Exchange temporary credentials for permanent credentials

        This is called in the view that handles the user once they are returned
        to the OSF after authenticating on the external service.
        """

        # make sure the user has temporary credentials for this provider
        try:
            cached_credentials = session.data['oauth_states'][self.short_name]
        except KeyError:
            raise PermissionsError("OAuth flow not recognized.")

        if self._oauth_version == OAUTH1:
            request_token = request.args.get('oauth_token')

            # make sure this is the same user that started the flow
            if cached_credentials.get('token') != request_token:
                raise PermissionsError("Request token does not match")

            response = OAuth1Session(
                client_key=self.client_id,
                client_secret=self.client_secret,
                resource_owner_key=cached_credentials.get('token'),
                resource_owner_secret=cached_credentials.get('secret'),
                verifier=request.args.get('oauth_verifier'),
            ).fetch_access_token(self.callback_url)

        elif self._oauth_version == OAUTH2:
            state = request.args.get('state')

            # make sure this is the same user that started the flow
            if cached_credentials.get('state') != state:
                raise PermissionsError("Request token does not match")

            try:
                response = OAuth2Session(
                    self.client_id,
                    redirect_uri=web_url_for(
                        'oauth_callback',
                        service_name=self.short_name,
                        _absolute=True
                    ),
                ).fetch_token(
                    self.callback_url,
                    client_secret=self.client_secret,
                    code=request.args.get('code'),
                )
            except (MissingTokenError, RequestsHTTPError):
                raise HTTPError(http.SERVICE_UNAVAILABLE)
        # pre-set as many values as possible for the ``ExternalAccount``
        info = self._default_handle_callback(response)
        # call the hook for subclasses to parse values from the response
        info.update(self.handle_callback(response))

        try:
            # create a new ``ExternalAccount`` ...
            self.account = ExternalAccount(
                provider=self.short_name,
                provider_id=info['provider_id'],
                provider_name=self.name,
            )
            self.account.save()
        except KeyExistsException:
            # ... or get the old one
            self.account = ExternalAccount.find_one(
                Q('provider', 'eq', self.short_name) &
                Q('provider_id', 'eq', info['provider_id'])
            )
            assert self.account is not None

        # ensure that provider_name is correct
        self.account.provider_name = self.name
        # required
        self.account.oauth_key = info['key']

        # only for OAuth1
        self.account.oauth_secret = info.get('secret')

        # only for OAuth2
        self.account.expires_at = info.get('expires_at')
        self.account.refresh_token = info.get('refresh_token')

        # additional information
        self.account.display_name = info.get('display_name')
        self.account.profile_url = info.get('profile_url')

        self.account.save()

        # add it to the user's list of ``ExternalAccounts``
        if self.account not in user.external_accounts:
            user.external_accounts.append(self.account)
            user.save()

    def _default_handle_callback(self, data):
        """Parse as much out of the key exchange's response as possible.

        This should not be over-ridden in subclasses.
        """
        if self._oauth_version == OAUTH1:
            key = data.get('oauth_token')
            secret = data.get('oauth_token_secret')

            values = {}

            if key:
                values['key'] = key
            if secret:
                values['secret'] = secret

            return values

        elif self._oauth_version == OAUTH2:
            key = data.get('access_token')
            refresh_token = data.get('refresh_token')
            expires_at = data.get('expires_at')
            scopes = data.get('scope')

            values = {}

            if key:
                values['key'] = key
            if scopes:
                values['scope'] = scopes
            if refresh_token:
                values['refresh_token'] = refresh_token
            if expires_at:
                values['expires_at'] = datetime.datetime.fromtimestamp(
                    float(expires_at)
                )

            return values

    @abc.abstractmethod
    def handle_callback(self, response):
        """Hook for allowing subclasses to parse information from the callback.

        Subclasses should implement this method to provide `provider_id`
        and `profile_url`.

        Values provided by ``self._default_handle_callback`` can be over-ridden
        here as well, in the unexpected case that they are parsed incorrectly
        by default.

        :param response: The JSON returned by the provider during the exchange
        :return dict:
        """
        pass


class ApiOAuth2Application(StoredObject):
    """Registration and key for user-created OAuth API applications

    This collection is also used by CAS to create the master list of available applications.
    Any changes made to field names in this model must be echoed in the CAS implementation.
    """
    _id = fields.StringField(
        primary=True,
        default=lambda: str(ObjectId())
    )

    # Client ID and secret. Use separate ID field so ID format doesn't have to be restricted to database internals.
    client_id = fields.StringField(default=lambda: uuid.uuid4().hex,  # Not *guaranteed* unique, but very unlikely
                                   unique=True,
                                   index=True)
    client_secret = fields.StringField(default=generate_client_secret)

    active = fields.BooleanField(default=True,  # Set to False if application is deactivated
                                 index=True)

    owner = fields.ForeignField('User',
                                backref='created',
                                index=True,
                                required=True)

    # User-specified application descriptors
    name = fields.StringField(index=True, required=True)
    description = fields.StringField(required=False)

    date_created = fields.DateTimeField(auto_now_add=datetime.datetime.utcnow,
                                        editable=False)

    home_url = fields.StringField(required=True,
                                  validate=URLValidator())
    callback_url = fields.StringField(required=True,
                                      validate=URLValidator())

    def deactivate(self):
        """
        Deactivate an ApiOAuth2Application

        Does not delete the database record, but revokes all tokens and sets a flag that hides this instance from API
        """
        client = cas.get_client()
        # Will raise a CasHttpError if deletion fails, which will also stop setting of active=False.
        resp = client.revoke_application_tokens(self.client_id, self.client_secret)  # noqa

        self.active = False
        self.save()
        return True

    @property
    def url(self):
        return '/settings/applications/{}/'.format(self.client_id)

    @property
    def absolute_url(self):
        return urlparse.urljoin(settings.DOMAIN, self.url)

    # Properties used by Django and DRF "Links: self" field
    @property
    def absolute_api_v2_url(self):
        return absolute_reverse('applications:application-detail', kwargs={'client_id': self.client_id})

    # used by django and DRF
    def get_absolute_url(self):
        return self.absolute_api_v2_url<|MERGE_RESOLUTION|>--- conflicted
+++ resolved
@@ -140,10 +140,6 @@
         temporary credentials to start the flow.
         """
 
-<<<<<<< HEAD
-        session = get_session()
-=======
->>>>>>> 47768780
         # create a dict on the session object if it's not already there
         if session.data.get("oauth_states") is None:
             session.data['oauth_states'] = {}

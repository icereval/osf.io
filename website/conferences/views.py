--- conflicted
+++ resolved
@@ -60,28 +60,11 @@
 
     created = []
 
-<<<<<<< HEAD
     with TokuTransaction():
         user, user_created = utils.get_or_create_user(
             message.sender_display,
             message.sender_email,
             message.is_spam,
-=======
-    user, user_created = utils.get_or_create_user(
-        message.sender_display,
-        message.sender_email,
-        message.is_spam,
-    )
-    if user_created:
-        created.append(user)
-
-    if user_created:
-        created.append(user)
-        set_password_url = web_url_for(
-            'reset_password',
-            verification_key=user.verification_key,
-            _absolute=True,
->>>>>>> 33d68a79
         )
         if user_created:
             created.append(user)

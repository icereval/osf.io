# -*- coding: utf-8 -*-
import logging
import itertools
import math
import urllib
import httplib as http

from modularodm import Q
from flask import request

from framework import utils
from framework import sentry
from framework.auth.core import User
from framework.flask import redirect  # VOL-aware redirect
from framework.routing import proxy_url
from framework.exceptions import HTTPError
from framework.auth.forms import SignInForm
from framework.forms import utils as form_utils
from framework.auth.forms import RegistrationForm
from framework.auth.forms import ResetPasswordForm
from framework.auth.forms import ForgotPasswordForm
from framework.auth.decorators import must_be_logged_in

from website.models import Guid
from website.models import Node
from website.util import sanitize
from website.project import model
from website.util import permissions
from website.project import new_bookmark_collection

logger = logging.getLogger(__name__)


def _rescale_ratio(auth, nodes):
    """Get scaling denominator for log lists across a sequence of nodes.

    :param nodes: Nodes
    :return: Max number of logs

    """
    if not nodes:
        return 0
    counts = [
        len(node.logs)
        for node in nodes
        if node.can_view(auth)
    ]
    if counts:
        return float(max(counts))
    return 0.0


def _render_node(node, auth=None):
    """

    :param node:
    :return:

    """
    perm = None
    # NOTE: auth.user may be None if viewing public project while not
    # logged in
    if auth and auth.user and node.get_permissions(auth.user):
        perm_list = node.get_permissions(auth.user)
        perm = permissions.reduce_permissions(perm_list)

    return {
        'title': node.title,
        'id': node._primary_key,
        'url': node.url,
        'api_url': node.api_url,
        'primary': node.primary,
        'date_modified': utils.iso8601format(node.date_modified),
        'category': node.category,
        'permissions': perm,  # A string, e.g. 'admin', or None,
        'archiving': node.archiving,
    }


def _render_nodes(nodes, auth=None, show_path=False):
    """

    :param nodes:
    :return:
    """
    ret = {
        'nodes': [
            _render_node(node, auth)
            for node in nodes
        ],
        'rescale_ratio': _rescale_ratio(auth, nodes),
        'show_path': show_path
    }
    return ret


def index():
    return {}


def find_bookmark_collection(user):
    bookmark_collection = Node.find(Q('is_bookmark_collection', 'eq', True) & Q('contributors', 'eq', user._id))
    if bookmark_collection.count() == 0:
        new_bookmark_collection(user)
    return bookmark_collection[0]


@must_be_logged_in
def dashboard(auth):
    user = auth.user
    dashboard_folder = find_bookmark_collection(user)
    dashboard_id = dashboard_folder._id
    return {'addons_enabled': user.get_addon_names(),
            'dashboard_id': dashboard_id,
            }

<<<<<<< HEAD
@must_be_logged_in
def home(auth):
    user = auth.user
    return {
        'userId': user._id,
    }

=======
>>>>>>> ed07cb31
def validate_page_num(page, pages):
    if page < 0 or (pages and page >= pages):
        raise HTTPError(http.BAD_REQUEST, data=dict(
            message_long='Invalid value for "page".'
        ))


def paginate(items, total, page, size):
    pages = math.ceil(total / float(size))
    validate_page_num(page, pages)

    start = page * size
    paginated_items = itertools.islice(items, start, start + size)

    return paginated_items, pages


@must_be_logged_in
def watched_logs_get(**kwargs):
    user = kwargs['auth'].user
    try:
        page = int(request.args.get('page', 0))
    except ValueError:
        raise HTTPError(http.BAD_REQUEST, data=dict(
            message_long='Invalid value for "page".'
        ))
    try:
        size = int(request.args.get('size', 10))
    except ValueError:
        raise HTTPError(http.BAD_REQUEST, data=dict(
            message_long='Invalid value for "size".'
        ))

    total = sum(1 for x in user.get_recent_log_ids())
    paginated_logs, pages = paginate(user.get_recent_log_ids(), total, page, size)
    logs = (model.NodeLog.load(id) for id in paginated_logs)

    return {
        "logs": [serialize_log(log) for log in logs],
        "total": total,
        "pages": pages,
        "page": page
    }


def serialize_log(node_log, auth=None, anonymous=False):
    '''Return a dictionary representation of the log.'''
    return {
        'id': str(node_log._primary_key),
        'user': node_log.user.serialize()
        if isinstance(node_log.user, User)
        else {'fullname': node_log.foreign_user},
        'contributors': [node_log._render_log_contributor(c) for c in node_log.params.get("contributors", [])],
        'action': node_log.action,
        'params': sanitize.unescape_entities(node_log.params),
        'date': utils.iso8601format(node_log.date),
        'node': node_log.node.serialize(auth) if node_log.node else None,
        'anonymous': anonymous
    }


def reproducibility():
    return redirect('/ezcuj/wiki')


def registration_form():
    return form_utils.jsonify(RegistrationForm(prefix='register'))


def signin_form():
    return form_utils.jsonify(SignInForm())


def forgot_password_form():
    return form_utils.jsonify(ForgotPasswordForm(prefix='forgot_password'))


def reset_password_form():
    return form_utils.jsonify(ResetPasswordForm())


# GUID ###

def _build_guid_url(base, suffix=None):
    url = '/'.join([
        each.strip('/') for each in [base, suffix]
        if each
    ])
    if not isinstance(url, unicode):
        url = url.decode('utf-8')
    return u'/{0}/'.format(url)


def resolve_guid(guid, suffix=None):
    """Load GUID by primary key, look up the corresponding view function in the
    routing table, and return the return value of the view function without
    changing the URL.

    :param str guid: GUID primary key
    :param str suffix: Remainder of URL after the GUID
    :return: Return value of proxied view function
    """
    # Look up GUID
    guid_object = Guid.load(guid)
    if guid_object:

        # verify that the object implements a GuidStoredObject-like interface. If a model
        #   was once GuidStoredObject-like but that relationship has changed, it's
        #   possible to have referents that are instances of classes that don't
        #   have a deep_url attribute or otherwise don't behave as
        #   expected.
        if not hasattr(guid_object.referent, 'deep_url'):
            sentry.log_message(
                'Guid `{}` resolved to an object with no deep_url'.format(guid)
            )
            raise HTTPError(http.NOT_FOUND)
        referent = guid_object.referent
        if referent is None:
            logger.error('Referent of GUID {0} not found'.format(guid))
            raise HTTPError(http.NOT_FOUND)
        if not referent.deep_url:
            raise HTTPError(http.NOT_FOUND)
        url = _build_guid_url(urllib.unquote(referent.deep_url), suffix)
        return proxy_url(url)

    # GUID not found; try lower-cased and redirect if exists
    guid_object_lower = Guid.load(guid.lower())
    if guid_object_lower:
        return redirect(
            _build_guid_url(guid.lower(), suffix)
        )

    # GUID not found
    raise HTTPError(http.NOT_FOUND)

##### Redirects #####

# Redirect /about/ to OSF wiki page
# https://github.com/CenterForOpenScience/osf.io/issues/3862
# https://github.com/CenterForOpenScience/community/issues/294
def redirect_about(**kwargs):
    return redirect('https://osf.io/4znzp/wiki/home/')


def redirect_howosfworks(**kwargs):
    return redirect('/getting-started/')<|MERGE_RESOLUTION|>--- conflicted
+++ resolved
@@ -114,7 +114,6 @@
             'dashboard_id': dashboard_id,
             }
 
-<<<<<<< HEAD
 @must_be_logged_in
 def home(auth):
     user = auth.user
@@ -122,8 +121,6 @@
         'userId': user._id,
     }
 
-=======
->>>>>>> ed07cb31
 def validate_page_num(page, pages):
     if page < 0 or (pages and page >= pages):
         raise HTTPError(http.BAD_REQUEST, data=dict(

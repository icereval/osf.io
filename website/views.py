--- conflicted
+++ resolved
@@ -7,7 +7,6 @@
 import urllib
 
 from django.apps import apps
-from modularodm import Q
 from flask import request, send_from_directory
 
 from framework import utils, sentry
@@ -21,12 +20,7 @@
 from website.institutions.views import serialize_institution
 
 from website.models import Guid
-<<<<<<< HEAD
 from website.models import Institution, PreprintService
-from website.project import new_bookmark_collection
-=======
-from website.models import Node, Institution, PreprintService
->>>>>>> 0f85cc7d
 from website.settings import EXTERNAL_EMBER_APPS
 from website.util import permissions
 
@@ -125,16 +119,8 @@
 
 
 def find_bookmark_collection(user):
-<<<<<<< HEAD
     Collection = apps.get_model('osf.Collection')
-    bookmark_collection = Collection.find(Q('is_bookmark_collection', 'eq', True) & Q('creator', 'eq', user))
-    if not bookmark_collection.exists():
-        return new_bookmark_collection(user)
-    return bookmark_collection.get()
-
-=======
-    return Node.find_one(Q('is_bookmark_collection', 'eq', True) & Q('contributors', 'eq', user._id) & Q('is_deleted', 'eq', False))
->>>>>>> 0f85cc7d
+    return Collection.get(creator=user, is_deleted=False)
 
 @must_be_logged_in
 def dashboard(auth):

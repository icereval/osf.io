--- conflicted
+++ resolved
@@ -453,11 +453,8 @@
     )
     node_url = '/{node_id}/'.format(node_id=file_.node._id)
 
-<<<<<<< HEAD
+
     parent_url = '/{}/'.format(file_.node.parent_node._id) if file_.node.parent_node and file_.node.parent_node.is_public else None
-=======
-    parent_url = '/{}/'.format(file_.node.parent_node._id) if file_.node.parent_node else None
->>>>>>> 075dd87b
     parent_title = file_.node.parent_node.title if file_.node.parent_node else None
     if parent_title:
         parent_title = parent_title if file_.node.parent_node.is_public else '-- private project --'

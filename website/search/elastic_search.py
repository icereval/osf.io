--- conflicted
+++ resolved
@@ -28,9 +28,9 @@
 
 try:
     elastic = pyelasticsearch.ElasticSearch(
-            settings.ELASTIC_URI,
-            timeout=settings.ELASTIC_TIMEOUT
-            )
+        settings.ELASTIC_URI,
+        timeout=settings.ELASTIC_TIMEOUT
+    )
     logging.getLogger('pyelasticsearch').setLevel(logging.WARN)
     logging.getLogger('requests').setLevel(logging.WARN)
     elastic.health()
@@ -59,19 +59,11 @@
 
 
 @requires_search
-<<<<<<< HEAD
 def search(query, index='website', search_type='_all'):
-=======
-def search(full_query, start=0):
-    """full_query is a dictionary that must include the keys
-    'query' 'type' and 'tags'"""
-    query, filtered_query, result_type, tags = _build_query(full_query, start)
->>>>>>> d3f8dde7
 
     # Get document counts by type
     counts = {}
     count_query = copy.deepcopy(query)
-<<<<<<< HEAD
     try:
         count_query['query']['filtered']['query']['query_string']['query'] = re.sub(r' AND category:\S*', '', count_query['query']['filtered']['query']['query_string']['query'])
     except Exception:
@@ -98,7 +90,7 @@
 
     results = [hit['_source'] for hit in raw_results['hits']['hits']]
 
-    return {
+  return {
         'results': format_results(results),
         'counts': counts,
         'typeAliases': {
@@ -140,150 +132,8 @@
     }
 
     return formatted_result
-=======
-    del count_query['from']
-    del count_query['size']
-    counts['all'] = 0
-    for type_ in TYPES:
-        try:
-            count_query['query']['function_score']['query']['filtered']['filter']['type']['value'] = type_
-        except KeyError:
-            pass
-
-        counts[type_ + 's'] = elastic.count(count_query, index='website', doc_type=type_)['count']
-        counts['all'] += counts[type_ + 's']
-
-    # Figure out which count we should display as a total
-    if result_type:
-        counts['total'] = counts[result_type + 's']
-    else:
-        counts['total'] = counts['all']
-
-    # Build word cloud
-    if not (result_type == 'user'):
-        cloud_query = copy.deepcopy(query)
-        cloud_query['from'] = 0
-        cloud_query['size'] = counts['total']
-        cloud_results = elastic.search(cloud_query, index='website')
-        cloud_results = [hit['_source'] for hit in cloud_results['hits']['hits']]
-        word_cloud = {}
-        for tag in get_cloud_tags(cloud_results,tags):
-            word_cloud[tag] = 1 if word_cloud.get(tag) is None \
-                else word_cloud[tag] + 1
-        word_cloud = sorted(word_cloud.iteritems(), key=lambda item: -item[1])
-        if len(word_cloud) > 10:
-            word_cloud = word_cloud[:10]
-    else:
-        word_cloud = []
-
-    # Run the real query and get the results
-    raw_results = elastic.search(query, index='website')
-    results = [hit['_source'] for hit in raw_results['hits']['hits']]
-    formatted_results = create_result(results, counts)
-
-    full_result = {
-        'results': formatted_results,
-        'query': filtered_query,
-        'type': result_type,
-        'tags': tags,
-        'cloud': word_cloud,
-        'counts': counts
-    }
-
-    return full_result
-
-
-def get_cloud_tags(results,search_tags):
-    """Gets all tags that were not in the search from a list of results"""
-
-    tags = []
-
-    for result in results:
-        # Check both tags in search and those already used by this result,
-        # in case of multiple tags being seen by the system as the same
-        item_tags = [tag for tag in set(result.get('tags', []))
-                     if not tag in search_tags]
-        tags.extend(item_tags)
-
-    return tags
-
-
-def _build_query(full_query, start=0):
-
-    # Grab variables from dict
-    raw_query = full_query['query']
-    result_type = full_query['type']
-    tags = full_query['tags']
-
-    # Default to searching all types with a big 'or' query
-    type_filter = {}
-    type_filter['or'] = [{
-        'type': {
-            'value': type_
-        }
-    } for type_ in TYPES]
-
-    # But make sure to filter by type if requested
-    if result_type:
-        type_filter = {
-            'type': {
-                'value': result_type
-            }
-        }
-    else:
-        # Also check for type at beginning of query
-        for type_ in TYPES:
-            if raw_query[:len(type_ + ':')] == type_ + ':':
-                raw_query = raw_query[len(type_ + ':'):]
-                result_type = type_
-                type_filter = {
-                    'type': {
-                        'value': type_
-                    }
-                }
-                break
-
-    # If the search has a tag filter, add that to the query
-    tag_filter, raw_query, tags = _build_tag_filter(raw_query,tags)
-
-    # Cleanup string before using it to query
-    raw_query = raw_query.replace('(', '').replace(')', '').replace('\\', '').replace('"', '')
-    raw_query = raw_query.replace(',', ' ').replace('-', ' ').replace('_', ' ')
-
-    # Build the inner query
-    # Search for everything if the search is only an asterisk
-    if raw_query == '*':
-        inner_query = {
-            'query_string': {
-                'default_field': '_all',
-                'query': '*',
-                'analyze_wildcard': True,
-            }
-        }
-    else:
-        inner_query = {
-            'multi_match': {
-                'query': raw_query,
-                'fields': '_all',
-            }
-        }
-
-    if tags:
-        if raw_query and raw_query != '*':
-            inner_query = {
-                'filtered': {
-                    'filter': tag_filter,
-                    'query': inner_query
-                }
-            }
-        else:
-            inner_query = tag_filter
-            raw_query = ''
-
->>>>>>> d3f8dde7
-
-
-<<<<<<< HEAD
+
+
 def load_parent(parent_id):
     parent = Node.load(parent_id)
     if parent is None: return None
@@ -299,36 +149,6 @@
         parent_info['is_registration'] = None
         parent_info['id'] = None
     return parent_info
-=======
-    return query, raw_query, result_type, tags
-
-
-def _build_tag_filter(raw_query='', tags=''):
-    # Check for tag-based query
-    if raw_query[0:5] == 'tags:':
-        tags += ',' + raw_query[5:]
-        raw_query = ''
-    # Create tag filter
-    if tags:
-        # First, split by comma to create tag list
-        tags = tags.strip(',').split(',')
-        # Then make sure to remove duplicates while retaining order
-        seen = set()
-        tags = [x for x in tags if not (x in seen or seen.add(x))]
-        tag_filter = {
-            'bool': {
-                'must': []
-            }
-        }
-        for tag in tags:
-            tag_filter['bool']['must'].append({'term': {'tags': tag}})
-    # Need to make sure that tags is a list, even if an empty one,
-    # and that tag_filter is a dictionary
-    else:
-        tags = []
-        tag_filter = {}
-    return tag_filter, raw_query, tags
->>>>>>> d3f8dde7
 
 
 @requires_search
@@ -404,14 +224,11 @@
     user_doc = {
         'id': user._id,
         'user': user.fullname,
-<<<<<<< HEAD
-        'category': 'user',
-=======
         'job': user.jobs[0]['institution'] if user.jobs else '',
         'job_title': user.jobs[0]['title'] if user.jobs else '',
         'school': user.schools[0]['institution'] if user.schools else '',
-        'degree': user.schools[0]['degree'] if user.schools else '',
->>>>>>> d3f8dde7
+        'category': 'user',
+         'degree': user.schools[0]['degree'] if user.schools else '',
         'boost': 2,  # TODO(fabianvf): Probably should make this a constant or something
     }
 
@@ -439,134 +256,6 @@
         logger.warn("Document with id {} not found in database".format(elastic_document_id))
 
 
-<<<<<<< HEAD
-=======
-def _load_parent(parent):
-    parent_info = {}
-    if parent is not None and parent.is_public:
-        parent_info['title'] = parent.title
-        parent_info['url'] = parent.url
-        parent_info['is_registration'] = parent.is_registration
-        parent_info['registered_date'] = str(parent.registered_date)[:10]
-        parent_info['id'] = parent._id
-    else:
-        parent_info['title'] = '-- private project --'
-        parent_info['url'] = ''
-        parent_info['is_registration'] = None
-        parent_info['registered_date'] = None
-        parent_info['id'] = None
-    return parent_info
-
-@requires_search
-def create_index():
-    '''Creates index with some specified mappings to begin with,
-    all of which are applied to all projects, components, and registrations'''
-    mapping = {
-        'properties': {
-            'tags': {
-                'type': 'string',
-                'index': 'not_analyzed',
-            }
-        }
-    }
-    try:
-        elastic.create_index('website')
-        for type_ in ['project','component','registration']:
-            elastic.put_mapping('website', type_, mapping)
-    except pyelasticsearch.exceptions.IndexAlreadyExistsError:
-        pass
-
-
-
-def create_result(results, counts):
-    ''' Takes a dict of counts by type, and a list of dicts of the following structure:
-    {
-        'category': {NODE CATEGORY},
-        'description': {NODE DESCRIPTION},
-        'contributors': [{LIST OF CONTRIBUTORS}],
-        'title': {TITLE TEXT},
-        'url': {URL FOR NODE},
-        'tags': {LIST OF TAGS},
-        'contributors_url': [{LIST OF LINKS TO CONTRIBUTOR PAGES}],
-        'id': {NODE ID},
-        'parent_id': {PARENT NODE ID},
-        'parent_title': {TITLE TEXT OF PARENT NODE},
-        'wikis': {LIST OF WIKIS AND THEIR TEXT},
-        'public': {TRUE OR FALSE},
-        'is_registration': {TRUE OR FALSE}
-    }
-
-    Returns list of dicts of the following structure:
-    {
-        'contributors': [{LIST OF CONTRIBUTORS}],
-        'wiki_link': '{LINK TO WIKIS}',
-        'title': '{TITLE TEXT}',
-        'url': '{URL FOR NODE}',
-        'is_component': {TRUE OR FALSE},
-        'parent_title': {TITLE TEXT OF PARENT NODE},
-        'parent_url': {URL FOR PARENT NODE},
-        'tags': [{LIST OF TAGS}],
-        'contributors_url': [{LIST OF LINKS TO CONTRIBUTOR PAGES}],
-        'is_registration': {TRUE OR FALSE},
-        'description': {PROJECT DESCRIPTION},
-    }
-    '''
-    formatted_results = []
-    visited_nodes = {}  # For making sure projects are only returned once
-    index = 0  # For keeping track of what index a project is stored
-    for result in results:
-        # User results are handled specially
-        if 'user' in result:
-            formatted_results.append({
-                'id': result['id'],
-                'user': result['user'],
-                'user_url': '/profile/' + result['id'],
-                'job': result['job'],
-                'job_title': result['job_title'],
-                'school': result['school'],
-                'degree': result['degree'],
-            })
-            index += 1
-        else:
-            # Ensures that information from private projects is never returned
-            parent = Node.load(result['parent_id'])
-            parent_info = _load_parent(parent)  # This is to keep track of information, without using the node (for security)
-
-            if visited_nodes.get(result['id']):
-                # If node already visited, it should not be returned as a result
-                continue
-            else:
-                visited_nodes[result['id']] = index
-
-            # Format dictionary for output
-            formatted_results.append(_format_result(result, parent, parent_info))
-            index += 1
-
-    return formatted_results
-
-
-def _format_result(result, parent, parent_info):
-    formatted_result = {
-        'contributors': result['contributors'],
-        'wiki_link': result['url'] + 'wiki/',
-        'title': result['title'],
-        'url': result['url'],
-        'is_component': False if parent is None else True,
-        'parent_title': parent_info['title'] if parent is not None else None,
-        'parent_url': parent_info['url'] if parent is not None else None,
-        'tags': result['tags'],
-        'contributors_url': result['contributors_url'],
-        'is_registration': result['is_registration'] if parent is None
-            else parent_info['is_registration'] or result['is_registration'],
-        'registered_date': result['registered_date'] if parent is None
-            else parent_info['registered_date'] or result['registered_date'],
-        'description': result['description'] if parent is None else None,
-    }
-
-    return formatted_result
-
-
->>>>>>> d3f8dde7
 @requires_search
 def search_contributor(query, page=0, size=10, exclude=None, current_user=None):
     """Search for contributors to add to a project using elastic search. Request must

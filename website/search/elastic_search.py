--- conflicted
+++ resolved
@@ -66,12 +66,6 @@
     logging.getLogger('requests').setLevel(logging.WARN)
     es.cluster.health(wait_for_status='yellow')
 except ConnectionError as e:
-<<<<<<< HEAD
-    sentry.log_exception()
-    sentry.log_message('The SEARCH_ENGINE setting is set to "elastic", but there '
-            'was a problem starting the elasticsearch interface. Is '
-            'elasticsearch running?')
-=======
     message = (
         'The SEARCH_ENGINE setting is set to "elastic", but there '
         'was a problem starting the elasticsearch interface. Is '
@@ -82,7 +76,6 @@
         sentry.log_message(message)
     except AssertionError:  # App has not yet been initialized
         logger.exception(message)
->>>>>>> 72309448
     es = None
 
 

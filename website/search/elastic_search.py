# -*- coding: utf-8 -*-

import logging
import pyelasticsearch

from website import settings
from website.filters import gravatar
from website.models import User, Node

logging.basicConfig(level=logging.DEBUG)
logger = logging.getLogger(__name__)


try:
    elastic = pyelasticsearch.ElasticSearch(settings.ELASTIC_URI)
    logging.getLogger('pyelasticsearch').setLevel(logging.DEBUG)
    logging.getLogger('requests').setLevel(logging.DEBUG)
    elastic.health()
except pyelasticsearch.exceptions.ConnectionError as e:
    logger.error(e)
    logger.warn("The SEARCH_ENGINE setting is set to 'elastic', but there "
                "was a problem starting the elasticsearch interface. Is "
                "elasticsearch running?")
    elastic = None
<<<<<<< HEAD


def search(raw_query, start=0):
    orig_query = raw_query

    query, filtered_query = _build_query(raw_query, start)

    counts = {
        'users': elastic.count(filtered_query, index='website', doc_type='user')['count'],
        'projects': elastic.count(filtered_query, index='website', doc_type='project')['count'],
        'components': elastic.count(filtered_query, index='website', doc_type='component')['count'],
        'registrations': elastic.count(filtered_query, index='website', doc_type='registration')['count']
    }

    if 'user:' in orig_query:
        counts['total'] = counts['users']
    elif 'project:' in orig_query:
        counts['total'] = counts['projects']
    elif 'component:' in orig_query:
        counts['total'] = counts['components']
    elif 'registration:' in orig_query:
        counts['total'] = counts['registrations']
    else:
        counts['total'] = sum([x for x in counts.values()])

    raw_results = elastic.search(query, index='website')
    results = [hit['_source'] for hit in raw_results['hits']['hits']]
    formatted_results, tags = create_result(results, counts)

    return formatted_results, tags, counts


def _build_query(raw_query, start=0):

    # Default to searching all types
=======


def search(raw_query, start=0):
    # Type filter for normal searches
>>>>>>> 3def46e8
    type_filter = {
        'or': [
            {
                'type': {'value': 'project'}
            },
            {
                'type': {'value': 'component'}
            },
            {
                'type': {'value': 'user'}
            },
            {
                'type': {'value': 'registration'}
            }
        ]
    }
<<<<<<< HEAD
    raw_query = raw_query.replace('AND', ' ')

    # TODO(fabianvf): Definitely a more elegant way to do this
    if 'project:' in raw_query:
        type_filter = {
            'type': {
                'value': 'project'
            }
        }
    elif 'component:' in raw_query:
        type_filter = {
            'type': {
                'value': 'component'
            }
        }
    elif 'user:' in raw_query:
=======
    if 'user:' in raw_query:
        raw_query = raw_query.replace('user:', '')
        raw_query = raw_query.replace('"', '')
        raw_query = raw_query.replace('\\"', '')
        raw_query = raw_query.replace("'", '')
>>>>>>> 3def46e8
        type_filter = {
            'type': {
                'value': 'user'
            }
        }
    elif 'registration:' in raw_query:
        type_filter = {
            'type': {
                'value': 'registration'
            }
        }

    raw_query = raw_query.replace('user:', '')
    raw_query = raw_query.replace('project:', '')
    raw_query = raw_query.replace('component:', '')
    raw_query = raw_query.replace('registration:', '')
    raw_query = raw_query.replace('(', '')
    raw_query = raw_query.replace(')', '')

    # If the search contains wildcards, make them mean something
    if '*' in raw_query:
        inner_query = {
            'query_string': {
                'default_field': '_all',
                'query': raw_query,
                'analyze_wildcard': True,
            }
        }
    else:
        inner_query = {
            'match': {
                '_all': raw_query
            }
        }

    # This is the complete query
    query = {
        'query': {
            'function_score': {
                'query': {
                    'filtered': {
                        'filter': type_filter,
                        'query': inner_query
                    }
                },
                'functions': [{
                    'field_value_factor': {
                        'field': 'boost'
                    }
<<<<<<< HEAD
                }],
                'score_mode': 'multiply'
=======
                }
>>>>>>> 3def46e8
            }
        },
        'from': start,
        'size': 10,
    }
<<<<<<< HEAD
=======

    if raw_query == '*':
        query = {
            'query': {
                'match_all': {}
            },
            'from': start,
            'size': 10,
        }
    raw_results = elastic.search(query, index='website')
    results = [hit['_source'] for hit in raw_results['hits']['hits']]
    highlights = []
    num_found = raw_results['hits']['total']
    formatted_results, tags = create_result(results, highlights)
>>>>>>> 3def46e8

    return query, raw_query


def update_node(node):
    from website.addons.wiki.model import NodeWikiPage

    if node.category == 'project':
        elastic_document_id = node._id
        parent_id = None
        category = 'registration' if node.is_registration else 'project'
    else:
        try:
            elastic_document_id = node._id
            parent_id = node.parent_id
            category = 'registration' if node.is_registration else 'component'
        except IndexError:
            # Skip orphaned components
            return
    if node.is_deleted or not node.is_public:
        delete_doc(elastic_document_id, node)
    else:
        elastic_document = {
            'id': elastic_document_id,
            'contributors': [
                x.fullname for x in node.contributors
                if x is not None
            ],
            'contributors_url': [
                x.profile_url for x in node.contributors
                if x is not None
            ],
            'title': node.title,
            'category': node.category,
            'public': node.is_public,
            'tags': [x._id for x in node.tags],
            'description': node.description,
            'url': node.url,
            'registeredproject': node.is_registration,
            'wikis': {},
            'parent_id': parent_id,
<<<<<<< HEAD
            'boost': int(not node.is_registration) + 1,  # This is for making registered projects less relevant
=======
            'parent_title': parent_title
>>>>>>> 3def46e8
        }
        for wiki in [
            NodeWikiPage.load(x)
            for x in node.wiki_pages_current.values()
        ]:
            elastic_document['wikis'][wiki.page_name] = wiki.raw_text

        try:
            elastic.update('website', category, id=elastic_document_id, doc=elastic_document, upsert=elastic_document, refresh=True)
        except pyelasticsearch.exceptions.ElasticHttpNotFoundError:
            elastic.index('website', category, elastic_document, id=elastic_document_id, overwrite_existing=True, refresh=True)


def update_user(user):

    user_doc = {
        'id': user._id,
        'user': user.fullname,
        'boost': 2,  # TODO(fabianvf) this is a temporary workaround (AKA ugly hack)
    }

    try:
        elastic.update('website', 'user', doc=user_doc, id=user._id, upsert=user_doc, refresh=True)
    except pyelasticsearch.exceptions.ElasticHttpNotFoundError:
        elastic.index("website", "user", user_doc, id=user._id, overwrite_existing=True, refresh=True)


def delete_all():
    try:
        elastic.delete_index('website')
    except pyelasticsearch.exceptions.ElasticHttpNotFoundError as e:
        logger.error(e)
        logger.error("The index 'website' was not deleted from elasticsearch")


def delete_doc(elastic_document_id, node):
    category = node.project_or_component
    try:
        elastic.delete('website', category, elastic_document_id, refresh=True)
    except pyelasticsearch.exceptions.ElasticHttpNotFoundError:
        logger.warn("Document with id {} not found in database".format(elastic_document_id))


def create_result(results, counts):
    ''' Takes a dict of counts by type, and a list of dicts of the following structure:
    {
        'category': {NODE CATEGORY},
        'description': {NODE DESCRIPTION},
        'contributors': [{LIST OF CONTRIBUTORS}],
        'title': {TITLE TEXT},
        'url': {URL FOR NODE},
        'tags': {LIST OF TAGS},
        'contributors_url': [{LIST OF LINKS TO CONTRIBUTOR PAGES}],
        'id': {NODE ID},
        'parent_id': {PARENT NODE ID},
        'parent_title': {TITLE TEXT OF PARENT NODE},
        'wikis': {LIST OF WIKIS AND THEIR TEXT},
        'public': {TRUE OR FALSE},
        'registeredproject': {TRUE OR FALSE}
    }

    Returns list of dicts of the following structure:
    {
        'contributors': [{LIST OF CONTRIBUTORS}],
        'wiki_link': '{LINK TO WIKIS}',
        'title': '{TITLE TEXT}',
        'url': '{URL FOR NODE}',
        'nest': {Nested node attributes},
        'tags': [{LIST OF TAGS}],
        'contributors_url': [{LIST OF LINKS TO CONTRIBUTOR PAGES}],
        'is_registration': {TRUE OR FALSE},
        'highlight': [{No longer used, need to phase out}]
        'description': {PROJECT DESCRIPTION}
    }
    '''
    formatted_results = []
    word_cloud = {}
    for result in results:
        # User results are handled specially
        if 'user' in result:
            formatted_results.append({
                'id': result['id'],
                'user': result['user'],
<<<<<<< HEAD
                'user_url': '/profile/' + result['id']
=======
                'user_url': '/profile/' + result['id'],
>>>>>>> 3def46e8
            })
        else:
            # Build up word cloud
            for tag in result['tags']:
                word_cloud[tag] = 1 if word_cloud.get(tag, None) is None \
                    else word_cloud[tag] + 1

            # Ensures that information from private projects is never returned
            parent = Node.load(result['parent_id'])
            if parent is not None:
                if parent.is_public:
                    parent_title = parent.title
                    parent_url = parent.url
                    parent_wiki_url = parent.url + 'wiki/'
                    parent_contributors = parent.contributors
                    parent_tags = parent.tags
                    parent_contributors_url = ['/profile/' + contributor for contributor in parent_contributors]
                    parent_is_registration = parent.is_registration
                    parent_description = parent.description
                else:
                    parent_title = '-- private project --'
                    parent_url = ''
                    parent_wiki_url = ''
                    parent_contributors = []
                    parent_tags = []
                    parent_contributors_url = []
                    parent_is_registration = None
                    parent_description = ''

            # Format dictionary for output
            formatted_results.append({
                'contributors': result['contributors'] if parent is None
                    else parent_contributors,
                'wiki_link': result['url'] + 'wiki/' if parent is None
                    else parent_wiki_url,
                'title': result['title'] if parent is None
                    else parent_title,
                'url': result['url'] if parent is None else parent_url,
                'nest': {
                    result['id']:{#Nested components have all their own attributes
                        'title': result['title'],
                        'url': result['url'],
                        'wiki_link': result['url'] + 'wiki/',
                        'contributors': result['contributors'],
                        'contributors_url': result['contributors_url'],
                        'highlight': [],
                        'description': result['description'],
                    }
                } if parent is not None else {},
                'tags': result['tags'] if parent is None else parent_tags,
                'contributors_url': result['contributors_url'] if parent is None
                    else parent_contributors_url,
                'is_registration': result['registeredproject'] if parent is None
                    else parent_is_registration,
                'highlight': [],
                'description': result['description'] if parent is None
                    else parent_description,
            })

    return formatted_results, word_cloud


def search_contributor(query, exclude=None):
    """Search for contributors to add to a project using elastic search. Request must
    include JSON data with a "query" field.

    :param: Search query
    :return: List of dictionaries, each containing the ID, full name, and
        gravatar URL of an OSF user

    """
    import re
    query.replace(" ", "_")
    query = re.sub(r'[\-\+]', '', query)
    query = re.split(r'\s+', query)
    if len(query) > 1:
        and_filter = {'and': []}
        for item in query:
            and_filter['and'].append({
                'prefix': {
                    'user': item.lower()
                }
            })
    else:
        and_filter = {
            'prefix': {
                'user': query[0].lower()
            }
        }

    query = {
        'query': {
            'filtered': {
                'filter': and_filter
            }
        }
    }

    results = elastic.search(query, index='website')
    docs = [hit['_source'] for hit in results['hits']['hits']]

    if exclude:
        docs = (x for x in docs if x.get('id') not in exclude)

    users = []
    for doc in docs:
        # TODO: use utils.serialize_user
        user = User.load(doc['id'])
        if user is None:
            logger.error('Could not load user {0}'.format(doc['id']))
            continue
        if user.is_active():  # exclude merged, unregistered, etc.
            users.append({
                'fullname': doc['user'],
                'id': doc['id'],
                'gravatar_url': gravatar(
                    user,
                    use_ssl=True,
                    size=settings.GRAVATAR_SIZE_ADD_CONTRIBUTOR,
                ),
                'registered': user.is_registered,
                'active': user.is_active()
            })

    return {'users': users}<|MERGE_RESOLUTION|>--- conflicted
+++ resolved
@@ -22,7 +22,6 @@
                 "was a problem starting the elasticsearch interface. Is "
                 "elasticsearch running?")
     elastic = None
-<<<<<<< HEAD
 
 
 def search(raw_query, start=0):
@@ -58,12 +57,6 @@
 def _build_query(raw_query, start=0):
 
     # Default to searching all types
-=======
-
-
-def search(raw_query, start=0):
-    # Type filter for normal searches
->>>>>>> 3def46e8
     type_filter = {
         'or': [
             {
@@ -80,7 +73,6 @@
             }
         ]
     }
-<<<<<<< HEAD
     raw_query = raw_query.replace('AND', ' ')
 
     # TODO(fabianvf): Definitely a more elegant way to do this
@@ -97,13 +89,6 @@
             }
         }
     elif 'user:' in raw_query:
-=======
-    if 'user:' in raw_query:
-        raw_query = raw_query.replace('user:', '')
-        raw_query = raw_query.replace('"', '')
-        raw_query = raw_query.replace('\\"', '')
-        raw_query = raw_query.replace("'", '')
->>>>>>> 3def46e8
         type_filter = {
             'type': {
                 'value': 'user'
@@ -153,34 +138,13 @@
                     'field_value_factor': {
                         'field': 'boost'
                     }
-<<<<<<< HEAD
                 }],
                 'score_mode': 'multiply'
-=======
-                }
->>>>>>> 3def46e8
             }
         },
         'from': start,
         'size': 10,
     }
-<<<<<<< HEAD
-=======
-
-    if raw_query == '*':
-        query = {
-            'query': {
-                'match_all': {}
-            },
-            'from': start,
-            'size': 10,
-        }
-    raw_results = elastic.search(query, index='website')
-    results = [hit['_source'] for hit in raw_results['hits']['hits']]
-    highlights = []
-    num_found = raw_results['hits']['total']
-    formatted_results, tags = create_result(results, highlights)
->>>>>>> 3def46e8
 
     return query, raw_query
 
@@ -222,11 +186,7 @@
             'registeredproject': node.is_registration,
             'wikis': {},
             'parent_id': parent_id,
-<<<<<<< HEAD
             'boost': int(not node.is_registration) + 1,  # This is for making registered projects less relevant
-=======
-            'parent_title': parent_title
->>>>>>> 3def46e8
         }
         for wiki in [
             NodeWikiPage.load(x)
@@ -245,7 +205,7 @@
     user_doc = {
         'id': user._id,
         'user': user.fullname,
-        'boost': 2,  # TODO(fabianvf) this is a temporary workaround (AKA ugly hack)
+        'boost': 2,  # TODO(fabianvf): Probably should make this a constant or something
     }
 
     try:
@@ -310,16 +270,12 @@
             formatted_results.append({
                 'id': result['id'],
                 'user': result['user'],
-<<<<<<< HEAD
-                'user_url': '/profile/' + result['id']
-=======
                 'user_url': '/profile/' + result['id'],
->>>>>>> 3def46e8
             })
         else:
             # Build up word cloud
             for tag in result['tags']:
-                word_cloud[tag] = 1 if word_cloud.get(tag, None) is None \
+                word_cloud[tag] = 1 if word_cloud.get(tag) is None \
                     else word_cloud[tag] + 1
 
             # Ensures that information from private projects is never returned
@@ -329,9 +285,15 @@
                     parent_title = parent.title
                     parent_url = parent.url
                     parent_wiki_url = parent.url + 'wiki/'
-                    parent_contributors = parent.contributors
-                    parent_tags = parent.tags
-                    parent_contributors_url = ['/profile/' + contributor for contributor in parent_contributors]
+                    parent_contributors = [
+                        contributor.fullname
+                        for contributor in parent.contributors
+                    ]
+                    parent_tags = [tag._id for tag in parent.tags]
+                    parent_contributors_url = [
+                        contributor.url
+                        for contributor in parent.contributors
+                    ]
                     parent_is_registration = parent.is_registration
                     parent_description = parent.description
                 else:
@@ -390,6 +352,7 @@
     query.replace(" ", "_")
     query = re.sub(r'[\-\+]', '', query)
     query = re.split(r'\s+', query)
+
     if len(query) > 1:
         and_filter = {'and': []}
         for item in query:

import re
import time
from urllib2 import HTTPError
import logging

from framework import must_be_logged_in, request, status
import website.search.search as search #TODO(fabianvf) This is just awful
from website import settings
from website.filters import gravatar
from website.models import User, Node
from website.project.views.contributor import get_node_contributors_abbrev
from modularodm.storage.mongostorage import RawQuery 

logging.basicConfig(level=logging.DEBUG)
logger = logging.getLogger('search.routes')


def search_search():
    tick = time.time()
    # search results are automatically paginated. on the pages that are
    # not the first page, we pass the page number along with the url
    if 'pagination' in request.args:
        start = int(request.args.get('pagination'))
    else:
        start = 0
    query = request.args.get('q')
    # if there is not a query, tell our users to enter a search
    if query == '':
        status.push_status_message('No search query', 'info')
        return {
            'results': [],
            'tags': [],
            'query': '',
        }
    # if the search does not work,
    # post an error message to the user, otherwise,
    # the document, highlight,
    # and spellcheck suggestions are returned to us     
    try:
        results_search, tags, total = search.search(query, start)
    except HTTPError:
        status.push_status_message('Malformed query. Please try again')
        return {
            'results': [],
            'tags': [],
            'query': '',
        }
    # with our highlights and search result 'documents' we build the search
    # results so that it is easier for us to display
#    result_search, tags = create_result(highlights, results['docs']) #TODO(fabianvf)
#    total = results_search['numFound']
    # Whether or not the user is searching for users
    searching_users = query.startswith("user:")
    return {
        'highlight': [], #TODO(fabianvf)
        'results': results_search,
        'total': total, #TODO(fabianvf)
        'query': query,
        'spellcheck': [], #TODO(fabianvf)
        'current_page': start,
        'time': round(time.time() - tick, 2),
        'tags': tags,
        'searching_users': searching_users
    }


@must_be_logged_in
def search_projects_by_title(**kwargs):

    term = request.args.get('term')
    user = kwargs['auth'].user

    max_results = 10

    matching_title = (
        RawQuery('title', 'icontains', term) &  # search term (case insensitive)
        RawQuery('category', 'eq', 'project') &  # is a project
        RawQuery('is_deleted', 'eq', False)  # isn't deleted
    )

    my_projects = Node.find(
        matching_title &
        RawQuery('contributors', 'contains', user._id)  # user is a contributor
    ).limit(max_results)

    if my_projects.count() < max_results:
        public_projects = Node.find(
            matching_title &
            RawQuery('is_public', 'eq', True)  # is public
        ).limit(max_results - my_projects.count())
    else:
        public_projects = []

    results = list(my_projects) + list(public_projects)

    out = []

    for project in results:
        authors = get_node_contributors_abbrev(project=project, auth=kwargs['auth'])
        authors_html = ''
        for author in authors['contributors']:
            a = User.load(author['user_id'])
            authors_html += '<a href="%s">%s</a>' % (a.url, a.fullname)
            authors_html += author['separator'] + ' '
        authors_html += ' ' + authors['others_count']
        if authors['others_count']:
            authors_html += ' other' + authors['others_suffix']

        out.append({
            'id': project._id,
            'label': project.title,
            'value': project.title,
            'category': 'My Projects' if user in project.contributors else 'Public Projects',
            'authors': authors_html,
        })

    return out

<<<<<<< HEAD
=======

def create_result(highlights, results):
    """
    :param highlights: highlights are the snippets of highlighted text
    :param results:  results are the 'documents' that solr returns to us
    :return: we return the entire search result, which is a list of
    dictionaries
    """
    result_search = []
    tags = {}
    for result in results:
        container = {}
        id = result['id']
        # users are separate documents in our solr database,
        # so the logic for returning
        # those documents is different
        if 'user' in result:
            container['user'] = result['user']
            container['user_url'] = '/profile/'+result['id']
            result_search.append(container)
        else:
            container['title'] = result.get(id+'_title', '-- private project --')
            container['url'] = result.get(id+'_url')
            contributors = []
            contributors_url = []
            # we're only going to show contributors on projects, for now
            for contributor in result.get(id+'_contributors', []):
                contributors.append(contributor)
            for url in result.get(id+'_contributors_url', []):
                contributors_url.append(url)
            container['contributors'] = contributors
            container['contributors_url'] = contributors_url
            # highlights will be returned as liss
            main_lit = []
            # we will create the wiki links
            main_wiki_link = ''
            # nest is for our nested nodes; i.e, materials, procedure ects
            nest = {}
            component_tags = []
            # need to keep track of visisted nodes for our tag cloud so we dont
            # miscount our fx of tags
            visited_nests = []
            for key, value in highlights[id].iteritems():
                if id in key:
                    # if wiki is in the key,
                    # we have to split on __ to build the url for the wik
                    if '__wiki' in key:
                        main_wiki_link = result[id+'_url'] + (
                            '/wiki/' + key.split('__')[1])
                    # we're only going to show
                    # the highlight if its wiki or description. title or
                    # tags is redundant information
                    if '__wiki' in key or '_description' in key:
                        main_lit = value
                # if id is not in key, we know that we have some
                # nested information to display
                elif id not in key:
                    if key == 'id':
                        continue
                    # our first step is to get id of the
                    # node by splitting the key
                    # wiki keys are set up to include page name as well.
                    # so splitting to find
                    # the node id is different
                    if '__wiki' in key:
                        splits = key.split('__')
                        split_id = splits[0]
                        pagename = splits[1]
                    else:
                        split_id = key.split('_')[0]
                    # nodes can have contributors
                    contributors = []
                    contributors_url = []
                    lit = []
                    wiki_link = ''
                    # build our wiki link
                    if '__wiki' in key:
                        wiki_link = result[split_id+'_url'] + '/wiki/'+pagename
                    # again title and tags are
                    # redundant so only show highlight if the
                    # wiki or description are in the key
                    if '__wiki' in key or '_description' in key:
                        if value[0] != 'None':
                            lit = value
                    # build our contributor list and our contributor url list
                    for contributor in result.get(split_id+'_contributors', []):
                        contributors.append(contributor)
                    for url in result.get(split_id+'_contributors_url', []):
                        contributors_url.append(url)
                    if result[split_id+'_public']:
                        nest[split_id] = {
                            'title': result[split_id+'_title'],
                            'url': result[split_id+'_url'],
                            'highlight': lit or nest.get(split_id)['highlight'] if nest.get(split_id) else None,
                            'wiki_link': wiki_link,
                            'contributors': contributors,
                            'contributors_url': contributors_url
                        }
                        if split_id+'_tags' in result:
                            if split_id not in visited_nests:
                                # we've visted the node so
                                # append to our visited nests lists
                                visited_nests.append(split_id)
                                # we're going to have a
                                # list of all tags for each project.
                                # we're creating a list with no
                                # duplicates using sets
                                component_tags = component_tags + list(
                                    set(result[split_id+'_tags']) - set(
                                        component_tags))
                                # count the occurence of each tag
                                for tag in result[split_id+'_tags']:
                                    if tag not in tags.keys():
                                        tags[tag] = 1
                                    else:
                                        tags[tag] += 1
            # add the highlight to our dictionary
            if main_lit:
                container['highlight'] = main_lit
            else:
                container['highlight'] = None
            # and the link to the wiki
            container['wiki_link'] = main_wiki_link
            # and our nested information
            container['nest'] = nest
            container['is_registration'] = result.get(
                id + '_registeredproject',
                False
            )
            if id + '_tags' in result.keys():
                # again using sets to create a list without duplicates
                container['tags'] = result[id+'_tags'] + list(
                    set(component_tags) - set(result[id+'_tags']))
                # and were still keeping count of tag occurence
                for tag in result[id+'_tags']:
                    if tag not in tags.keys():
                        tags[tag] = 1
                    else:
                        tags[tag] += 1
            result_search.append(container)
    return result_search, tags


def _search_contributor(query, exclude=None):
    """Search for contributors to add to a project using Solr. Request must
    include JSON data with a "query" field.

    :param: Search query
    :return: List of dictionaries, each containing the ID, full name, and
        gravatar URL of an OSF user

    """
    # Prepare query
    query = re.sub(r'[\-\+]', ' ', query)

    # Prepend "user:" to each token in the query; else Solr will search for
    # e.g. user:Barack AND Obama. Also search for tokens plus wildcard so that
    # Bar will match Barack. Note: in Solr, Barack* does not match Barack,
    # so must search for (Barack OR Barack*).
    q = ' AND '.join([
        u'user:({token} OR {token}*)'.format(token=token).encode('utf-8')
        for token in re.split(r'\s+', query)
    ])

    result, highlight, spellcheck_result = search_solr(q)
    docs = result.get('docs', [])

    if exclude:
        docs = (x for x in docs if x.get('id') not in exclude)

    users = []
    for doc in docs:
        # TODO: use utils.serialize_user
        user = User.load(doc['id'])
        if user is None:
            logger.error('Could not load user {0}'.format(doc['id']))
            continue
        if user.is_active():  # exclude merged, unregistered, etc.
            users.append({
                'fullname': doc['user'],
                'id': doc['id'],
                'gravatar_url': gravatar(
                    user,
                    use_ssl=True,
                    size=settings.GRAVATAR_SIZE_ADD_CONTRIBUTOR,
                ),
                'registered': user.is_registered,
                'active': user.is_active()
            })

    return {'users': users}


>>>>>>> 616015da
def search_contributor():
    nid = request.args.get('excludeNode')
    exclude = Node.load(nid).contributors if nid else list()
    return search.search_contributor(request.args.get('query',''), exclude)
   <|MERGE_RESOLUTION|>--- conflicted
+++ resolved
@@ -9,7 +9,7 @@
 from website.filters import gravatar
 from website.models import User, Node
 from website.project.views.contributor import get_node_contributors_abbrev
-from modularodm.storage.mongostorage import RawQuery 
+from modularodm.storage.mongostorage import RawQuery as Q
 
 logging.basicConfig(level=logging.DEBUG)
 logger = logging.getLogger('search.routes')
@@ -35,7 +35,7 @@
     # if the search does not work,
     # post an error message to the user, otherwise,
     # the document, highlight,
-    # and spellcheck suggestions are returned to us     
+    # and spellcheck suggestions are returned to us
     try:
         results_search, tags, total = search.search(query, start)
     except HTTPError:
@@ -73,20 +73,20 @@
     max_results = 10
 
     matching_title = (
-        RawQuery('title', 'icontains', term) &  # search term (case insensitive)
-        RawQuery('category', 'eq', 'project') &  # is a project
-        RawQuery('is_deleted', 'eq', False)  # isn't deleted
+        Q('title', 'icontains', term) &  # search term (case insensitive)
+        Q('category', 'eq', 'project') &  # is a project
+        Q('is_deleted', 'eq', False)  # isn't deleted
     )
 
     my_projects = Node.find(
         matching_title &
-        RawQuery('contributors', 'contains', user._id)  # user is a contributor
+        Q('contributors', 'contains', user._id)  # user is a contributor
     ).limit(max_results)
 
     if my_projects.count() < max_results:
         public_projects = Node.find(
             matching_title &
-            RawQuery('is_public', 'eq', True)  # is public
+            Q('is_public', 'eq', True)  # is public
         ).limit(max_results - my_projects.count())
     else:
         public_projects = []
@@ -116,202 +116,6 @@
 
     return out
 
-<<<<<<< HEAD
-=======
-
-def create_result(highlights, results):
-    """
-    :param highlights: highlights are the snippets of highlighted text
-    :param results:  results are the 'documents' that solr returns to us
-    :return: we return the entire search result, which is a list of
-    dictionaries
-    """
-    result_search = []
-    tags = {}
-    for result in results:
-        container = {}
-        id = result['id']
-        # users are separate documents in our solr database,
-        # so the logic for returning
-        # those documents is different
-        if 'user' in result:
-            container['user'] = result['user']
-            container['user_url'] = '/profile/'+result['id']
-            result_search.append(container)
-        else:
-            container['title'] = result.get(id+'_title', '-- private project --')
-            container['url'] = result.get(id+'_url')
-            contributors = []
-            contributors_url = []
-            # we're only going to show contributors on projects, for now
-            for contributor in result.get(id+'_contributors', []):
-                contributors.append(contributor)
-            for url in result.get(id+'_contributors_url', []):
-                contributors_url.append(url)
-            container['contributors'] = contributors
-            container['contributors_url'] = contributors_url
-            # highlights will be returned as liss
-            main_lit = []
-            # we will create the wiki links
-            main_wiki_link = ''
-            # nest is for our nested nodes; i.e, materials, procedure ects
-            nest = {}
-            component_tags = []
-            # need to keep track of visisted nodes for our tag cloud so we dont
-            # miscount our fx of tags
-            visited_nests = []
-            for key, value in highlights[id].iteritems():
-                if id in key:
-                    # if wiki is in the key,
-                    # we have to split on __ to build the url for the wik
-                    if '__wiki' in key:
-                        main_wiki_link = result[id+'_url'] + (
-                            '/wiki/' + key.split('__')[1])
-                    # we're only going to show
-                    # the highlight if its wiki or description. title or
-                    # tags is redundant information
-                    if '__wiki' in key or '_description' in key:
-                        main_lit = value
-                # if id is not in key, we know that we have some
-                # nested information to display
-                elif id not in key:
-                    if key == 'id':
-                        continue
-                    # our first step is to get id of the
-                    # node by splitting the key
-                    # wiki keys are set up to include page name as well.
-                    # so splitting to find
-                    # the node id is different
-                    if '__wiki' in key:
-                        splits = key.split('__')
-                        split_id = splits[0]
-                        pagename = splits[1]
-                    else:
-                        split_id = key.split('_')[0]
-                    # nodes can have contributors
-                    contributors = []
-                    contributors_url = []
-                    lit = []
-                    wiki_link = ''
-                    # build our wiki link
-                    if '__wiki' in key:
-                        wiki_link = result[split_id+'_url'] + '/wiki/'+pagename
-                    # again title and tags are
-                    # redundant so only show highlight if the
-                    # wiki or description are in the key
-                    if '__wiki' in key or '_description' in key:
-                        if value[0] != 'None':
-                            lit = value
-                    # build our contributor list and our contributor url list
-                    for contributor in result.get(split_id+'_contributors', []):
-                        contributors.append(contributor)
-                    for url in result.get(split_id+'_contributors_url', []):
-                        contributors_url.append(url)
-                    if result[split_id+'_public']:
-                        nest[split_id] = {
-                            'title': result[split_id+'_title'],
-                            'url': result[split_id+'_url'],
-                            'highlight': lit or nest.get(split_id)['highlight'] if nest.get(split_id) else None,
-                            'wiki_link': wiki_link,
-                            'contributors': contributors,
-                            'contributors_url': contributors_url
-                        }
-                        if split_id+'_tags' in result:
-                            if split_id not in visited_nests:
-                                # we've visted the node so
-                                # append to our visited nests lists
-                                visited_nests.append(split_id)
-                                # we're going to have a
-                                # list of all tags for each project.
-                                # we're creating a list with no
-                                # duplicates using sets
-                                component_tags = component_tags + list(
-                                    set(result[split_id+'_tags']) - set(
-                                        component_tags))
-                                # count the occurence of each tag
-                                for tag in result[split_id+'_tags']:
-                                    if tag not in tags.keys():
-                                        tags[tag] = 1
-                                    else:
-                                        tags[tag] += 1
-            # add the highlight to our dictionary
-            if main_lit:
-                container['highlight'] = main_lit
-            else:
-                container['highlight'] = None
-            # and the link to the wiki
-            container['wiki_link'] = main_wiki_link
-            # and our nested information
-            container['nest'] = nest
-            container['is_registration'] = result.get(
-                id + '_registeredproject',
-                False
-            )
-            if id + '_tags' in result.keys():
-                # again using sets to create a list without duplicates
-                container['tags'] = result[id+'_tags'] + list(
-                    set(component_tags) - set(result[id+'_tags']))
-                # and were still keeping count of tag occurence
-                for tag in result[id+'_tags']:
-                    if tag not in tags.keys():
-                        tags[tag] = 1
-                    else:
-                        tags[tag] += 1
-            result_search.append(container)
-    return result_search, tags
-
-
-def _search_contributor(query, exclude=None):
-    """Search for contributors to add to a project using Solr. Request must
-    include JSON data with a "query" field.
-
-    :param: Search query
-    :return: List of dictionaries, each containing the ID, full name, and
-        gravatar URL of an OSF user
-
-    """
-    # Prepare query
-    query = re.sub(r'[\-\+]', ' ', query)
-
-    # Prepend "user:" to each token in the query; else Solr will search for
-    # e.g. user:Barack AND Obama. Also search for tokens plus wildcard so that
-    # Bar will match Barack. Note: in Solr, Barack* does not match Barack,
-    # so must search for (Barack OR Barack*).
-    q = ' AND '.join([
-        u'user:({token} OR {token}*)'.format(token=token).encode('utf-8')
-        for token in re.split(r'\s+', query)
-    ])
-
-    result, highlight, spellcheck_result = search_solr(q)
-    docs = result.get('docs', [])
-
-    if exclude:
-        docs = (x for x in docs if x.get('id') not in exclude)
-
-    users = []
-    for doc in docs:
-        # TODO: use utils.serialize_user
-        user = User.load(doc['id'])
-        if user is None:
-            logger.error('Could not load user {0}'.format(doc['id']))
-            continue
-        if user.is_active():  # exclude merged, unregistered, etc.
-            users.append({
-                'fullname': doc['user'],
-                'id': doc['id'],
-                'gravatar_url': gravatar(
-                    user,
-                    use_ssl=True,
-                    size=settings.GRAVATAR_SIZE_ADD_CONTRIBUTOR,
-                ),
-                'registered': user.is_registered,
-                'active': user.is_active()
-            })
-
-    return {'users': users}
-
-
->>>>>>> 616015da
 def search_contributor():
     nid = request.args.get('excludeNode')
     exclude = Node.load(nid).contributors if nid else list()

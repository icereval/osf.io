# -*- coding: utf-8 -*-

import time

import mendeley
from modularodm import fields

from website.addons.base import AddonOAuthNodeSettingsBase
from website.addons.base import AddonOAuthUserSettingsBase
from website.addons.citations.utils import serialize_folder
from website.addons.mendeley import serializer
from website.addons.mendeley import settings
from website.addons.mendeley.api import APISession
from website.oauth.models import ExternalProvider
from website.util import web_url_for


class Mendeley(ExternalProvider):
    name = 'Mendeley'
    short_name = 'mendeley'

    client_id = settings.MENDELEY_CLIENT_ID
    client_secret = settings.MENDELEY_CLIENT_SECRET

    auth_url_base = 'https://api.mendeley.com/oauth/authorize'
    callback_url = 'https://api.mendeley.com/oauth/token'
    default_scopes = ['all']

    _client = None

    def handle_callback(self, response):
        client = self._get_client(response)

        # make a second request for the Mendeley user's ID and name
        profile = client.profiles.me

        return {
            'provider_id': profile.id,
            'display_name': profile.display_name,
            'profile_url': profile.link,
        }

    def _get_client(self, credentials):
        if not self._client:
            partial = mendeley.Mendeley(
                client_id=self.client_id,
                client_secret=self.client_secret,
                redirect_uri=web_url_for('oauth_callback',
                                         service_name='mendeley',
                                         _absolute=True),
            )
            self._client = APISession(partial, credentials)

        return self._client

    def _get_folders(self):
        """Get a list of a user's folders"""

        client = self.client

        return client.folders.list().items

    @property
    def client(self):
        """An API session with Mendeley"""
        if not self._client:
            self._client = self._get_client({
                'access_token': self.account.oauth_key,
                'refresh_token': self.account.refresh_token,
                'expires_at': time.mktime(self.account.expires_at.timetuple()),
                'token_type': 'bearer',
            })
        return self._client

    def citation_lists(self, extract_folder):
        """List of CitationList objects, derived from Mendeley folders"""

        folders = self._get_folders()
        # TODO: Verify OAuth access to each folder
        all_documents = serialize_folder(
            'All Documents',
            id='ROOT',
            parent_id='__'
        )
        serialized_folders = [
            extract_folder(each)
            for each in folders
        ]
        return [all_documents] + serialized_folders

    def get_list(self, list_id='ROOT'):
        """Get a single CitationList
        :param str list_id: ID for a Mendeley folder. Optional.
        :return CitationList: CitationList for the folder, or for all documents
        """
        if list_id == 'ROOT':
            folder = None
        else:
            folder = self.client.folders.get(list_id)

        if folder:
            return self._citations_for_mendeley_folder(folder)
        return self._citations_for_mendeley_user()

    def _folder_metadata(self, folder_id):
        folder = self.client.folders.get(folder_id)
        return folder

    def _citations_for_mendeley_folder(self, folder):

        document_ids = [
            document.id
            for document in folder.documents.iter(page_size=500)
        ]
        citations = {
            citation['id']: citation
            for citation in self._citations_for_mendeley_user()
        }
        return map(lambda id: citations[id], document_ids)

    def _citations_for_mendeley_user(self):

        documents = self.client.documents.iter(page_size=500)
        return [
            self._citation_for_mendeley_document(document)
            for document in documents
        ]

    def _citation_for_mendeley_document(self, document):
        """Mendeley document to ``website.citations.models.Citation``
        :param BaseDocument document:
            An instance of ``mendeley.models.base_document.BaseDocument``
        :return Citation:
        """
        csl = {
            'id': document.json.get('id')
        }

<<<<<<< HEAD
        CSL_TYPE_MAP = {
            'book_section': 'chapter',
            'case': 'legal_case',
            'computer_program': 'article',
            'conference_proceedings': 'paper-conference',
            'encyclopedia_article': 'entry-encyclopedia',
            'film': 'motion_picture',
            'generic': 'article',
            'hearing': 'speech',
            'journal': 'article-journal',
            'magazine_article': 'article-magazine',
            'newspaper_article': 'article-newspaper',
            'statute': 'legislation',
            'television_broadcast': 'broadcast',
            'web_page': 'webpage',
            'working_paper': 'report'
        }

        csl_type = document.json.get('type')

        if csl_type in CSL_TYPE_MAP:
            csl['type'] = CSL_TYPE_MAP[csl_type]
=======
        csl_type = document.json.get('type')
        if csl_type == 'book_section':
            csl_type = 'chapter'
        elif csl_type == 'case':
            csl_type = 'legal_case'
        elif csl_type == 'computer_program':
            csl_type = 'article'
        elif csl_type == 'conference_proceedings':
            csl_type = 'paper-conference'
        elif csl_type == 'encyclopedia_article':
            csl_type = 'entry-encyclopedia'
        elif csl_type == 'film':
            csl_type = 'motion_picture'
        elif csl_type == 'generic':
            csl_type = 'article'
        elif csl_type == 'hearing':
            csl_type = 'speech'
        elif csl_type == 'journal':
            csl_type = 'article-journal'
        elif csl_type == 'magazine_article':
            csl_type = 'article-magazine'
        elif csl_type == 'newspaper_article':
            csl_type = 'article-newspaper'
        elif csl_type == 'statute':
            csl_type = 'legislation'
        elif csl_type == 'television_broadcast':
            csl_type = 'broadcast'
        elif csl_type == 'web_page':
            csl_type = 'webpage'
        elif csl_type == 'working_paper':
            csl_type = 'report'

        csl['type'] = csl_type
>>>>>>> b8884145

        if document.json.get('abstract'):
            csl['abstract'] = document.json.get('abstract')

        if document.json.get('accessed'):
            csl['accessed'] = document.json.get('accessed')

        if document.json.get('authors'):
            csl['author'] = [
                {
                    'given': person.get('first_name'),
                    'family': person.get('last_name'),
                } for person in document.json.get('authors')
            ]

        if document.json.get('chapter'):
            csl['chapter-number'] = document.json.get('chapter')

        if document.json.get('city') and document.json.get('country'):
            csl['publisher-place'] = document.json.get('city') + ", " + document.json.get('country')

        elif document.json.get('city'):
            csl['publisher-place'] = document.json.get('city')

        elif document.json.get('country'):
            csl['publisher-place'] = document.json.get('country')

        if document.json.get('edition'):
            csl['edition'] = document.json.get('edition')

        if document.json.get('editors'):
            csl['editor'] = [
                {
                    'given': person.get('first_name'),
                    'family': person.get('last_name'),
                } for person in document.json.get('editors')
            ]

        if document.json.get('genre'):
            csl['genre'] = document.json.get('genre')

        # gather identifiers
        idents = document.json.get('identifiers')
        if idents is not None:
            if idents.get('doi'):
                csl['DOI'] = idents.get('doi')
            if idents.get('isbn'):
                csl['ISBN'] = idents.get('isbn')
            if idents.get('issn'):
                csl['ISSN'] = idents.get('issn')
            if idents.get('pmid'):
                csl['PMID'] = idents.get('pmid')

        if document.json.get('issue'):
            csl['issue'] = document.json.get('issue')

        if document.json.get('language'):
            csl['language'] = document.json.get('language')

        if document.json.get('medium'):
            csl['medium'] = document.json.get('medium')

        if document.json.get('pages'):
            csl['page'] = document.json.get('pages')

        if document.json.get('publisher'):
            csl['publisher'] = document.json.get('publisher')

        if csl_type == 'thesis':
<<<<<<< HEAD
             #import ipdb; ipdb.set_trace()
=======
>>>>>>> b8884145
            csl['publisher'] = document.json.get('institution')

        if document.json.get('revision'):
            csl['number'] = document.json.get('revision')

        if document.json.get('series'):
            csl['collection-title'] = document.json.get('series')

        if document.json.get('series_editor'):
            csl['collection-editor'] = document.json.get('series_editor')

        if document.json.get('short_title'):
            csl['shortTitle'] = document.json.get('short_title')

        if document.json.get('source'):
            csl['container-title'] = document.json.get('source')

        if document.json.get('title'):
            csl['title'] = document.json.get('title')

        if document.json.get('volume'):
            csl['volume'] = document.json.get('volume')

        urls = document.json.get('websites', [])
        if urls:
            csl['URL'] = urls[0]

        if document.json.get('year'):
            csl['issued'] = {'date-parts': [[document.json.get('year')]]}

        return csl


class MendeleyUserSettings(AddonOAuthUserSettingsBase):
    oauth_provider = Mendeley
    serializer = serializer.MendeleySerializer


class MendeleyNodeSettings(AddonOAuthNodeSettingsBase):
    oauth_provider = Mendeley
    serializer = serializer.MendeleySerializer

    mendeley_list_id = fields.StringField()

    _api = None

    @property
    def api(self):
        """authenticated ExternalProvider instance"""
        if self._api is None:
            self._api = Mendeley()
            self._api.account = self.external_account
        return self._api

    @property
    def complete(self):
        return bool(self.has_auth and self.user_settings.verify_oauth_access(
            node=self.owner,
            external_account=self.external_account,
            metadata={'folder': self.mendeley_list_id},
        ))

    @property
    def selected_folder_name(self):
        if self.mendeley_list_id is None:
            return ''
        elif self.mendeley_list_id == 'ROOT':
            return 'All Documents'
        else:
            folder = self.api._folder_metadata(self.mendeley_list_id)
            return folder.name

    @property
    def root_folder(self):
        root = serialize_folder(
            'All Documents',
            id='ROOT',
            parent_id='__'
        )
        root['kind'] = 'folder'
        return root

    @property
    def provider_name(self):
        return 'mendeley'

    def clear_auth(self):
        self.mendeley_list_id = None
        return super(MendeleyNodeSettings, self).clear_auth()

    def set_auth(self, *args, **kwargs):
        self.mendeley_list_id = None
        return super(MendeleyNodeSettings, self).set_auth(*args, **kwargs)

    def set_target_folder(self, mendeley_list_id, mendeley_list_name, auth):
        """Configure this addon to point to a Mendeley folder

        :param str mendeley_list_id:
        :param ExternalAccount external_account:
        :param User user:
        """

        # Tell the user's addon settings that this node is connecting
        self.user_settings.grant_oauth_access(
            node=self.owner,
            external_account=self.external_account,
            metadata={'folder': mendeley_list_id}
        )
        self.user_settings.save()

        # update this instance
        self.mendeley_list_id = mendeley_list_id
        self.save()

        self.owner.add_log(
            'mendeley_folder_selected',
            params={
                'project': self.owner.parent_id,
                'node': self.owner._id,
                'folder_id': mendeley_list_id,
                'folder_name': mendeley_list_name,
            },
            auth=auth,
        )<|MERGE_RESOLUTION|>--- conflicted
+++ resolved
@@ -136,7 +136,6 @@
             'id': document.json.get('id')
         }
 
-<<<<<<< HEAD
         CSL_TYPE_MAP = {
             'book_section': 'chapter',
             'case': 'legal_case',
@@ -159,41 +158,6 @@
 
         if csl_type in CSL_TYPE_MAP:
             csl['type'] = CSL_TYPE_MAP[csl_type]
-=======
-        csl_type = document.json.get('type')
-        if csl_type == 'book_section':
-            csl_type = 'chapter'
-        elif csl_type == 'case':
-            csl_type = 'legal_case'
-        elif csl_type == 'computer_program':
-            csl_type = 'article'
-        elif csl_type == 'conference_proceedings':
-            csl_type = 'paper-conference'
-        elif csl_type == 'encyclopedia_article':
-            csl_type = 'entry-encyclopedia'
-        elif csl_type == 'film':
-            csl_type = 'motion_picture'
-        elif csl_type == 'generic':
-            csl_type = 'article'
-        elif csl_type == 'hearing':
-            csl_type = 'speech'
-        elif csl_type == 'journal':
-            csl_type = 'article-journal'
-        elif csl_type == 'magazine_article':
-            csl_type = 'article-magazine'
-        elif csl_type == 'newspaper_article':
-            csl_type = 'article-newspaper'
-        elif csl_type == 'statute':
-            csl_type = 'legislation'
-        elif csl_type == 'television_broadcast':
-            csl_type = 'broadcast'
-        elif csl_type == 'web_page':
-            csl_type = 'webpage'
-        elif csl_type == 'working_paper':
-            csl_type = 'report'
-
-        csl['type'] = csl_type
->>>>>>> b8884145
 
         if document.json.get('abstract'):
             csl['abstract'] = document.json.get('abstract')
@@ -263,10 +227,6 @@
             csl['publisher'] = document.json.get('publisher')
 
         if csl_type == 'thesis':
-<<<<<<< HEAD
-             #import ipdb; ipdb.set_trace()
-=======
->>>>>>> b8884145
             csl['publisher'] = document.json.get('institution')
 
         if document.json.get('revision'):

--- conflicted
+++ resolved
@@ -255,7 +255,6 @@
         """List of CitationList objects, derived from Mendeley folders"""
 
         folders = self._get_folders()
-        import ipdb; ipdb.set_trace()
         # TODO: Verify OAuth access to each folder
         all_documents = serialize_folder(
             'All Documents',
@@ -263,17 +262,7 @@
             parent_id='__'
         )
         serialized_folders = [
-<<<<<<< HEAD
             extract_folder(each)
-=======
-            serialize_folder(
-                each.name,
-                account_id=self.account.provider_id,
-                list_id=each.id,
-                parent_id=each.parent_id,
-                id=each.id
-            )
->>>>>>> 1ed4ce55
             for each in folders
         ]
         return ([all_documents] + serialized_folders)

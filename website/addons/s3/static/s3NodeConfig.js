--- conflicted
+++ resolved
@@ -133,13 +133,8 @@
 ViewModel.prototype.deauthorizeNode = function() {
     var self = this;
     bootbox.confirm({
-<<<<<<< HEAD
         title: 'Disconnect S3 Account?',
         message: 'Are you sure you want to remove this S3 account?',
-=======
-        title: 'Disconnect S3?',
-        message: 'Are you sure you want to remove this S3 authorization?',
->>>>>>> 9fd27cd1
         callback: function(confirm) {
             if (confirm) {
                 self._deauthorizeNodeConfirm();
@@ -147,12 +142,8 @@
         },
         buttons:{
             confirm:{
-<<<<<<< HEAD
-                label:'Disconnect'
-=======
                 label: 'Disconnect',
                 className: 'btn-danger'
->>>>>>> 9fd27cd1
             }
         }
     });

from __future__ import unicode_literals

import logging

from modularodm import fields

<<<<<<< HEAD
from modularodm import fields, Q
from dateutil.parser import parse as parse_date
from modularodm.exceptions import NoResultsFound
from modularodm.storage.base import KeyExistsException

from framework.mongo import StoredObject
from framework.mongo.utils import unique_on
from framework.analytics import get_basic_counters

from website.files import utils as files_utils
from website.files.models import OsfStorageFolder
from website.addons.osfstorage import utils
from website.addons.osfstorage import errors
from website.addons.osfstorage import settings
from website.addons.base import AddonNodeSettingsBase, GuidFile, StorageAddonBase
=======
from website.files import utils as files_utils
from website.files.models import OsfStorageFolder
from website.addons.osfstorage import settings
from website.addons.base import AddonNodeSettingsBase, StorageAddonBase
>>>>>>> 3bedc2ed


logger = logging.getLogger(__name__)


class OsfStorageNodeSettings(StorageAddonBase, AddonNodeSettingsBase):
    complete = True
    has_auth = True

    root_node = fields.ForeignField('StoredFileNode')

    @property
    def folder_name(self):
        return self.root_node.name

    def get_root(self):
        return self.root_node.wrapped()

    def on_add(self):
        if self.root_node:
            return

        # A save is required here to both create and attach the root_node
        # When on_add is called the model that self refers to does not yet exist
        # in the database and thus odm cannot attach foreign fields to it
        self.save()
        # Note: The "root" node will always be "named" empty string
        root = OsfStorageFolder(name='', node=self.owner)
        root.save()
        self.root_node = root.stored_object
        self.save()

    def after_fork(self, node, fork, user, save=True):
        clone = self.clone()
        clone.owner = fork
        clone.save()
        if not self.root_node:
            self.on_add()

        clone.root_node = files_utils.copy_files(self.get_root(), clone.owner).stored_object
        clone.save()

        return clone, None

    def after_register(self, node, registration, user, save=True):
        clone = self.clone()
        clone.owner = registration
        clone.on_add()
        clone.save()

        return clone, None

    def serialize_waterbutler_settings(self):
        return dict(settings.WATERBUTLER_SETTINGS, **{
            'nid': self.owner._id,
            'rootId': self.root_node._id,
            'baseUrl': self.owner.api_url_for(
                'osfstorage_get_metadata',
                _absolute=True,
            )
        })

    def serialize_waterbutler_credentials(self):
        return settings.WATERBUTLER_CREDENTIALS

    def create_waterbutler_log(self, auth, action, metadata):
        url = self.owner.web_url_for(
            'addon_view_or_download_file',
            path=metadata['path'],
            provider='osfstorage'
        )

        self.owner.add_log(
            'osf_storage_{0}'.format(action),
            auth=auth,
            params={
                'node': self.owner._id,
                'project': self.owner.parent_id,

                'path': metadata['materialized'],

                'urls': {
                    'view': url,
                    'download': url + '?action=download'
                },
            },
<<<<<<< HEAD
        )


@unique_on(['name', 'kind', 'parent', 'node_settings'])
class OsfStorageFileNode(StoredObject):
    """A node in the file tree of a given project
    Contains  references to a fileversion and stores information about
    deletion status and position in the tree

               root
              / | \
        child1  |  child3
                child2
                /
            grandchild1
    """

    _id = fields.StringField(primary=True, default=lambda: str(bson.ObjectId()))

    is_deleted = fields.BooleanField(default=False)
    name = fields.StringField(required=True, index=True)
    kind = fields.StringField(required=True, index=True)
    parent = fields.ForeignField('OsfStorageFileNode', index=True)
    versions = fields.ForeignField('OsfStorageFileVersion', list=True)
    node_settings = fields.ForeignField('OsfStorageNodeSettings', required=True, index=True)

    @classmethod
    def create_child_by_path(cls, path, node_settings):
        """Attempts to create a child node from a path formatted as
        /parentid/child_name
        or
        /parentid/child_name/
        returns created, child_node
        """
        try:
            parent_id, child_name = path.strip('/').split('/')
            parent = cls.get_folder(parent_id, node_settings)
        except ValueError:
            try:
                parent, (child_name, ) = node_settings.root_node, path.strip('/').split('/')
            except ValueError:
                raise errors.InvalidPathError('Path {} is invalid'.format(path))

        try:
            if path.endswith('/'):
                return True, parent.append_folder(child_name)
            else:
                return True, parent.append_file(child_name)
        except KeyExistsException:
            if path.endswith('/'):
                return False, parent.find_child_by_name(child_name, kind='folder')
            else:
                return False, parent.find_child_by_name(child_name, kind='file')

    @classmethod
    def get(cls, path, node_settings):
        path = path.strip('/')

        if not path:
            return node_settings.root_node

        return cls.find_one(
            Q('_id', 'eq', path) &
            Q('node_settings', 'eq', node_settings)
        )

    @classmethod
    def get_folder(cls, path, node_settings):
        path = path.strip('/')

        if not path:
            return node_settings.root_node

        return cls.find_one(
            Q('_id', 'eq', path) &
            Q('kind', 'eq', 'folder') &
            Q('node_settings', 'eq', node_settings)
        )

    @classmethod
    def get_file(cls, path, node_settings):
        return cls.find_one(
            Q('_id', 'eq', path.strip('/')) &
            Q('kind', 'eq', 'file') &
            Q('node_settings', 'eq', node_settings)
        )

    @property
    @utils.must_be('folder')
    def children(self):
        return self.__class__.find(Q('parent', 'eq', self._id))

    @property
    def is_folder(self):
        return self.kind == 'folder'

    @property
    def is_file(self):
        return self.kind == 'file'

    @property
    def path(self):
        return '/{}{}'.format(self._id, '/' if self.is_folder else '')

    @property
    def node(self):
        return self.node_settings.owner

    def materialized_path(self):
        """creates the full path to a the given filenode
        Note: Possibly high complexity/ many database calls
        USE SPARINGLY
        """
        if not self.parent:
            return '/'
        # Note: ODM cache can be abused here
        # for highly nested folders calling
        # list(self.__class__.find(Q(nodesetting),Q(folder))
        # may result in a massive increase in performance
        def lineage():
            current = self
            while current:
                yield current
                current = current.parent

        path = os.path.join(*reversed([x.name for x in lineage()]))
        if self.is_folder:
            return '/{}/'.format(path)
        return '/{}'.format(path)

    @utils.must_be('folder')
    def find_child_by_name(self, name, kind='file'):
        return self.__class__.find_one(
            Q('name', 'eq', name) &
            Q('kind', 'eq', kind) &
            Q('parent', 'eq', self)
        )

    def append_folder(self, name, save=True):
        return self._create_child(name, 'folder', save=save)

    def append_file(self, name, save=True):
        return self._create_child(name, 'file', save=save)

    @utils.must_be('folder')
    def _create_child(self, name, kind, save=True):
        child = OsfStorageFileNode(
            name=name,
            kind=kind,
            parent=self,
            node_settings=self.node_settings
        )
        if save:
            child.save()
        return child

    def get_download_count(self, version=None):
        if self.is_folder:
            return None

        parts = ['download', self.node._id, self._id]
        if version is not None:
            parts.append(version)
        page = ':'.join([format(part) for part in parts])
        _, count = get_basic_counters(page)

        return count or 0

    @utils.must_be('file')
    def get_version(self, index=-1, required=False):
        try:
            return self.versions[index]
        except IndexError:
            if required:
                raise errors.VersionNotFoundError
            return None

    @utils.must_be('file')
    def create_version(self, creator, location, metadata=None):
        latest_version = self.get_version()
        version = OsfStorageFileVersion(creator=creator, location=location)

        if latest_version and latest_version.is_duplicate(version):
            return latest_version

        if metadata:
            version.update_metadata(metadata)

        version._find_matching_archive(save=False)

        version.save()
        self.versions.append(version)
        self.save()

        return version

    @utils.must_be('file')
    def update_version_metadata(self, location, metadata):
        for version in reversed(self.versions):
            if version.location == location:
                version.update_metadata(metadata)
                return
        raise errors.VersionNotFoundError

    def delete(self, recurse=True):
        trashed = OsfStorageTrashedFileNode()
        trashed._id = self._id
        trashed.name = self.name
        trashed.kind = self.kind
        trashed.parent = self.parent
        trashed.versions = self.versions
        trashed.node_settings = self.node_settings

        trashed.save()

        if self.is_folder and recurse:
            for child in self.children:
                child.delete()

        self.__class__.remove_one(self)

    def serialized(self, include_full=False):
        """Build Treebeard JSON for folder or file.
        """
        data = {
            'id': self._id,
            'path': self.path,
            'name': self.name,
            'kind': self.kind,
        }

        if include_full:
            data['fullPath'] = self.materialized_path()

        if self.is_folder:
            return data

        version = self.get_version()

        data.update({
            'version': len(self.versions),
            'downloads': self.get_download_count(),
            'size': version.size if version else None,
            'contentType': version.content_type if version else None,
            'md5': self.versions[-1].metadata.get('md5') if self.versions else None,
            'sha256': self.versions[-1].metadata.get('sha256') if self.versions else None,
            'modified': version.date_modified.isoformat() if version and version.date_modified else None,
        })
        return data

    def copy_under(self, destination_parent, name=None):
        return utils.copy_files(self, destination_parent.node_settings, destination_parent, name=name)

    def move_under(self, destination_parent, name=None):
        self.name = name or self.name
        self.parent = destination_parent
        self._update_node_settings(save=True)
        # Trust _update_node_settings to save us

        return self

    def _update_node_settings(self, recursive=True, save=True):
        if self.parent is not None:
            self.node_settings = self.parent.node_settings
        if save:
            self.save()
        if recursive and self.is_folder:
            for child in self.children:
                child._update_node_settings(save=save)

    def __repr__(self):
        return '<{}(name={!r}, node_settings={!r})>'.format(
            self.__class__.__name__,
            self.name,
            self.to_storage()['node_settings']
        )


class OsfStorageFileVersion(StoredObject):
    """A version of an OsfStorageFileNode. contains information
    about where the file is located, hashes and datetimes
    """

    _id = fields.StringField(primary=True, default=lambda: str(bson.ObjectId()))
    creator = fields.ForeignField('user', required=True)

    # Date version record was created. This is the date displayed to the user.
    date_created = fields.DateTimeField(auto_now_add=True)

    # Dictionary specifying all information needed to locate file on backend
    # {
    #     'service': 'cloudfiles',  # required
    #     'container': 'osf',       # required
    #     'object': '20c53b',       # required
    #     'worker_url': '127.0.0.1',
    #     'worker_host': 'upload-service-1',
    # }
    location = fields.DictionaryField(validate=utils.validate_location)

    # Dictionary containing raw metadata from upload service response
    # {
    #     'size': 1024,                            # required
    #     'content_type': 'text/plain',            # required
    #     'date_modified': '2014-11-07T20:24:15',  # required
    #     'md5': 'd077f2',
    # }
    metadata = fields.DictionaryField()

    size = fields.IntegerField()
    content_type = fields.StringField()
    # Date file modified on third-party backend. Not displayed to user, since
    # this date may be earlier than the date of upload if the file already
    # exists on the backend
    date_modified = fields.DateTimeField()

    @property
    def location_hash(self):
        return self.location['object']

    @property
    def archive(self):
        return self.metadata.get('archive')

    def is_duplicate(self, other):
        return self.location_hash == other.location_hash

    def update_metadata(self, metadata):
        self.metadata.update(metadata)
        # metadata has no defined structure so only attempt to set attributes
        # If its are not in this callback it'll be in the next
        self.size = self.metadata.get('size', self.size)
        self.content_type = self.metadata.get('contentType', self.content_type)
        if 'modified' in self.metadata:
            # TODO handle the timezone here the user that updates the file may see an
            # Incorrect version
            self.date_modified = parse_date(self.metadata['modified'], ignoretz=True)
        self.save()

    def _find_matching_archive(self, save=True):
        """Find another version with the same sha256 as this file.
        If found copy its vault name and glacier id, no need to create additional backups.
        returns True if found otherwise false
        """
        if 'sha256' not in self.metadata:
            return False  # Dont bother searching for nothing

        if 'vault' in self.metadata and 'archive' in self.metadata:
            # Shouldn't ever happen, but we already have an archive
            return True  # We've found ourself

        qs = self.__class__.find(
            Q('_id', 'ne', self._id) &
            Q('metadata.vault', 'ne', None) &
            Q('metadata.archive', 'ne', None) &
            Q('metadata.sha256', 'eq', self.metadata['sha256'])
        ).limit(1)
        if qs.count() < 1:
            return False
        other = qs[0]
        try:
            self.metadata['vault'] = other.metadata['vault']
            self.metadata['archive'] = other.metadata['archive']
        except KeyError:
            return False
        if save:
            self.save()
        return True


@unique_on(['node', 'path'])
class OsfStorageGuidFile(GuidFile):
    """A reference back to a OsfStorageFileNode

    path is the "waterbutler path" as well as the path
    used to look up a filenode

    GuidFile.path == FileNode.path == '/' + FileNode._id
    """

    path = fields.StringField(required=True, index=True)
    provider = 'osfstorage'
    version_identifier = 'version'

    _path = fields.StringField(index=True)
    premigration_path = fields.StringField(index=True)
    path = fields.StringField(required=True, index=True)

    # Marker for invalid GUIDs that are associated with a node but not
    # part of a GUID's file tree, e.g. those generated by spiders
    _has_no_file_tree = fields.BooleanField(default=False)

    @classmethod
    def get_or_create(cls, node, path):
        try:
            return cls.find_one(
                Q('node', 'eq', node) &
                Q('path', 'eq', path)
            ), False
        except NoResultsFound:
            # Create new
            new = cls(node=node, path=path)
            new.save()
        return new, True

    @property
    def waterbutler_path(self):
        return self.path

    @property
    def unique_identifier(self):
        return self._metadata_cache['extra']['version']

    @property
    def file_url(self):
        return os.path.join('osfstorage', 'files', self.path.lstrip('/'))

    def get_download_path(self, version_idx):
        url = furl.furl('/{0}/'.format(self._id))
        url.args.update({
            'action': 'download',
            'version': version_idx,
            'mode': 'render',
        })
        return url.url


class OsfStorageTrashedFileNode(StoredObject):
    """The graveyard for all deleted OsfStorageFileNodes"""
    _id = fields.StringField(primary=True)
    name = fields.StringField(required=True, index=True)
    kind = fields.StringField(required=True, index=True)
    parent = fields.ForeignField('OsfStorageFileNode', index=True)
    versions = fields.ForeignField('OsfStorageFileVersion', list=True)
    node_settings = fields.ForeignField('OsfStorageNodeSettings', required=True, index=True)
=======
        )
>>>>>>> 3bedc2ed
<|MERGE_RESOLUTION|>--- conflicted
+++ resolved
@@ -4,28 +4,10 @@
 
 from modularodm import fields
 
-<<<<<<< HEAD
-from modularodm import fields, Q
-from dateutil.parser import parse as parse_date
-from modularodm.exceptions import NoResultsFound
-from modularodm.storage.base import KeyExistsException
-
-from framework.mongo import StoredObject
-from framework.mongo.utils import unique_on
-from framework.analytics import get_basic_counters
-
-from website.files import utils as files_utils
-from website.files.models import OsfStorageFolder
-from website.addons.osfstorage import utils
-from website.addons.osfstorage import errors
-from website.addons.osfstorage import settings
-from website.addons.base import AddonNodeSettingsBase, GuidFile, StorageAddonBase
-=======
 from website.files import utils as files_utils
 from website.files.models import OsfStorageFolder
 from website.addons.osfstorage import settings
 from website.addons.base import AddonNodeSettingsBase, StorageAddonBase
->>>>>>> 3bedc2ed
 
 
 logger = logging.getLogger(__name__)
@@ -112,441 +94,4 @@
                     'download': url + '?action=download'
                 },
             },
-<<<<<<< HEAD
-        )
-
-
-@unique_on(['name', 'kind', 'parent', 'node_settings'])
-class OsfStorageFileNode(StoredObject):
-    """A node in the file tree of a given project
-    Contains  references to a fileversion and stores information about
-    deletion status and position in the tree
-
-               root
-              / | \
-        child1  |  child3
-                child2
-                /
-            grandchild1
-    """
-
-    _id = fields.StringField(primary=True, default=lambda: str(bson.ObjectId()))
-
-    is_deleted = fields.BooleanField(default=False)
-    name = fields.StringField(required=True, index=True)
-    kind = fields.StringField(required=True, index=True)
-    parent = fields.ForeignField('OsfStorageFileNode', index=True)
-    versions = fields.ForeignField('OsfStorageFileVersion', list=True)
-    node_settings = fields.ForeignField('OsfStorageNodeSettings', required=True, index=True)
-
-    @classmethod
-    def create_child_by_path(cls, path, node_settings):
-        """Attempts to create a child node from a path formatted as
-        /parentid/child_name
-        or
-        /parentid/child_name/
-        returns created, child_node
-        """
-        try:
-            parent_id, child_name = path.strip('/').split('/')
-            parent = cls.get_folder(parent_id, node_settings)
-        except ValueError:
-            try:
-                parent, (child_name, ) = node_settings.root_node, path.strip('/').split('/')
-            except ValueError:
-                raise errors.InvalidPathError('Path {} is invalid'.format(path))
-
-        try:
-            if path.endswith('/'):
-                return True, parent.append_folder(child_name)
-            else:
-                return True, parent.append_file(child_name)
-        except KeyExistsException:
-            if path.endswith('/'):
-                return False, parent.find_child_by_name(child_name, kind='folder')
-            else:
-                return False, parent.find_child_by_name(child_name, kind='file')
-
-    @classmethod
-    def get(cls, path, node_settings):
-        path = path.strip('/')
-
-        if not path:
-            return node_settings.root_node
-
-        return cls.find_one(
-            Q('_id', 'eq', path) &
-            Q('node_settings', 'eq', node_settings)
-        )
-
-    @classmethod
-    def get_folder(cls, path, node_settings):
-        path = path.strip('/')
-
-        if not path:
-            return node_settings.root_node
-
-        return cls.find_one(
-            Q('_id', 'eq', path) &
-            Q('kind', 'eq', 'folder') &
-            Q('node_settings', 'eq', node_settings)
-        )
-
-    @classmethod
-    def get_file(cls, path, node_settings):
-        return cls.find_one(
-            Q('_id', 'eq', path.strip('/')) &
-            Q('kind', 'eq', 'file') &
-            Q('node_settings', 'eq', node_settings)
-        )
-
-    @property
-    @utils.must_be('folder')
-    def children(self):
-        return self.__class__.find(Q('parent', 'eq', self._id))
-
-    @property
-    def is_folder(self):
-        return self.kind == 'folder'
-
-    @property
-    def is_file(self):
-        return self.kind == 'file'
-
-    @property
-    def path(self):
-        return '/{}{}'.format(self._id, '/' if self.is_folder else '')
-
-    @property
-    def node(self):
-        return self.node_settings.owner
-
-    def materialized_path(self):
-        """creates the full path to a the given filenode
-        Note: Possibly high complexity/ many database calls
-        USE SPARINGLY
-        """
-        if not self.parent:
-            return '/'
-        # Note: ODM cache can be abused here
-        # for highly nested folders calling
-        # list(self.__class__.find(Q(nodesetting),Q(folder))
-        # may result in a massive increase in performance
-        def lineage():
-            current = self
-            while current:
-                yield current
-                current = current.parent
-
-        path = os.path.join(*reversed([x.name for x in lineage()]))
-        if self.is_folder:
-            return '/{}/'.format(path)
-        return '/{}'.format(path)
-
-    @utils.must_be('folder')
-    def find_child_by_name(self, name, kind='file'):
-        return self.__class__.find_one(
-            Q('name', 'eq', name) &
-            Q('kind', 'eq', kind) &
-            Q('parent', 'eq', self)
-        )
-
-    def append_folder(self, name, save=True):
-        return self._create_child(name, 'folder', save=save)
-
-    def append_file(self, name, save=True):
-        return self._create_child(name, 'file', save=save)
-
-    @utils.must_be('folder')
-    def _create_child(self, name, kind, save=True):
-        child = OsfStorageFileNode(
-            name=name,
-            kind=kind,
-            parent=self,
-            node_settings=self.node_settings
-        )
-        if save:
-            child.save()
-        return child
-
-    def get_download_count(self, version=None):
-        if self.is_folder:
-            return None
-
-        parts = ['download', self.node._id, self._id]
-        if version is not None:
-            parts.append(version)
-        page = ':'.join([format(part) for part in parts])
-        _, count = get_basic_counters(page)
-
-        return count or 0
-
-    @utils.must_be('file')
-    def get_version(self, index=-1, required=False):
-        try:
-            return self.versions[index]
-        except IndexError:
-            if required:
-                raise errors.VersionNotFoundError
-            return None
-
-    @utils.must_be('file')
-    def create_version(self, creator, location, metadata=None):
-        latest_version = self.get_version()
-        version = OsfStorageFileVersion(creator=creator, location=location)
-
-        if latest_version and latest_version.is_duplicate(version):
-            return latest_version
-
-        if metadata:
-            version.update_metadata(metadata)
-
-        version._find_matching_archive(save=False)
-
-        version.save()
-        self.versions.append(version)
-        self.save()
-
-        return version
-
-    @utils.must_be('file')
-    def update_version_metadata(self, location, metadata):
-        for version in reversed(self.versions):
-            if version.location == location:
-                version.update_metadata(metadata)
-                return
-        raise errors.VersionNotFoundError
-
-    def delete(self, recurse=True):
-        trashed = OsfStorageTrashedFileNode()
-        trashed._id = self._id
-        trashed.name = self.name
-        trashed.kind = self.kind
-        trashed.parent = self.parent
-        trashed.versions = self.versions
-        trashed.node_settings = self.node_settings
-
-        trashed.save()
-
-        if self.is_folder and recurse:
-            for child in self.children:
-                child.delete()
-
-        self.__class__.remove_one(self)
-
-    def serialized(self, include_full=False):
-        """Build Treebeard JSON for folder or file.
-        """
-        data = {
-            'id': self._id,
-            'path': self.path,
-            'name': self.name,
-            'kind': self.kind,
-        }
-
-        if include_full:
-            data['fullPath'] = self.materialized_path()
-
-        if self.is_folder:
-            return data
-
-        version = self.get_version()
-
-        data.update({
-            'version': len(self.versions),
-            'downloads': self.get_download_count(),
-            'size': version.size if version else None,
-            'contentType': version.content_type if version else None,
-            'md5': self.versions[-1].metadata.get('md5') if self.versions else None,
-            'sha256': self.versions[-1].metadata.get('sha256') if self.versions else None,
-            'modified': version.date_modified.isoformat() if version and version.date_modified else None,
-        })
-        return data
-
-    def copy_under(self, destination_parent, name=None):
-        return utils.copy_files(self, destination_parent.node_settings, destination_parent, name=name)
-
-    def move_under(self, destination_parent, name=None):
-        self.name = name or self.name
-        self.parent = destination_parent
-        self._update_node_settings(save=True)
-        # Trust _update_node_settings to save us
-
-        return self
-
-    def _update_node_settings(self, recursive=True, save=True):
-        if self.parent is not None:
-            self.node_settings = self.parent.node_settings
-        if save:
-            self.save()
-        if recursive and self.is_folder:
-            for child in self.children:
-                child._update_node_settings(save=save)
-
-    def __repr__(self):
-        return '<{}(name={!r}, node_settings={!r})>'.format(
-            self.__class__.__name__,
-            self.name,
-            self.to_storage()['node_settings']
-        )
-
-
-class OsfStorageFileVersion(StoredObject):
-    """A version of an OsfStorageFileNode. contains information
-    about where the file is located, hashes and datetimes
-    """
-
-    _id = fields.StringField(primary=True, default=lambda: str(bson.ObjectId()))
-    creator = fields.ForeignField('user', required=True)
-
-    # Date version record was created. This is the date displayed to the user.
-    date_created = fields.DateTimeField(auto_now_add=True)
-
-    # Dictionary specifying all information needed to locate file on backend
-    # {
-    #     'service': 'cloudfiles',  # required
-    #     'container': 'osf',       # required
-    #     'object': '20c53b',       # required
-    #     'worker_url': '127.0.0.1',
-    #     'worker_host': 'upload-service-1',
-    # }
-    location = fields.DictionaryField(validate=utils.validate_location)
-
-    # Dictionary containing raw metadata from upload service response
-    # {
-    #     'size': 1024,                            # required
-    #     'content_type': 'text/plain',            # required
-    #     'date_modified': '2014-11-07T20:24:15',  # required
-    #     'md5': 'd077f2',
-    # }
-    metadata = fields.DictionaryField()
-
-    size = fields.IntegerField()
-    content_type = fields.StringField()
-    # Date file modified on third-party backend. Not displayed to user, since
-    # this date may be earlier than the date of upload if the file already
-    # exists on the backend
-    date_modified = fields.DateTimeField()
-
-    @property
-    def location_hash(self):
-        return self.location['object']
-
-    @property
-    def archive(self):
-        return self.metadata.get('archive')
-
-    def is_duplicate(self, other):
-        return self.location_hash == other.location_hash
-
-    def update_metadata(self, metadata):
-        self.metadata.update(metadata)
-        # metadata has no defined structure so only attempt to set attributes
-        # If its are not in this callback it'll be in the next
-        self.size = self.metadata.get('size', self.size)
-        self.content_type = self.metadata.get('contentType', self.content_type)
-        if 'modified' in self.metadata:
-            # TODO handle the timezone here the user that updates the file may see an
-            # Incorrect version
-            self.date_modified = parse_date(self.metadata['modified'], ignoretz=True)
-        self.save()
-
-    def _find_matching_archive(self, save=True):
-        """Find another version with the same sha256 as this file.
-        If found copy its vault name and glacier id, no need to create additional backups.
-        returns True if found otherwise false
-        """
-        if 'sha256' not in self.metadata:
-            return False  # Dont bother searching for nothing
-
-        if 'vault' in self.metadata and 'archive' in self.metadata:
-            # Shouldn't ever happen, but we already have an archive
-            return True  # We've found ourself
-
-        qs = self.__class__.find(
-            Q('_id', 'ne', self._id) &
-            Q('metadata.vault', 'ne', None) &
-            Q('metadata.archive', 'ne', None) &
-            Q('metadata.sha256', 'eq', self.metadata['sha256'])
-        ).limit(1)
-        if qs.count() < 1:
-            return False
-        other = qs[0]
-        try:
-            self.metadata['vault'] = other.metadata['vault']
-            self.metadata['archive'] = other.metadata['archive']
-        except KeyError:
-            return False
-        if save:
-            self.save()
-        return True
-
-
-@unique_on(['node', 'path'])
-class OsfStorageGuidFile(GuidFile):
-    """A reference back to a OsfStorageFileNode
-
-    path is the "waterbutler path" as well as the path
-    used to look up a filenode
-
-    GuidFile.path == FileNode.path == '/' + FileNode._id
-    """
-
-    path = fields.StringField(required=True, index=True)
-    provider = 'osfstorage'
-    version_identifier = 'version'
-
-    _path = fields.StringField(index=True)
-    premigration_path = fields.StringField(index=True)
-    path = fields.StringField(required=True, index=True)
-
-    # Marker for invalid GUIDs that are associated with a node but not
-    # part of a GUID's file tree, e.g. those generated by spiders
-    _has_no_file_tree = fields.BooleanField(default=False)
-
-    @classmethod
-    def get_or_create(cls, node, path):
-        try:
-            return cls.find_one(
-                Q('node', 'eq', node) &
-                Q('path', 'eq', path)
-            ), False
-        except NoResultsFound:
-            # Create new
-            new = cls(node=node, path=path)
-            new.save()
-        return new, True
-
-    @property
-    def waterbutler_path(self):
-        return self.path
-
-    @property
-    def unique_identifier(self):
-        return self._metadata_cache['extra']['version']
-
-    @property
-    def file_url(self):
-        return os.path.join('osfstorage', 'files', self.path.lstrip('/'))
-
-    def get_download_path(self, version_idx):
-        url = furl.furl('/{0}/'.format(self._id))
-        url.args.update({
-            'action': 'download',
-            'version': version_idx,
-            'mode': 'render',
-        })
-        return url.url
-
-
-class OsfStorageTrashedFileNode(StoredObject):
-    """The graveyard for all deleted OsfStorageFileNodes"""
-    _id = fields.StringField(primary=True)
-    name = fields.StringField(required=True, index=True)
-    kind = fields.StringField(required=True, index=True)
-    parent = fields.ForeignField('OsfStorageFileNode', index=True)
-    versions = fields.ForeignField('OsfStorageFileVersion', list=True)
-    node_settings = fields.ForeignField('OsfStorageNodeSettings', required=True, index=True)
-=======
-        )
->>>>>>> 3bedc2ed
+        )
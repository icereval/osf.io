from __future__ import unicode_literals

import httplib
import logging

from modularodm import Q
from modularodm.storage.base import KeyExistsException

from framework.auth import Auth
from framework.exceptions import HTTPError
from framework.auth.decorators import must_be_signed
from framework.transactions.handlers import no_auto_transaction

from website.models import User
from website.project.decorators import (
    must_not_be_registration, must_have_addon,
)
from website.util import rubeus
from website.project.model import has_anonymous_link

from website.models import NodeLog
from website.addons.osfstorage import model
from website.addons.osfstorage import utils
from website.addons.osfstorage import errors
from website.addons.osfstorage import decorators
from website.addons.osfstorage import settings as osf_storage_settings


logger = logging.getLogger(__name__)


def osf_storage_root(node_settings, auth, **kwargs):
    """Build HGrid JSON for root node. Note: include node URLs for client-side
    URL creation for uploaded files.
    """
    node = node_settings.owner
    root = rubeus.build_addon_root(
        node_settings=node_settings,
        name='',
        permissions=auth,
        user=auth.user,
        nodeUrl=node.url,
        nodeApiUrl=node.api_url,
    )
    return [root]


def make_error(code, message_short=None, message_long=None):
    data = {}
    if message_short:
        data['message_short'] = message_short
    if message_long:
        data['message_long'] = message_long
    return HTTPError(code, data=data)


@must_be_signed
@must_have_addon('osfstorage', 'node')
def osf_storage_update_metadata(node_addon, payload, **kwargs):
    try:
        version_id = payload['version']
        metadata = payload['metadata']
    except KeyError:
        raise HTTPError(httplib.BAD_REQUEST)

    version = model.OsfStorageFileVersion.load(version_id)

    if version is None:
        raise HTTPError(httplib.NOT_FOUND)

    version.update_metadata(metadata)

    return {'status': 'success'}

@must_be_signed
@decorators.handle_odm_errors
@must_have_addon('osfstorage', 'node')
<<<<<<< HEAD
def osf_storage_get_revisions(payload, node_addon, **kwargs):
    node = node_addon.owner
    path = payload.get('path')
    is_anon = has_anonymous_link(node, Auth(private_key=payload.get('view_only')))

    if not path:
        raise HTTPError(httplib.BAD_REQUEST)

    record = model.OsfStorageFileNode.get(path.strip('/'), node_addon)

    return {
        'revisions': list(reversed([
            utils.serialize_revision(node, record, version, idx, anon=is_anon)
            for idx, version in enumerate(reversed(record.versions))
        ]))
=======
def osf_storage_get_revisions(fid, node_addon, payload, **kwargs):
    record = model.OsfStorageFileNode.get(fid, node_addon)
    is_anon = has_anonymous_link(node_addon.owner, Auth(private_key=payload.get('view_only')))

    if record.is_folder:
        raise HTTPError(httplib.BAD_REQUEST)

    # Return revisions in descending order
    return {
        'revisions': [
            utils.serialize_revision(node_addon.owner, record, version, index=len(record.versions) - idx - 1, anon=is_anon)
            for idx, version in enumerate(reversed(record.versions))
        ]
>>>>>>> 6d77f9cd
    }


@must_be_signed
@decorators.handle_odm_errors
@must_have_addon('osfstorage', 'node')
def osf_storage_create_folder(payload, node_addon, **kwargs):
    path = payload.get('path')
    user = User.load(payload.get('user'))

    if not path or not user:
        raise HTTPError(httplib.BAD_REQUEST)

    created, folder = model.OsfStorageFileNode.create_child_by_path(path, node_addon)

    if not created:
        if folder.is_deleted:
            folder.undelete(Auth(user), recurse=False)
        else:
            raise HTTPError(httplib.CONFLICT, data={
                'message': 'Cannot create folder "{name}" because a file or folder already exists at path "{path}"'.format(
                    name=folder.name,
                    path=folder.materialized_path(),
                )
            })

    folder.log(Auth(user), NodeLog.FOLDER_CREATED)
    return folder.serialized(), httplib.CREATED


@decorators.waterbutler_opt_hook
def osf_storage_copy_hook(source, destination, name=None, **kwargs):
    return source.copy_under(destination, name=name).serialized(), httplib.CREATED


@decorators.waterbutler_opt_hook
def osf_storage_move_hook(source, destination, name=None, **kwargs):
    return source.move_under(destination, name=name).serialized(), httplib.OK


@must_be_signed
@decorators.handle_odm_errors
@must_have_addon('osfstorage', 'node')
def osf_storage_get_lineage(node_addon, fid=None, **kwargs):
    filenode = model.OsfStorageFileNode.get(fid or node_addon.root_node._id, node_addon)

    #TODO Profile
    list(model.OsfStorageFileNode.find(Q('kind', 'eq', 'folder') & Q('node_settings', 'eq', node_addon)))

    lineage = []

    while filenode:
        lineage.append(filenode.serialized())
        filenode = filenode.parent

    return {'data': lineage}


@must_be_signed
@decorators.handle_odm_errors
@must_have_addon('osfstorage', 'node')
def osf_storage_get_metadata(node_addon, fid=None, **kwargs):
    filenode = model.OsfStorageFileNode.get(
        fid or node_addon.root_node._id,
<<<<<<< HEAD
        node_addon=node_addon
=======
        node_addon
>>>>>>> 6d77f9cd
    )

    if filenode.is_deleted:
        raise HTTPError(httplib.GONE)

    return filenode.serialized(include_full=True)


@must_be_signed
@decorators.handle_odm_errors
@must_have_addon('osfstorage', 'node')
def osf_storage_get_children(node_addon, fid, **kwargs):
    filenode = model.OsfStorageFileNode.get(fid, node_addon)

<<<<<<< HEAD
    if not filenode:
        raise HTTPError(httplib.NOT_FOUND)
=======
>>>>>>> 6d77f9cd
    if filenode.is_deleted:
        raise HTTPError(httplib.GONE)

    if filenode.is_file:
        raise HTTPError(httplib.BAD_REQUEST)

    return [
        child.serialized()
        for child in filenode.children
        if not child.is_deleted
    ]


@must_be_signed
@decorators.handle_odm_errors
@must_have_addon('osfstorage', 'node')
def osf_storage_create_child(fid, payload, node_addon, **kwargs):
    name = payload['name']
    user = User.load(payload['user'])
    is_folder = payload.get('kind') == 'folder'
    parent = model.OsfStorageFileNode.get_folder(fid, node_addon)

    try:
        if is_folder:
            created, file_node = True, parent.append_folder(name)
        else:
            created, file_node = True, parent.append_file(name)
    except KeyExistsException:
        file_node = parent.find_child_by_name(name, kind='folder' if is_folder else 'file')
        created = False

    # if not created and is_folder:
    if file_node.is_deleted:
        file_node.undelete(Auth(user), recurse=False)
    else:
        if not created and is_folder:
            raise HTTPError(httplib.CONFLICT, data={
                'message': 'Cannot create folder "{name}" because a file or folder already exists at path "{path}"'.format(
                    name=file_node.name,
                    path=file_node.materialized_path(),
                )
            })

    if is_folder:
        #TODO Handle copies
        file_node.log(Auth(user), NodeLog.FOLDER_CREATED)
    else:
        try:
            file_node.create_version(
                user,
                dict(payload['settings'], **dict(
                    payload['worker'], **{
                        'object': payload['metadata']['name'],
                        'service': payload['metadata']['provider'],
                    })
                ),
                dict(payload['metadata'], **payload['hashes'])
            )
        except KeyError:
            #TODO Handle redeleting
            raise HTTPError(httplib.BAD_REQUEST)
        file_node.log(Auth(user), NodeLog.FILE_ADDED)

    return file_node.serialized(), httplib.CREATED if created else httplib.OK


@must_be_signed
@decorators.handle_odm_errors
@must_not_be_registration
@must_have_addon('osfstorage', 'node')
def osf_storage_delete(fid, payload, node_addon, **kwargs):
    auth = Auth(User.load(payload['user']))
    file_node = model.OsfStorageFileNode.get(fid, node_addon)

    if not auth:
        raise HTTPError(httplib.BAD_REQUEST)

    if file_node == node_addon.root_node:
        raise HTTPError(httplib.BAD_REQUEST)

    if file_node.is_deleted:
        raise HTTPError(httplib.GONE)

    try:
        file_node.delete(auth)
    except errors.DeleteError:
        raise HTTPError(httplib.NOT_FOUND)

    file_node.save()
    return {'status': 'success'}
<<<<<<< HEAD


@must_be_signed
@decorators.handle_odm_errors
@must_have_addon('osfstorage', 'node')
def osf_storage_download(fid, payload, node_addon, **kwargs):
    try:
        version_id = int(payload.get('version', 0)) - 1
    except ValueError:
        raise make_error(httplib.BAD_REQUEST, 'Version must be an int or not specified')

    file_node = model.OsfStorageFileNode.get_file(fid, node_addon)

    if file_node.is_deleted:
        raise HTTPError(httplib.GONE)

    version = file_node.get_version(version_id)

    if payload.get('mode') not in ('render', ):
        if version_id < 0:
            version_id = len(file_node.versions) + version_id
        utils.update_analytics(node_addon.owner, file_node._id, version_id)

=======


@must_be_signed
@decorators.handle_odm_errors
@must_have_addon('osfstorage', 'node')
def osf_storage_download(fid, payload, node_addon, **kwargs):
    try:
        version_id = int(payload.get('version', 0)) - 1
    except ValueError:
        raise make_error(httplib.BAD_REQUEST, 'Version must be an int or not specified')

    file_node = model.OsfStorageFileNode.get_file(fid, node_addon)

    if file_node.is_deleted:
        raise HTTPError(httplib.GONE)

    version = file_node.get_version(version_id)

    if payload.get('mode') not in ('render', ):
        if version_id < 0:
            version_id = len(file_node.versions) + version_id
        utils.update_analytics(node_addon.owner, file_node._id, version_id)

>>>>>>> 6d77f9cd
    return {
        'data': {
            'name': file_node.name,
            'path': version.location_hash,
        },
        'settings': {
            osf_storage_settings.WATERBUTLER_RESOURCE: version.location[osf_storage_settings.WATERBUTLER_RESOURCE],
        },
    }<|MERGE_RESOLUTION|>--- conflicted
+++ resolved
@@ -75,23 +75,6 @@
 @must_be_signed
 @decorators.handle_odm_errors
 @must_have_addon('osfstorage', 'node')
-<<<<<<< HEAD
-def osf_storage_get_revisions(payload, node_addon, **kwargs):
-    node = node_addon.owner
-    path = payload.get('path')
-    is_anon = has_anonymous_link(node, Auth(private_key=payload.get('view_only')))
-
-    if not path:
-        raise HTTPError(httplib.BAD_REQUEST)
-
-    record = model.OsfStorageFileNode.get(path.strip('/'), node_addon)
-
-    return {
-        'revisions': list(reversed([
-            utils.serialize_revision(node, record, version, idx, anon=is_anon)
-            for idx, version in enumerate(reversed(record.versions))
-        ]))
-=======
 def osf_storage_get_revisions(fid, node_addon, payload, **kwargs):
     record = model.OsfStorageFileNode.get(fid, node_addon)
     is_anon = has_anonymous_link(node_addon.owner, Auth(private_key=payload.get('view_only')))
@@ -105,7 +88,6 @@
             utils.serialize_revision(node_addon.owner, record, version, index=len(record.versions) - idx - 1, anon=is_anon)
             for idx, version in enumerate(reversed(record.versions))
         ]
->>>>>>> 6d77f9cd
     }
 
 
@@ -170,11 +152,7 @@
 def osf_storage_get_metadata(node_addon, fid=None, **kwargs):
     filenode = model.OsfStorageFileNode.get(
         fid or node_addon.root_node._id,
-<<<<<<< HEAD
-        node_addon=node_addon
-=======
         node_addon
->>>>>>> 6d77f9cd
     )
 
     if filenode.is_deleted:
@@ -189,11 +167,8 @@
 def osf_storage_get_children(node_addon, fid, **kwargs):
     filenode = model.OsfStorageFileNode.get(fid, node_addon)
 
-<<<<<<< HEAD
     if not filenode:
         raise HTTPError(httplib.NOT_FOUND)
-=======
->>>>>>> 6d77f9cd
     if filenode.is_deleted:
         raise HTTPError(httplib.GONE)
 
@@ -284,7 +259,6 @@
 
     file_node.save()
     return {'status': 'success'}
-<<<<<<< HEAD
 
 
 @must_be_signed
@@ -308,31 +282,6 @@
             version_id = len(file_node.versions) + version_id
         utils.update_analytics(node_addon.owner, file_node._id, version_id)
 
-=======
-
-
-@must_be_signed
-@decorators.handle_odm_errors
-@must_have_addon('osfstorage', 'node')
-def osf_storage_download(fid, payload, node_addon, **kwargs):
-    try:
-        version_id = int(payload.get('version', 0)) - 1
-    except ValueError:
-        raise make_error(httplib.BAD_REQUEST, 'Version must be an int or not specified')
-
-    file_node = model.OsfStorageFileNode.get_file(fid, node_addon)
-
-    if file_node.is_deleted:
-        raise HTTPError(httplib.GONE)
-
-    version = file_node.get_version(version_id)
-
-    if payload.get('mode') not in ('render', ):
-        if version_id < 0:
-            version_id = len(file_node.versions) + version_id
-        utils.update_analytics(node_addon.owner, file_node._id, version_id)
-
->>>>>>> 6d77f9cd
     return {
         'data': {
             'name': file_node.name,

--- conflicted
+++ resolved
@@ -19,61 +19,6 @@
 from website.addons.osfstorage import settings
 
 
-<<<<<<< HEAD
-# class TestFileGuid(OsfTestCase):
-#     def setUp(self):
-#         super(OsfTestCase, self).setUp()
-#         self.user = factories.AuthUserFactory()
-#         self.project = ProjectFactory(creator=self.user)
-#         self.node_addon = self.project.get_addon('osfstorage')
-
-#     def test_provider(self):
-#         assert_equal('osfstorage', models.OsfStorageGuidFile().provider)
-
-#     def test_correct_path(self):
-#         guid = models.OsfStorageGuidFile(node=self.project, path='/baz/foo/bar')
-
-#         assert_equals(guid.path, '/baz/foo/bar')
-#         assert_equal(guid.path, guid.waterbutler_path)
-#         assert_equals(guid.waterbutler_path, '/baz/foo/bar')
-
-#     @mock.patch('website.addons.base.requests.get')
-#     def test_unique_identifier(self, mock_get):
-#         mock_response = mock.Mock(ok=True, status_code=200)
-#         mock_get.return_value = mock_response
-#         mock_response.json.return_value = {
-#             'data': {
-#                 'name': 'Morty',
-#                 'extra': {
-#                     'version': 'Terran it up'
-#                 }
-#             }
-#         }
-
-#         guid = models.OsfStorageGuidFile(node=self.project, path='/foo/bar')
-
-#         guid.enrich()
-#         assert_equals('Terran it up', guid.unique_identifier)
-
-#     def test_node_addon_get_or_create(self):
-#         guid, created = self.node_addon.find_or_create_file_guid('/baz/foo/bar')
-
-#         assert_true(created)
-#         assert_equal(guid.path, '/baz/foo/bar')
-#         assert_equal(guid.path, guid.waterbutler_path)
-#         assert_equal(guid.waterbutler_path, '/baz/foo/bar')
-
-#     def test_node_addon_get_or_create_finds(self):
-#         guid1, created1 = self.node_addon.find_or_create_file_guid('/foo/bar')
-#         guid2, created2 = self.node_addon.find_or_create_file_guid('/foo/bar')
-
-#         assert_true(created1)
-#         assert_false(created2)
-#         assert_equals(guid1, guid2)
-
-
-=======
->>>>>>> 3bedc2ed
 class TestOsfstorageFileNode(StorageTestCase):
 
     def test_root_node_exists(self):

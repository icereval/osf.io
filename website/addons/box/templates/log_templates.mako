<script type="text/html" id="box_file_added">
added file
<a class="overflow log-file-link" data-bind="click: NodeActions.addonFileRedirect">{{ params.fullPath }}</a> to
Box in {{ nodeType }}
<a class="log-node-title-link overflow" data-bind="attr: {href: nodeUrl}">{{ nodeTitle }}</a>
</script>

<script type="text/html" id="box_folder_created">
created folder
<span class="overflow log-folder">{{ params.fullPath }}</span> in
Box in {{ nodeType }}
<a class="log-node-title-link overflow" data-bind="attr: {href: nodeUrl}">{{ nodeTitle }}</a>
</script>

<script type="text/html" id="box_file_updated">
updated file
<a class="overflow log-file-link" data-bind="click: NodeActions.addonFileRedirect">{{ params.fullPath }}</a> to
Box in {{ nodeType }}
<a class="log-node-title-link overflow" data-bind="attr: {href: nodeUrl}">{{ nodeTitle }}</a>
</script>


<script type="text/html" id="box_file_removed">
<<<<<<< HEAD
removed {{ params.path.endsWith('/') ? 'folder' : 'file' }} <span class="overflow">'{{ params.name }}'</span> from
=======
removed {{ params.path.endsWith('/') ? 'folder' : 'file' }} <span class="overflow">{{ params.name }}</span> from
>>>>>>> 5ab32cb8
Box in {{ nodeType }}
<a class="log-node-title-link overflow" data-bind="attr: {href: nodeUrl}">{{ nodeTitle }}</a>
</script>


<script type="text/html" id="box_folder_selected">
linked Box folder
<span class="overflow">
    {{ params.folder === 'All Files' ? '/ (Full Box)' : params.folder.replace('All Files','')}}
</span> to {{ nodeType }}
<a class="log-node-title-link overflow" data-bind="attr: {href: nodeUrl}">{{ nodeTitle }}</a>
</script>


<script type="text/html" id="box_node_deauthorized">
deauthorized the Box addon for {{ nodeType }}
<a class="log-node-title-link overflow"
    data-bind="attr: {href: nodeUrl}">{{ nodeTitle }}</a>
</script>


<script type="text/html" id="box_node_authorized">
authorized the Box addon for {{ nodeType }}
<a class="log-node-title-link overflow"
    data-bind="attr: {href: nodeUrl}">{{ nodeTitle }}</a>
</script><|MERGE_RESOLUTION|>--- conflicted
+++ resolved
@@ -21,11 +21,7 @@
 
 
 <script type="text/html" id="box_file_removed">
-<<<<<<< HEAD
-removed {{ params.path.endsWith('/') ? 'folder' : 'file' }} <span class="overflow">'{{ params.name }}'</span> from
-=======
 removed {{ params.path.endsWith('/') ? 'folder' : 'file' }} <span class="overflow">{{ params.name }}</span> from
->>>>>>> 5ab32cb8
 Box in {{ nodeType }}
 <a class="log-node-title-link overflow" data-bind="attr: {href: nodeUrl}">{{ nodeTitle }}</a>
 </script>

# -*- coding: utf-8 -*-
"""Persistence layer for the google drive addon.
"""
import os
import base64
from datetime import datetime

from modularodm import fields, Q
from modularodm.exceptions import ModularOdmException

from framework.auth import Auth
from framework.mongo import StoredObject

from website import settings
from website.addons.base import exceptions
from website.addons.base import AddonUserSettingsBase, AddonNodeSettingsBase, GuidFile

from website.addons.googledrive.client import GoogleAuthClient
from website.addons.googledrive import settings as drive_settings
from website.addons.googledrive.utils import GoogleDriveNodeLogger


class GoogleDriveGuidFile(GuidFile):
    path = fields.StringField(index=True)

    @property
    def waterbutler_path(self):
        return self.path.replace(self.folder, '', 1)

    @property
    def provider(self):
        return 'googledrive'

    @property
    def version_identifier(self):
        return 'revision'

    @property
    def file_name(self):
        if self.revision:
            return '{0}_{1}_{2}.html'.format(self._id, self.revision, base64.b64encode(self.folder))
        return '{0}_{1}_{2}.html'.format(self._id, self.unique_identifier, base64.b64encode(self.folder))

    @property
    def mfr_temp_path(self):
        """Files names from Google Docs metadata doesn't necessarily correspond
        to download file names. Use the `downloadExt` field in the Docs metadata
        to save the temporary file with the appropriate extension.
        """
        ext = (
            self._metadata_cache['extra'].get('downloadExt') or
            os.path.splitext(self.name)[-1]
        )
        return os.path.join(
            settings.MFR_TEMP_PATH,
            self.node._id,
            self.provider,
            # Attempt to keep the original extension of the file for MFR detection
            self.file_name + ext,
        )

    @property
    def folder(self):
        folder = self.node.get_addon('googledrive').folder_path
        if folder == '/':
            return ''
        return '/' + folder

    @property
    def unique_identifier(self):
        return self._metadata_cache['extra']['revisionId']

    @classmethod
    def get_or_create(cls, node, path):
        """Get or create a new file record. Return a tuple of the form (obj, created)
        """
        try:
            new = cls.find_one(
                Q('node', 'eq', node) &
                Q('path', 'eq', path)
            )
            created = False
        except ModularOdmException:
            # Create new
            new = cls(node=node, path=path)
            new.save()
            created = True
        return new, created


class GoogleDriveOAuthSettings(StoredObject):
    """
    this model address the problem if we have two osf user link
    to the same google drive user and their access token conflicts issue
    """

    # google drive user id, for example, "4974056"
    user_id = fields.StringField(primary=True, required=True)
    # google drive user name this is the user's login
    username = fields.StringField()
    _access_token = fields.StringField()
    refresh_token = fields.StringField()
    expires_at = fields.DateTimeField()

    @property
    def access_token(self):
        self.refresh_access_token()
        return self._access_token

    @access_token.setter
    def access_token(self, val):
        self._access_token = val

    def refresh_access_token(self, force=False):
        if self._needs_refresh or force:
            client = GoogleAuthClient()
            token = client.refresh(self._access_token, self.refresh_token)

            self._access_token = token['access_token']
            self.refresh_token = token['refresh_token']
            self.expires_at = datetime.utcfromtimestamp(token['expires_at'])
            self.save()

    def revoke_token(self):
        # if there is only one osf user linked to this google drive user oauth, revoke the token,
        # otherwise, disconnect the osf user from the googledriveoauthsettings
        if len(self.googledriveusersettings__accessed) <= 1:
            client = GoogleAuthClient()
            try:
                client.revoke(self._access_token)
            except:
                # no need to fail, revoke is opportunistic
                pass

            # remove the object as its the last instance.
            GoogleDriveOAuthSettings.remove_one(self)

    @property
    def _needs_refresh(self):
        if self.expires_at is None:
            return False
        return (self.expires_at - datetime.utcnow()).total_seconds() < drive_settings.REFRESH_TIME


class GoogleDriveUserSettings(AddonUserSettingsBase):
    """Stores user-specific information, including the Oauth access
    token.
    """
    oauth_settings = fields.ForeignField(
        'googledriveoauthsettings', backref='accessed'
    )

    @property
    def user_id(self):
        if self.oauth_settings:
            return self.oauth_settings.user_id
        return None

    @user_id.setter
    def user_id(self, val):
        self.oauth_settings.user_id = val

    @property
    def username(self):
        if self.oauth_settings:
            return self.oauth_settings.username
        return None

    @username.setter
    def username(self, val):
        self.oauth_settings.username = val

    @property
    def access_token(self):
        if self.oauth_settings:
            return self.oauth_settings.access_token
        return None

    @access_token.setter
    def access_token(self, val):
        self.oauth_settings.access_token = val

    @property
    def refresh_token(self):
        if self.oauth_settings:
            return self.oauth_settings.refresh_token
        return None

    @refresh_token.setter
    def refresh_token(self, val):
        self.oauth_settings.refresh_token = val

    @property
    def expires_at(self):
        if self.oauth_settings:
            return self.oauth_settings.expires_at
        return None

    @expires_at.setter
    def expires_at(self, val):
        self.oauth_settings.expires_at = val

    @property
    def has_auth(self):
        if self.oauth_settings:
            return self.oauth_settings.access_token is not None
        return False

<<<<<<< HEAD
    def refresh_access_token(self):
        self.oauth_settings.refresh_access_token()
        return self.oauth_settings.access_token

    def clear(self):
        self.oauth_settings.revoke_token()
        self.oauth_settings = None
        self.save()
=======
    def clear(self):
        self.access_token = None
>>>>>>> 9dce0774

        for node_settings in self.googledrivenodesettings__authorized:
            node_settings.deauthorize(Auth(self.owner))
            node_settings.save()

    def save(self, *args, **kwargs):
        if self.oauth_settings:
            self.oauth_settings.save()
        return super(GoogleDriveUserSettings, self).save(*args, **kwargs)

    def delete(self, save=True):
        self.clear()
        super(GoogleDriveUserSettings, self).delete(save)

    def __repr__(self):
        return u'<GoogleDriveUserSettings(user={self.owner.username!r})>'.format(self=self)


class GoogleDriveNodeSettings(AddonNodeSettingsBase):

    folder_id = fields.StringField(default=None)
    folder_path = fields.StringField(default=None)

    user_settings = fields.ForeignField(
        'googledriveusersettings', backref='authorized'
    )

    @property
    def folder_name(self):
        if not self.folder_id:
            return None

        if self.folder_path != '/':
            return os.path.split(self.folder_path)[1]

        return '/ (Full Google Drive)'

    @property
    def has_auth(self):
        """Whether an access token is associated with this node."""
        return bool(self.user_settings and self.user_settings.has_auth)

    def deauthorize(self, auth=None, add_log=True):
        """Remove user authorization from this node and log the event."""
        if add_log:
            extra = {'folder': self.folder_name}
            nodelogger = GoogleDriveNodeLogger(node=self.owner, auth=auth)
            nodelogger.log(action="node_deauthorized", extra=extra, save=True)

        self.folder_id = None
        self.folder_path = None
        self.user_settings = None

        self.save()

    def set_folder(self, folder, auth, add_log=True):
        self.folder_id = folder['id']
        self.folder_path = folder['path']

        # Add log to node
        if add_log:
            nodelogger = GoogleDriveNodeLogger(node=self.owner, auth=auth)
            nodelogger.log(action="folder_selected", save=True)

    def set_user_auth(self, user_settings):
        """Import a user's GoogleDrive authentication and create a NodeLog.

        :param GoogleDriveUserSettings user_settings: The user settings to link.
        """
        self.user_settings = user_settings
        nodelogger = GoogleDriveNodeLogger(node=self.owner, auth=Auth(user_settings.owner))
        nodelogger.log(action="node_authorized", save=True)

    def serialize_waterbutler_credentials(self):
        if not self.has_auth:
            raise exceptions.AddonError('Addon is not authorized')

        return {'token': self.user_settings.access_token}

    def serialize_waterbutler_settings(self):
        if not self.folder_id:
            raise exceptions.AddonError('Folder is not configured')

        return {
            'folder': {
                'id': self.folder_id,
                'name': self.folder_name,
                'path': self.folder_path
            }
        }

    def create_waterbutler_log(self, auth, action, metadata):
        # cleaned_path = clean_path(metadata['path'])
        url = self.owner.web_url_for('addon_view_or_download_file', path=metadata['path'], provider='googledrive')

        self.owner.add_log(
            'googledrive_{0}'.format(action),
            auth=auth,
            params={
                'project': self.owner.parent_id,
                'node': self.owner._id,
                'path': metadata['path'],
                'folder': self.folder_path,

                'urls': {
                    'view': url,
                    'download': url + '?action=download'
                },
            },
        )

    def find_or_create_file_guid(self, path):
        path = os.path.join(self.folder_path, path.lstrip('/'))
        if self.folder_path != '/':
            path = '/' + path

        return GoogleDriveGuidFile.get_or_create(self.owner, path)

    # #### Callback overrides #####

    def before_register_message(self, node, user):
        """Return warning text to display if user auth will be copied to a
        registration.
        """
        category, title = node.project_or_component, node.title
        if self.user_settings and self.user_settings.has_auth:
            return (
                u'The contents of Google Drive add-ons cannot be registered at this time; '
                u'the Google Drive folder linked to this {category} will not be included '
                u'as part of this registration.'
            ).format(**locals())

    # backwards compatibility
    before_register = before_register_message

    def before_fork_message(self, node, user):
        """Return warning text to display if user auth will be copied to a
        fork.
        """
        category = node.project_or_component
        if self.user_settings and self.user_settings.owner == user:
            return (u'Because you have authorized the Google Drive add-on for this '
                    '{category}, forking it will also transfer your authentication token to '
                    'the forked {category}.').format(category=category)

        else:
            return (u'Because the Google Drive add-on has been authorized by a different '
                    'user, forking it will not transfer authentication token to the forked '
                    '{category}.').format(category=category)

    # backwards compatibility
    before_fork = before_fork_message

    def before_remove_contributor_message(self, node, removed):
        """Return warning text to display if removed contributor is the user
        who authorized the GoogleDrive addon
        """
        if self.user_settings and self.user_settings.owner == removed:
            category = node.project_or_component
            name = removed.fullname
            return (u'The Google Drive add-on for this {category} is authenticated by {name}. '
                    'Removing this user will also remove write access to Google Drive '
                    'unless another contributor re-authenticates the add-on.'
                    ).format(**locals())

    # backwards compatibility
    before_remove_contributor = before_remove_contributor_message

<<<<<<< HEAD
    # def after_register(self, node, registration, user, save=True):
    #     """After registering a node, copy the user settings and save the
    #     chosen folder.

    #     :return: A tuple of the form (cloned_settings, message)
    #     """
    #     clone, message = super(GoogleDriveNodeSettings, self).after_register(
    #         node, registration, user, save=False
    #     )
    #     # Copy user_settings and add registration data
    #     if self.has_auth and self.folder is not None:
    #         clone.user_settings = self.user_settings
    #         clone.registration_data['folder'] = self.folder
    #     if save:
    #         clone.save()
    #     return clone, message

=======
>>>>>>> 9dce0774
    def after_fork(self, node, fork, user, save=True):
        """After forking, copy user settings if the user is the one who authorized
        the addon.

        :return: A tuple of the form (cloned_settings, message)
        """
        clone, _ = super(GoogleDriveNodeSettings, self).after_fork(
            node=node, fork=fork, user=user, save=False
        )

        if self.user_settings and self.user_settings.owner == user:
            clone.user_settings = self.user_settings
            message = 'Google Drive authorization copied to fork.'
        else:
            message = ('Google Drive authorization not copied to forked {cat}. You may '
                       'authorize this fork on the <a href="{url}">Settings</a>'
                       'page.').format(
                url=fork.web_url_for('node_setting'),
                cat=fork.project_or_component
            )
        if save:
            clone.save()
        return clone, message

    def after_remove_contributor(self, node, removed):
        """If the removed contributor was the user who authorized the GoogleDrive
        addon, remove the auth credentials from this node.
        Return the message text that will be displayed to the user.
        """
        if self.user_settings and self.user_settings.owner == removed:
            self.user_settings = None
            self.save()
            name = removed.fullname
            url = node.web_url_for('node_setting')
            return ('Because the Google Drive add-on for this project was authenticated'
                    'by {name}, authentication information has been deleted. You '
                    'can re-authenticate on the <a href="{url}">Settings</a> page'
                    ).format(**locals())

    def after_delete(self, node, user):
        self.deauthorize(Auth(user=user), add_log=True)
        self.save()<|MERGE_RESOLUTION|>--- conflicted
+++ resolved
@@ -206,7 +206,6 @@
             return self.oauth_settings.access_token is not None
         return False
 
-<<<<<<< HEAD
     def refresh_access_token(self):
         self.oauth_settings.refresh_access_token()
         return self.oauth_settings.access_token
@@ -215,10 +214,6 @@
         self.oauth_settings.revoke_token()
         self.oauth_settings = None
         self.save()
-=======
-    def clear(self):
-        self.access_token = None
->>>>>>> 9dce0774
 
         for node_settings in self.googledrivenodesettings__authorized:
             node_settings.deauthorize(Auth(self.owner))
@@ -387,26 +382,6 @@
     # backwards compatibility
     before_remove_contributor = before_remove_contributor_message
 
-<<<<<<< HEAD
-    # def after_register(self, node, registration, user, save=True):
-    #     """After registering a node, copy the user settings and save the
-    #     chosen folder.
-
-    #     :return: A tuple of the form (cloned_settings, message)
-    #     """
-    #     clone, message = super(GoogleDriveNodeSettings, self).after_register(
-    #         node, registration, user, save=False
-    #     )
-    #     # Copy user_settings and add registration data
-    #     if self.has_auth and self.folder is not None:
-    #         clone.user_settings = self.user_settings
-    #         clone.registration_data['folder'] = self.folder
-    #     if save:
-    #         clone.save()
-    #     return clone, message
-
-=======
->>>>>>> 9dce0774
     def after_fork(self, node, fork, user, save=True):
         """After forking, copy user settings if the user is the one who authorized
         the addon.

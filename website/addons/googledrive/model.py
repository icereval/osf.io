import base64
from datetime import datetime
import os
from modularodm import fields, Q
from modularodm.exceptions import ModularOdmException
import pymongo
from website import settings
<<<<<<< HEAD
from website.addons.base import AddonOAuthNodeSettingsBase, AddonOAuthUserSettingsBase, GuidFile
from website.addons.googledrive import exceptions
from website.addons.googledrive.serializer import GoogleDriveSerializer
from website.oauth.models import ExternalProvider
from .client import GoogleAuthClient, GoogleDriveClient
from . import settings as drive_settings
=======
from website.addons.base import exceptions
from website.addons.base import AddonUserSettingsBase, AddonNodeSettingsBase, GuidFile
from website.addons.base import StorageAddonBase

from website.addons.googledrive.client import GoogleAuthClient
from website.addons.googledrive import settings as drive_settings
from website.addons.googledrive.utils import GoogleDriveNodeLogger

>>>>>>> 47768780

class GoogleDriveGuidFile(GuidFile):
    __indices__ = [
        {
            'key_or_list': [
                ('node', pymongo.ASCENDING),
                ('path', pymongo.ASCENDING),
            ],
            'unique': True,
        }
    ]

    path = fields.StringField(index=True)

    @property
    def waterbutler_path(self):
        return self.path.replace(self.folder, '', 1)

    @property
    def provider(self):
        return 'googledrive'

    @property
    def version_identifier(self):
        return 'revision'

    @property
    def file_name(self):
        if self.revision:
            return '{0}_{1}_{2}.html'.format(self._id, self.revision, base64.b64encode(self.folder))
        return '{0}_{1}_{2}.html'.format(self._id, self.unique_identifier, base64.b64encode(self.folder))

    @property
    def external_url(self):
        return self._metadata_cache['extra']['webView']

    @property
    def mfr_temp_path(self):
        """Files names from Google Docs metadata doesn't necessarily correspond
        to download file names. Use the `downloadExt` field in the Docs metadata
        to save the temporary file with the appropriate extension.
        """
        ext = (
            self._metadata_cache['extra'].get('downloadExt') or
            os.path.splitext(self.name)[-1]
        )
        return os.path.join(
            settings.MFR_TEMP_PATH,
            self.node._id,
            self.provider,
            # Attempt to keep the original extension of the file for MFR detection
            self.file_name + ext,
        )

    @property
    def folder(self):
        addon = self.node.get_addon('googledrive')
        if not addon:
            return ''  # Must return a str value this will error out properly later
        folder = addon.folder_path
        if folder == '/':
            return ''
        return '/' + folder

    @property
    def unique_identifier(self):
        return self._metadata_cache['extra']['revisionId']

    @classmethod
    def get_or_create(cls, node, path):
        """Get or create a new file record. Return a tuple of the form (obj, created)
        """
        try:
            new = cls.find_one(
                Q('node', 'eq', node) &
                Q('path', 'eq', path)
            )
            created = False
        except ModularOdmException:
            # Create new
            new = cls(node=node, path=path)
            new.save()
            created = True
        return new, created


class GoogleDriveProvider(ExternalProvider):
    name = 'Google Drive'
    short_name = 'googledrive'

    client_id = drive_settings.CLIENT_ID
    client_secret = drive_settings.CLIENT_SECRET

    auth_url_base = "https://accounts.google.com/o/oauth2/auth?access_type=offline&approval_prompt=force"
    callback_url = 'https://www.googleapis.com/oauth2/v3/token'

    default_scopes = drive_settings.OAUTH_SCOPE
    _auth_client = GoogleAuthClient()
    _drive_client = GoogleDriveClient()

    def handle_callback(self, response):
        client = self._auth_client
        info = client.userinfo(response['access_token'])
        return {
            'provider_id': info['sub'],
            'display_name': info['name'],
            'profile_url': info['profile']
        }

    # TODO: Remove, if not used
    def _get_folders(self):
        """ Get a list of a user's folders"""
        client = self._drive_client
        return client.folders()

    def _refresh_token(self, access_token, refresh_token):
        client = self._auth_client
        if refresh_token:
            token = client.refresh(access_token, refresh_token)
            return token
        else:
            exceptions.AddonError("Refresh Token is not Obtained")

<<<<<<< HEAD
    def fetch_access_token(self):
        self.refresh_access_token()
        return self.account.oauth_key
=======
    def fetch_access_token(self, force_refresh=False):
        self.refresh_access_token(force=force_refresh)
        return self.access_token
>>>>>>> 47768780

    def refresh_access_token(self, force=False):
        if self._needs_refresh() or force:
            token = self._refresh_token(self.account.oauth_key, self.account.refresh_token)
            self.account.oauth_key = token['access_token']
            self.account.refresh_token = token['refresh_token']
            self.account.expires_at = datetime.utcfromtimestamp(token['expires_at'])
            self.account.save()

    def _needs_refresh(self):
        if self.account.expires_at is None:
            return False
        return (self.account.expires_at - datetime.utcnow()).total_seconds() < drive_settings.REFRESH_TIME


class GoogleDriveUserSettings(AddonOAuthUserSettingsBase):
    oauth_provider = GoogleDriveProvider
    oauth_grants = fields.DictionaryField()
    serializer = GoogleDriveSerializer


class GoogleDriveNodeSettings(AddonOAuthNodeSettingsBase):
    oauth_provider = GoogleDriveProvider

    drive_folder_id = fields.StringField()
    drive_folder_name = fields.StringField()
    folder_path = fields.StringField()
    serializer = GoogleDriveSerializer

    _api = None

    @property
    def api(self):
        """Authenticated ExternalProvider instance"""
        if self._api is None:
            self._api = GoogleDriveProvider()
            self._api.account = self.external_account
        return self._api

    @property
<<<<<<< HEAD
    def complete(self):
        return bool(self.has_auth and self.user_settings.verify_oauth_access(
            node=self.owner,
            external_account=self.external_account,
            metadata={'folder': self.drive_folder_id}
        ))
=======
    def has_auth(self):
        if self.oauth_settings:
            return self.oauth_settings.access_token is not None
        return False

    def fetch_access_token(self, force_refresh=False):
        if self.oauth_settings:
            return self.oauth_settings.fetch_access_token(force_refresh)
        return None

    def clear(self):
        if self.oauth_settings:
            self.oauth_settings.revoke_access_token()
            self.oauth_settings = None
            self.save()

        for node_settings in self.googledrivenodesettings__authorized:
            node_settings.deauthorize(Auth(self.owner))
            node_settings.save()

    def save(self, *args, **kwargs):
        if self.oauth_settings:
            self.oauth_settings.save()
        return super(GoogleDriveUserSettings, self).save(*args, **kwargs)

    def delete(self, save=True):
        self.clear()
        super(GoogleDriveUserSettings, self).delete(save)

    def __repr__(self):
        return u'<GoogleDriveUserSettings(user={self.owner.username!r})>'.format(self=self)


class GoogleDriveNodeSettings(StorageAddonBase, AddonNodeSettingsBase):

    folder_id = fields.StringField(default=None)
    folder_path = fields.StringField(default=None)
>>>>>>> 47768780

    def set_folder(self, folder, auth, add_log=True):
        self.drive_folder_id = folder['id']
        self.folder_path = folder['path']

    @property
    def provider_name(self):
        return 'googledrive'

<<<<<<< HEAD
    def clear_auth(self):
        self.drive_folder_id = None
        self.folder_path = None
        self.drive_folder_name = None
        return super(GoogleDriveNodeSettings, self).clear_auth()
=======
        if self.folder_path != '/':
            return unquote(os.path.split(self.folder_path)[1].encode('utf-8')).decode('utf-8')
>>>>>>> 47768780

    def set_auth(self, *args, **kwargs):
        self.drive_folder_id = None
        return super(GoogleDriveNodeSettings, self).set_auth(*args, **kwargs)

    def set_target_folder(self, folder, auth):
        """Configure this addon to point to a Google Drive folder

        :param dict folder:
        :param User user:
        """
        self.drive_folder_id = folder['id']
        self.folder_path = folder['path']
        self.drive_folder_name = folder['name']

        # Tell the user's addon settings that this node is connecting
        self.user_settings.grant_oauth_access(
            node=self.owner,
            external_account=self.external_account,
            metadata={'folder': self.drive_folder_id}
        )
        self.user_settings.save()

        # update this instance
        self.save()

        self.owner.add_log(
            'googledrive_folder_selected',
            params={
                'project': self.owner.parent_id,
                'node': self.owner._id,
                'folder_id': self.drive_folder_id,
                'folder_name': self.drive_folder_name,
            },
            auth=auth,
        )

    @property
    def selected_folder_name(self):
        if self.drive_folder_id is None:
            return ''
        elif self.drive_folder_id == 'root':
            return 'Full Google Drive'
        else:
            # folder = self.folder_metadata(self.drive_folder_id)
            return self.drive_folder_name

    # TODO: Remove me, if not required
    def folder_metadata(self, folder_id):
        """
        :param folder_id: Id of the selected folder
        :return: subfolders,if any.
        """
        client = GoogleDriveClient(self.external_account.oauth_key)
        folder = client.file_or_folder_metadata(fileId=folder_id)
        return folder

    def serialize_waterbutler_credentials(self):
        if not self.has_auth:
            raise exceptions.AddonError('Addon is not authorized')
        return {'token': self.fetch_access_token()}

    def serialize_waterbutler_settings(self):
        if not self.drive_folder_id:
            raise exceptions.AddonError('Folder is not configured')

        return {
            'folder': {
                'id': self.drive_folder_id,
                'name': self.drive_folder_name,
                'path': self.folder_path
            }
        }

    def create_waterbutler_log(self, auth, action, metadata):
        # cleaned_path = clean_path(metadata['path'])
        url = self.owner.web_url_for('addon_view_or_download_file', path=metadata['path'], provider='googledrive')

        self.owner.add_log(
            'googledrive_{0}'.format(action),
            auth=auth,
            params={
                'project': self.owner.parent_id,
                'node': self.owner._id,
                'path': metadata['path'],
                'folder': self.folder_path,

                'urls': {
                    'view': url,
                    'download': url + '?action=download'
                },
            },
        )

    def fetch_access_token(self):
        return self.api.fetch_access_token()

    def find_or_create_file_guid(self, path):
        path = os.path.join(self.folder_path, path.lstrip('/'))
        if self.folder_path != '/':
            path = '/' + path
<<<<<<< HEAD

        return GoogleDriveGuidFile.get_or_create(self.owner, path)
=======
        return GoogleDriveGuidFile.get_or_create(node=self.owner, path=path)

    # #### Callback overrides #####

    def before_register_message(self, node, user):
        """Return warning text to display if user auth will be copied to a
        registration.
        """
        category, title = node.project_or_component, node.title
        if self.user_settings and self.user_settings.has_auth:
            return (
                u'The contents of Google Drive add-ons cannot be registered at this time; '
                u'the Google Drive folder linked to this {category} will not be included '
                u'as part of this registration.'
            ).format(**locals())

    # backwards compatibility
    before_register = before_register_message

    def before_remove_contributor_message(self, node, removed):
        """Return warning text to display if removed contributor is the user
        who authorized the GoogleDrive addon
        """
        if self.user_settings and self.user_settings.owner == removed:
            category = node.project_or_component
            name = removed.fullname
            return (u'The Google Drive add-on for this {category} is authenticated by {name}. '
                    'Removing this user will also remove write access to Google Drive '
                    'unless another contributor re-authenticates the add-on.'
                    ).format(**locals())

    # backwards compatibility
    before_remove_contributor = before_remove_contributor_message

    def after_fork(self, node, fork, user, save=True):
        """After forking, copy user settings if the user is the one who authorized
        the addon.

        :return: A tuple of the form (cloned_settings, message)
        """
        clone, _ = super(GoogleDriveNodeSettings, self).after_fork(
            node=node, fork=fork, user=user, save=False
        )

        if self.user_settings and self.user_settings.owner == user:
            clone.user_settings = self.user_settings
            message = 'Google Drive authorization copied to fork.'
        else:
            message = ('Google Drive authorization not copied to forked {cat}. You may '
                       'authorize this fork on the <u><a href="{url}">Settings</a></u> '
                       'page.').format(
                url=fork.web_url_for('node_setting'),
                cat=fork.project_or_component
            )
        if save:
            clone.save()
        return clone, message

    def after_remove_contributor(self, node, removed, auth=None):
        """If the removed contributor was the user who authorized the GoogleDrive
        addon, remove the auth credentials from this node.
        Return the message text that will be displayed to the user.
        """
        if self.user_settings and self.user_settings.owner == removed:

            # Delete OAuth tokens
            self.user_settings = None
            self.save()
            message = (
                u'Because the Google Drive add-on for {category} "{title}" was '
                u'authenticated by {user}, authentication information has been deleted.'
            ).format(category=node.category_display, title=node.title, user=removed.fullname)

            if not auth or auth.user != removed:
                url = node.web_url_for('node_setting')
                message += (
                    u' You can re-authenticate on the <u><a href="{url}">Settings</a></u> page.'
                ).format(url=url)
            #
            return message

    def after_delete(self, node, user):
        self.deauthorize(Auth(user=user), add_log=True)
        self.save()
>>>>>>> 47768780
<|MERGE_RESOLUTION|>--- conflicted
+++ resolved
@@ -3,25 +3,20 @@
 import os
 from modularodm import fields, Q
 from modularodm.exceptions import ModularOdmException
+from framework.auth import Auth
 import pymongo
+import urllib
 from website import settings
-<<<<<<< HEAD
+from website.addons.base import exceptions
 from website.addons.base import AddonOAuthNodeSettingsBase, AddonOAuthUserSettingsBase, GuidFile
-from website.addons.googledrive import exceptions
+from website.addons.base import StorageAddonBase
+from website.addons.googledrive import exceptions as drive_exceptions
 from website.addons.googledrive.serializer import GoogleDriveSerializer
 from website.oauth.models import ExternalProvider
-from .client import GoogleAuthClient, GoogleDriveClient
-from . import settings as drive_settings
-=======
-from website.addons.base import exceptions
-from website.addons.base import AddonUserSettingsBase, AddonNodeSettingsBase, GuidFile
-from website.addons.base import StorageAddonBase
-
-from website.addons.googledrive.client import GoogleAuthClient
+from website.addons.googledrive.client import GoogleAuthClient, GoogleDriveClient
 from website.addons.googledrive import settings as drive_settings
 from website.addons.googledrive.utils import GoogleDriveNodeLogger
 
->>>>>>> 47768780
 
 class GoogleDriveGuidFile(GuidFile):
     __indices__ = [
@@ -56,7 +51,7 @@
 
     @property
     def external_url(self):
-        return self._metadata_cache['extra']['webView']
+        return self._metadata_cache['extra']['viewUrl']
 
     @property
     def mfr_temp_path(self):
@@ -145,15 +140,9 @@
         else:
             exceptions.AddonError("Refresh Token is not Obtained")
 
-<<<<<<< HEAD
-    def fetch_access_token(self):
-        self.refresh_access_token()
-        return self.account.oauth_key
-=======
     def fetch_access_token(self, force_refresh=False):
         self.refresh_access_token(force=force_refresh)
-        return self.access_token
->>>>>>> 47768780
+        return self.account.oauth_key
 
     def refresh_access_token(self, force=False):
         if self._needs_refresh() or force:
@@ -169,17 +158,17 @@
         return (self.account.expires_at - datetime.utcnow()).total_seconds() < drive_settings.REFRESH_TIME
 
 
-class GoogleDriveUserSettings(AddonOAuthUserSettingsBase):
+class GoogleDriveUserSettings(StorageAddonBase, AddonOAuthUserSettingsBase):
     oauth_provider = GoogleDriveProvider
     oauth_grants = fields.DictionaryField()
     serializer = GoogleDriveSerializer
 
 
-class GoogleDriveNodeSettings(AddonOAuthNodeSettingsBase):
+class GoogleDriveNodeSettings(StorageAddonBase, AddonOAuthNodeSettingsBase):
     oauth_provider = GoogleDriveProvider
 
-    drive_folder_id = fields.StringField()
-    drive_folder_name = fields.StringField()
+    drive_folder_id = fields.StringField(default=None)
+    drive_folder_name = fields.StringField(default=None)
     folder_path = fields.StringField()
     serializer = GoogleDriveSerializer
 
@@ -194,52 +183,12 @@
         return self._api
 
     @property
-<<<<<<< HEAD
     def complete(self):
         return bool(self.has_auth and self.user_settings.verify_oauth_access(
             node=self.owner,
             external_account=self.external_account,
             metadata={'folder': self.drive_folder_id}
         ))
-=======
-    def has_auth(self):
-        if self.oauth_settings:
-            return self.oauth_settings.access_token is not None
-        return False
-
-    def fetch_access_token(self, force_refresh=False):
-        if self.oauth_settings:
-            return self.oauth_settings.fetch_access_token(force_refresh)
-        return None
-
-    def clear(self):
-        if self.oauth_settings:
-            self.oauth_settings.revoke_access_token()
-            self.oauth_settings = None
-            self.save()
-
-        for node_settings in self.googledrivenodesettings__authorized:
-            node_settings.deauthorize(Auth(self.owner))
-            node_settings.save()
-
-    def save(self, *args, **kwargs):
-        if self.oauth_settings:
-            self.oauth_settings.save()
-        return super(GoogleDriveUserSettings, self).save(*args, **kwargs)
-
-    def delete(self, save=True):
-        self.clear()
-        super(GoogleDriveUserSettings, self).delete(save)
-
-    def __repr__(self):
-        return u'<GoogleDriveUserSettings(user={self.owner.username!r})>'.format(self=self)
-
-
-class GoogleDriveNodeSettings(StorageAddonBase, AddonNodeSettingsBase):
-
-    folder_id = fields.StringField(default=None)
-    folder_path = fields.StringField(default=None)
->>>>>>> 47768780
 
     def set_folder(self, folder, auth, add_log=True):
         self.drive_folder_id = folder['id']
@@ -249,16 +198,18 @@
     def provider_name(self):
         return 'googledrive'
 
-<<<<<<< HEAD
+    def folder_name(self):
+        if not self.drive_folder_id:
+            return None
+
+        if self.folder_path != '/':
+            return urllib.unquote(os.path.split(self.folder_path)[1].encode('utf-8')).decode('utf-8')
+
     def clear_auth(self):
         self.drive_folder_id = None
         self.folder_path = None
         self.drive_folder_name = None
         return super(GoogleDriveNodeSettings, self).clear_auth()
-=======
-        if self.folder_path != '/':
-            return unquote(os.path.split(self.folder_path)[1].encode('utf-8')).decode('utf-8')
->>>>>>> 47768780
 
     def set_auth(self, *args, **kwargs):
         self.drive_folder_id = None
@@ -360,10 +311,7 @@
         path = os.path.join(self.folder_path, path.lstrip('/'))
         if self.folder_path != '/':
             path = '/' + path
-<<<<<<< HEAD
-
-        return GoogleDriveGuidFile.get_or_create(self.owner, path)
-=======
+
         return GoogleDriveGuidFile.get_or_create(node=self.owner, path=path)
 
     # #### Callback overrides #####
@@ -447,5 +395,4 @@
 
     def after_delete(self, node, user):
         self.deauthorize(Auth(user=user), add_log=True)
-        self.save()
->>>>>>> 47768780
+        self.save()
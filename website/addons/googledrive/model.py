<<<<<<< HEAD
import base64
from datetime import datetime
import os
from modularodm import fields, Q
from modularodm.exceptions import ModularOdmException
from framework.auth import Auth
import pymongo
import urllib
from website import settings
from website.addons.base import exceptions
from website.addons.base import AddonOAuthNodeSettingsBase, AddonOAuthUserSettingsBase, GuidFile
=======
# -*- coding: utf-8 -*-
"""Persistence layer for the google drive addon.
"""
import os
from urllib import unquote
from datetime import datetime

from modularodm import fields

from framework.auth import Auth
from framework.mongo import StoredObject

from website.addons.base import exceptions
from website.addons.base import AddonUserSettingsBase, AddonNodeSettingsBase
>>>>>>> 18a7a05f
from website.addons.base import StorageAddonBase
from website.addons.googledrive.serializer import GoogleDriveSerializer
from website.oauth.models import ExternalProvider
from website.addons.googledrive.client import GoogleAuthClient, GoogleDriveClient
from website.addons.googledrive import settings as drive_settings


<<<<<<< HEAD
class GoogleDriveGuidFile(GuidFile):
    __indices__ = [
        {
            'key_or_list': [
                ('node', pymongo.ASCENDING),
                ('path', pymongo.ASCENDING),
            ],
            'unique': True,
        }
    ]

    path = fields.StringField(index=True)

    @property
    def waterbutler_path(self):
        return self.path.replace(self.folder, '', 1)

    @property
    def provider(self):
        return 'googledrive'

    @property
    def version_identifier(self):
        return 'revision'

    @property
    def file_name(self):
        if self.revision:
            return '{0}_{1}_{2}.html'.format(self._id, self.revision, base64.b64encode(self.folder))
        return '{0}_{1}_{2}.html'.format(self._id, self.unique_identifier, base64.b64encode(self.folder))

    @property
    def external_url(self):
        return self._metadata_cache['extra']['viewUrl']

    @property
    def mfr_temp_path(self):
        """Files names from Google Docs metadata doesn't necessarily correspond
        to download file names. Use the `downloadExt` field in the Docs metadata
        to save the temporary file with the appropriate extension.
        """
        ext = (
            self._metadata_cache['extra'].get('downloadExt') or
            os.path.splitext(self.name)[-1]
        )
        return os.path.join(
            settings.MFR_TEMP_PATH,
            self.node._id,
            self.provider,
            # Attempt to keep the original extension of the file for MFR detection
            self.file_name + ext,
        )

    @property
    def folder(self):
        addon = self.node.get_addon('googledrive')
        if not addon:
            return ''  # Must return a str value this will error out properly later
        folder = addon.folder_path
        if folder == '/':
            return ''
        return '/' + folder

    @property
    def unique_identifier(self):
        return self._metadata_cache['extra']['revisionId']

    @classmethod
    def get_or_create(cls, node, path):
        """Get or create a new file record. Return a tuple of the form (obj, created)
        """
        try:
            new = cls.find_one(
                Q('node', 'eq', node) &
                Q('path', 'eq', path)
            )
            created = False
        except ModularOdmException:
            # Create new
            new = cls(node=node, path=path)
            new.save()
            created = True
        return new, created


class GoogleDriveProvider(ExternalProvider):
    name = 'Google Drive'
    short_name = 'googledrive'
=======
class GoogleDriveOAuthSettings(StoredObject):
    """
    this model address the problem if we have two osf user link
    to the same google drive user and their access token conflicts issue
    """
>>>>>>> 18a7a05f

    client_id = drive_settings.CLIENT_ID
    client_secret = drive_settings.CLIENT_SECRET

    auth_url_base = "https://accounts.google.com/o/oauth2/auth?access_type=offline&approval_prompt=force"
    callback_url = 'https://www.googleapis.com/oauth2/v3/token'

    default_scopes = drive_settings.OAUTH_SCOPE
    _auth_client = GoogleAuthClient()
    _drive_client = GoogleDriveClient()

    def handle_callback(self, response):
        client = self._auth_client
        info = client.userinfo(response['access_token'])
        return {
            'provider_id': info['sub'],
            'display_name': info['name'],
            'profile_url': info.get('profile', None)
        }

    def _refresh_token(self, access_token, refresh_token):
        """ Handles the actual request to refresh tokens

        :param str access_token: Access token (oauth key) associated with this account
        :param str refresh_token: Refresh token used to request a new access token
        :return dict token: New set of tokens
        """
        client = self._auth_client
        if refresh_token:
            token = client.refresh(access_token, refresh_token)
            return token
        else:
            return False

    def fetch_access_token(self, force_refresh=False):
        self.refresh_access_token(force=force_refresh)
        return self.account.oauth_key

    def refresh_access_token(self, force=False):
        """ If the token has expired or will soon, handles refreshing and the storage of new tokens

        :param bool force: Indicates whether or not to force the refreshing process, for the purpose of ensuring that authorization has not been unexpectedly removed.
        """
        if self._needs_refresh() or force:
            token = self._refresh_token(self.account.oauth_key, self.account.refresh_token)
            self.account.oauth_key = token['access_token']
            self.account.refresh_token = token['refresh_token']
            self.account.expires_at = datetime.utcfromtimestamp(token['expires_at'])
            self.account.save()

    def _needs_refresh(self):
        if self.account.expires_at is None:
            return False
        return (self.account.expires_at - datetime.utcnow()).total_seconds() < drive_settings.REFRESH_TIME


class GoogleDriveUserSettings(StorageAddonBase, AddonOAuthUserSettingsBase):
    oauth_provider = GoogleDriveProvider
    serializer = GoogleDriveSerializer


class GoogleDriveNodeSettings(StorageAddonBase, AddonOAuthNodeSettingsBase):
    oauth_provider = GoogleDriveProvider
    provider_name = 'googledrive'

    drive_folder_id = fields.StringField(default=None)
    drive_folder_name = fields.StringField(default=None)
    folder_path = fields.StringField()
    serializer = GoogleDriveSerializer

    _api = None

    @property
    def api(self):
        """Authenticated ExternalProvider instance"""
        if self._api is None:
            self._api = GoogleDriveProvider()
            self._api.account = self.external_account
        return self._api

    @property
    def complete(self):
        return bool(self.has_auth and self.user_settings.verify_oauth_access(
            node=self.owner,
            external_account=self.external_account,
            metadata={'folder': self.drive_folder_id}
        ))

    def folder_name(self):
        if not self.drive_folder_id:
            return None

        if self.folder_path != '/':
            # `urllib` does not properly handle unicode.
            # encode input to `str`, decode output back to `unicode`
            return urllib.unquote(os.path.split(self.folder_path)[1].encode('utf-8')).decode('utf-8')

    def clear_auth(self):
        self.drive_folder_id = None
        self.folder_path = None
        self.drive_folder_name = None
        return super(GoogleDriveNodeSettings, self).clear_auth()

    def set_auth(self, *args, **kwargs):
        self.drive_folder_id = None
        return super(GoogleDriveNodeSettings, self).set_auth(*args, **kwargs)

    def set_target_folder(self, folder, auth):
        """Configure this addon to point to a Google Drive folder

        :param dict folder:
        :param User user:
        """
        self.drive_folder_id = folder['id']
        self.folder_path = folder['path']
        self.drive_folder_name = folder['name']

        if self.external_account not in self.user_settings.external_accounts:
            # Tell the user's addon settings that this node is connecting
            self.user_settings.grant_oauth_access(
                node=self.owner,
                external_account=self.external_account,
                metadata={'folder': self.drive_folder_id}
            )
            self.user_settings.save()

        # update this instance
        self.save()

        self.owner.add_log(
            'googledrive_folder_selected',
            params={
                'project': self.owner.parent_id,
                'node': self.owner._id,
                'folder_id': self.drive_folder_id,
                'folder_name': self.drive_folder_name,
            },
            auth=auth,
        )

    @property
    def selected_folder_name(self):
        if self.drive_folder_id is None:
            return ''
        elif self.drive_folder_id == 'root':
            return 'Full Google Drive'
        else:
            # folder = self.folder_metadata(self.drive_folder_id)
            return self.drive_folder_name

    def serialize_waterbutler_credentials(self):
        if not self.has_auth:
            raise exceptions.AddonError('Addon is not authorized')
        return {'token': self.fetch_access_token()}

    def serialize_waterbutler_settings(self):
        if not self.drive_folder_id:
            raise exceptions.AddonError('Folder is not configured')

        return {
            'folder': {
                'id': self.drive_folder_id,
                'name': self.drive_folder_name,
                'path': self.folder_path
            }
        }

    def create_waterbutler_log(self, auth, action, metadata):
        # cleaned_path = clean_path(metadata['path'])
        url = self.owner.web_url_for('addon_view_or_download_file', path=metadata['path'], provider='googledrive')

        self.owner.add_log(
            'googledrive_{0}'.format(action),
            auth=auth,
            params={
                'project': self.owner.parent_id,
                'node': self.owner._id,
                'path': metadata['path'],
                'folder': self.folder_path,

                'urls': {
                    'view': url,
                    'download': url + '?action=download'
                },
            },
        )

<<<<<<< HEAD
    def fetch_access_token(self):
        return self.api.fetch_access_token()

    def find_or_create_file_guid(self, path):
        path = os.path.join(self.folder_path, path.lstrip('/'))
        if self.folder_path != '/':
            path = '/' + path

        return GoogleDriveGuidFile.get_or_create(node=self.owner, path=path)

=======
>>>>>>> 18a7a05f
    # #### Callback overrides #####

    def before_register_message(self, node, user):
        """Return warning text to display if user auth will be copied to a
        registration.
        """
        category, title = node.project_or_component, node.title
        if self.user_settings and self.user_settings.has_auth:
            return (
                u'The contents of Google Drive add-ons cannot be registered at this time; '
                u'the Google Drive folder linked to this {category} will not be included '
                u'as part of this registration.'
            ).format(**locals())

    # backwards compatibility
    before_register = before_register_message

    def before_remove_contributor_message(self, node, removed):
        """Return warning text to display if removed contributor is the user
        who authorized the GoogleDrive addon
        """
        if self.user_settings and self.user_settings.owner == removed:
            category = node.project_or_component
            name = removed.fullname
            return (u'The Google Drive add-on for this {category} is authenticated by {name}. '
                    'Removing this user will also remove write access to Google Drive '
                    'unless another contributor re-authenticates the add-on.'
                    ).format(**locals())

    # backwards compatibility
    before_remove_contributor = before_remove_contributor_message

    def after_fork(self, node, fork, user, save=True):
        """After forking, copy user settings if the user is the one who authorized
        the addon.

        :return: A tuple of the form (cloned_settings, message)
        """
        clone, _ = super(GoogleDriveNodeSettings, self).after_fork(
            node=node, fork=fork, user=user, save=False
        )

        if self.user_settings and self.user_settings.owner == user:
            clone.user_settings = self.user_settings
            message = 'Google Drive authorization copied to fork.'
        else:
            message = ('Google Drive authorization not copied to forked {cat}. You may '
                       'authorize this fork on the <u><a href="{url}">Settings</a></u> '
                       'page.').format(
                url=fork.web_url_for('node_setting'),
                cat=fork.project_or_component
            )
        if save:
            clone.save()
        return clone, message

    def after_remove_contributor(self, node, removed, auth=None):
        """If the removed contributor was the user who authorized the GoogleDrive
        addon, remove the auth credentials from this node.
        Return the message text that will be displayed to the user.
        """
        if self.user_settings and self.user_settings.owner == removed:

            # Delete OAuth tokens
            self.user_settings = None
            self.save()
            message = (
                u'Because the Google Drive add-on for {category} "{title}" was '
                u'authenticated by {user}, authentication information has been deleted.'
            ).format(category=node.category_display, title=node.title, user=removed.fullname)

            if not auth or auth.user != removed:
                url = node.web_url_for('node_setting')
                message += (
                    u' You can re-authenticate on the <u><a href="{url}">Settings</a></u> page.'
                ).format(url=url)
            #
            return message

    def after_delete(self, node, user):
        self.deauthorize(Auth(user=user), add_log=True)
        self.save()<|MERGE_RESOLUTION|>--- conflicted
+++ resolved
@@ -1,134 +1,27 @@
-<<<<<<< HEAD
-import base64
-from datetime import datetime
-import os
-from modularodm import fields, Q
-from modularodm.exceptions import ModularOdmException
-from framework.auth import Auth
-import pymongo
-import urllib
-from website import settings
-from website.addons.base import exceptions
-from website.addons.base import AddonOAuthNodeSettingsBase, AddonOAuthUserSettingsBase, GuidFile
-=======
 # -*- coding: utf-8 -*-
 """Persistence layer for the google drive addon.
 """
 import os
-from urllib import unquote
+import urllib
+
 from datetime import datetime
-
 from modularodm import fields
 
 from framework.auth import Auth
-from framework.mongo import StoredObject
+from website.oauth.models import ExternalProvider
 
 from website.addons.base import exceptions
-from website.addons.base import AddonUserSettingsBase, AddonNodeSettingsBase
->>>>>>> 18a7a05f
 from website.addons.base import StorageAddonBase
+from website.addons.base import AddonOAuthNodeSettingsBase, AddonOAuthUserSettingsBase
+
+from website.addons.googledrive import settings as drive_settings
 from website.addons.googledrive.serializer import GoogleDriveSerializer
-from website.oauth.models import ExternalProvider
 from website.addons.googledrive.client import GoogleAuthClient, GoogleDriveClient
-from website.addons.googledrive import settings as drive_settings
-
-
-<<<<<<< HEAD
-class GoogleDriveGuidFile(GuidFile):
-    __indices__ = [
-        {
-            'key_or_list': [
-                ('node', pymongo.ASCENDING),
-                ('path', pymongo.ASCENDING),
-            ],
-            'unique': True,
-        }
-    ]
-
-    path = fields.StringField(index=True)
-
-    @property
-    def waterbutler_path(self):
-        return self.path.replace(self.folder, '', 1)
-
-    @property
-    def provider(self):
-        return 'googledrive'
-
-    @property
-    def version_identifier(self):
-        return 'revision'
-
-    @property
-    def file_name(self):
-        if self.revision:
-            return '{0}_{1}_{2}.html'.format(self._id, self.revision, base64.b64encode(self.folder))
-        return '{0}_{1}_{2}.html'.format(self._id, self.unique_identifier, base64.b64encode(self.folder))
-
-    @property
-    def external_url(self):
-        return self._metadata_cache['extra']['viewUrl']
-
-    @property
-    def mfr_temp_path(self):
-        """Files names from Google Docs metadata doesn't necessarily correspond
-        to download file names. Use the `downloadExt` field in the Docs metadata
-        to save the temporary file with the appropriate extension.
-        """
-        ext = (
-            self._metadata_cache['extra'].get('downloadExt') or
-            os.path.splitext(self.name)[-1]
-        )
-        return os.path.join(
-            settings.MFR_TEMP_PATH,
-            self.node._id,
-            self.provider,
-            # Attempt to keep the original extension of the file for MFR detection
-            self.file_name + ext,
-        )
-
-    @property
-    def folder(self):
-        addon = self.node.get_addon('googledrive')
-        if not addon:
-            return ''  # Must return a str value this will error out properly later
-        folder = addon.folder_path
-        if folder == '/':
-            return ''
-        return '/' + folder
-
-    @property
-    def unique_identifier(self):
-        return self._metadata_cache['extra']['revisionId']
-
-    @classmethod
-    def get_or_create(cls, node, path):
-        """Get or create a new file record. Return a tuple of the form (obj, created)
-        """
-        try:
-            new = cls.find_one(
-                Q('node', 'eq', node) &
-                Q('path', 'eq', path)
-            )
-            created = False
-        except ModularOdmException:
-            # Create new
-            new = cls(node=node, path=path)
-            new.save()
-            created = True
-        return new, created
 
 
 class GoogleDriveProvider(ExternalProvider):
     name = 'Google Drive'
     short_name = 'googledrive'
-=======
-class GoogleDriveOAuthSettings(StoredObject):
-    """
-    this model address the problem if we have two osf user link
-    to the same google drive user and their access token conflicts issue
-    """
->>>>>>> 18a7a05f
 
     client_id = drive_settings.CLIENT_ID
     client_secret = drive_settings.CLIENT_SECRET
@@ -205,8 +98,8 @@
     def api(self):
         """Authenticated ExternalProvider instance"""
         if self._api is None:
-            self._api = GoogleDriveProvider()
-            self._api.account = self.external_account
+            self._api = GoogleDriveProvider(self.external_account)
+            #self._api.account = self.external_account
         return self._api
 
     @property
@@ -316,19 +209,9 @@
             },
         )
 
-<<<<<<< HEAD
     def fetch_access_token(self):
         return self.api.fetch_access_token()
 
-    def find_or_create_file_guid(self, path):
-        path = os.path.join(self.folder_path, path.lstrip('/'))
-        if self.folder_path != '/':
-            path = '/' + path
-
-        return GoogleDriveGuidFile.get_or_create(node=self.owner, path=path)
-
-=======
->>>>>>> 18a7a05f
     # #### Callback overrides #####
 
     def before_register_message(self, node, user):

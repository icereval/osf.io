import httplib as http

from flask import request

from framework.exceptions import HTTPError
from website.oauth.models import ExternalAccount
from website.project.decorators import must_be_contributor_or_public
from website.project.decorators import must_have_permission
from website.project.decorators import must_not_be_registration
from website.project.decorators import must_have_addon

from .model import Zotero


@must_have_addon('zotero', 'user')
def list_zotero_accounts_user(auth, user_addon):
    return {
        'accounts': [
            {
                'id': account._id,
                'provider_id': account.provider_id,
                'display_name': account.display_name,
            } for account in auth.user.external_accounts
            if account.provider == 'zotero'
        ]
    }

@must_have_permission('write')
@must_have_addon('zotero', 'node')
@must_not_be_registration
def list_zotero_accounts_node(pid, auth, node, project, node_addon):
    accounts = [
        each for each in auth.user.external_accounts if each.provider == 'zotero'
    ]
    if (
        node_addon.external_account and
        node_addon.external_account not in accounts
    ):
        accounts.append(node_addon.external_account)

    return {
        'accounts': [
            {
                'id': each._id,
                'provider_id': each.provider_id,
                'display_name': each.display_name,
            } for each in accounts
        ]
    }

@must_have_permission('write')
@must_have_addon('zotero', 'node')
<<<<<<< HEAD
@must_not_be_registration
def list_zotero_citationlists_node(pid, account_id, auth, node, project, node_addon):
    # TODO: clean up signature
    account = ExternalAccount.load(account_id)
    if not account:
        raise HTTPError(404)

    zotero = Zotero()
    zotero.account = account

    return {
        'citation_lists': zotero.citation_lists
    }
=======
def zotero_widget(*args, **kwargs):
    node = kwargs['node'] or kwargs['project']
    zotero = node.get_addon('zotero')
    summary = zotero._summarize_references()
    ret = {
        'complete': bool(summary),
        'summary': summary,
    }
    ret.update(zotero.config.to_json())
    return ret
>>>>>>> bca4d89a


@must_have_permission('write')
@must_have_addon('zotero', 'node')
@must_not_be_registration
def zotero_set_config(pid, auth, node, project, node_addon):
    # Ensure request has all required information
    try:
        external_account = ExternalAccount.load(
            request.json['external_account_id']
        )
        list_id = request.json['external_list_id']

    except KeyError:
        raise HTTPError(http.BAD_REQUEST)

    user = auth.user

    # User is an owner of this ExternalAccount
    if external_account in user.external_accounts:
        # grant access to the node for the Zotero list
        node_addon.grant_oauth_access(
            user=user,
            external_account=external_account,
            metadata={'lists': list_id},
        )
    # User doesn't own the ExternalAccount
    else:
        # Make sure the node has previously been granted access
        if not node_addon.verify_oauth_access(external_account, list_id):
            raise HTTPError(http.FORBIDDEN)

    # associate the list with the node
    node_addon.external_account = external_account
    node_addon.zotero_list_id = list_id
    node_addon.save()
    return {}

@must_have_permission('read')
@must_have_addon('zotero', 'node')
@must_not_be_registration
def zotero_get_config(pid, auth, node, project, node_addon):
    # TODO: Add security measures here @harrismendell @jmcarp
    user = auth.user
    return node_addon.to_json(user)


<<<<<<< HEAD
@must_be_contributor_or_public
@must_have_addon('zotero', 'node')
def zotero_widget(node_addon, project, node, pid, auth):
    response = node_addon.config.to_json()
    response['complete'] = True
    return response


@must_be_contributor_or_public
@must_have_addon('zotero', 'node')
def zotero_citation_list(node_addon, project, node, pid, auth):
    citations = node_addon.api.get_zotero_list(node_addon.zotero_list_id)
    return {each['id']: each for each in citations}
=======
    ret = {
        'complete': True,
        'xml': xml,
        'addon_page_js': zotero.config.include_js['page'],
        'addon_page_css': zotero.config.include_css['page'],
    }
    ret.update(data)
    return ret
>>>>>>> bca4d89a
<|MERGE_RESOLUTION|>--- conflicted
+++ resolved
@@ -1,149 +1,149 @@
-import httplib as http
+# import httplib as http
 
-from flask import request
+# from flask import request
 
-from framework.exceptions import HTTPError
-from website.oauth.models import ExternalAccount
-from website.project.decorators import must_be_contributor_or_public
-from website.project.decorators import must_have_permission
-from website.project.decorators import must_not_be_registration
-from website.project.decorators import must_have_addon
+# from framework.exceptions import HTTPError
+# from website.oauth.models import ExternalAccount
+# from website.project.decorators import must_be_contributor_or_public
+# from website.project.decorators import must_have_permission
+# from website.project.decorators import must_not_be_registration
+# from website.project.decorators import must_have_addon
 
-from .model import Zotero
+# from .model import Zotero
 
 
-@must_have_addon('zotero', 'user')
-def list_zotero_accounts_user(auth, user_addon):
-    return {
-        'accounts': [
-            {
-                'id': account._id,
-                'provider_id': account.provider_id,
-                'display_name': account.display_name,
-            } for account in auth.user.external_accounts
-            if account.provider == 'zotero'
-        ]
-    }
+# @must_have_addon('zotero', 'user')
+# def list_zotero_accounts_user(auth, user_addon):
+#     return {
+#         'accounts': [
+#             {
+#                 'id': account._id,
+#                 'provider_id': account.provider_id,
+#                 'display_name': account.display_name,
+#             } for account in auth.user.external_accounts
+#             if account.provider == 'zotero'
+#         ]
+#     }
 
-@must_have_permission('write')
-@must_have_addon('zotero', 'node')
-@must_not_be_registration
-def list_zotero_accounts_node(pid, auth, node, project, node_addon):
-    accounts = [
-        each for each in auth.user.external_accounts if each.provider == 'zotero'
-    ]
-    if (
-        node_addon.external_account and
-        node_addon.external_account not in accounts
-    ):
-        accounts.append(node_addon.external_account)
+# @must_have_permission('write')
+# @must_have_addon('zotero', 'node')
+# @must_not_be_registration
+# def list_zotero_accounts_node(pid, auth, node, project, node_addon):
+#     accounts = [
+#         each for each in auth.user.external_accounts if each.provider == 'zotero'
+#     ]
+#     if (
+#         node_addon.external_account and
+#         node_addon.external_account not in accounts
+#     ):
+#         accounts.append(node_addon.external_account)
 
-    return {
-        'accounts': [
-            {
-                'id': each._id,
-                'provider_id': each.provider_id,
-                'display_name': each.display_name,
-            } for each in accounts
-        ]
-    }
+#     return {
+#         'accounts': [
+#             {
+#                 'id': each._id,
+#                 'provider_id': each.provider_id,
+#                 'display_name': each.display_name,
+#             } for each in accounts
+#         ]
+#     }
 
-@must_have_permission('write')
-@must_have_addon('zotero', 'node')
-<<<<<<< HEAD
-@must_not_be_registration
-def list_zotero_citationlists_node(pid, account_id, auth, node, project, node_addon):
-    # TODO: clean up signature
-    account = ExternalAccount.load(account_id)
-    if not account:
-        raise HTTPError(404)
+# @must_have_permission('write')
+# @must_have_addon('zotero', 'node')
+# <<<<<<< HEAD
+# @must_not_be_registration
+# def list_zotero_citationlists_node(pid, account_id, auth, node, project, node_addon):
+#     # TODO: clean up signature
+#     account = ExternalAccount.load(account_id)
+#     if not account:
+#         raise HTTPError(404)
 
-    zotero = Zotero()
-    zotero.account = account
+#     zotero = Zotero()
+#     zotero.account = account
 
-    return {
-        'citation_lists': zotero.citation_lists
-    }
-=======
-def zotero_widget(*args, **kwargs):
-    node = kwargs['node'] or kwargs['project']
-    zotero = node.get_addon('zotero')
-    summary = zotero._summarize_references()
-    ret = {
-        'complete': bool(summary),
-        'summary': summary,
-    }
-    ret.update(zotero.config.to_json())
-    return ret
->>>>>>> bca4d89a
+#     return {
+#         'citation_lists': zotero.citation_lists
+#     }
+# =======
+# def zotero_widget(*args, **kwargs):
+#     node = kwargs['node'] or kwargs['project']
+#     zotero = node.get_addon('zotero')
+#     summary = zotero._summarize_references()
+#     ret = {
+#         'complete': bool(summary),
+#         'summary': summary,
+#     }
+#     ret.update(zotero.config.to_json())
+#     return ret
+# >>>>>>> bca4d89ac32a2ed1c6bb3727c199466f0e3a07de
 
 
-@must_have_permission('write')
-@must_have_addon('zotero', 'node')
-@must_not_be_registration
-def zotero_set_config(pid, auth, node, project, node_addon):
-    # Ensure request has all required information
-    try:
-        external_account = ExternalAccount.load(
-            request.json['external_account_id']
-        )
-        list_id = request.json['external_list_id']
+# @must_have_permission('write')
+# @must_have_addon('zotero', 'node')
+# @must_not_be_registration
+# def zotero_set_config(pid, auth, node, project, node_addon):
+#     # Ensure request has all required information
+#     try:
+#         external_account = ExternalAccount.load(
+#             request.json['external_account_id']
+#         )
+#         list_id = request.json['external_list_id']
 
-    except KeyError:
-        raise HTTPError(http.BAD_REQUEST)
+#     except KeyError:
+#         raise HTTPError(http.BAD_REQUEST)
 
-    user = auth.user
+#     user = auth.user
 
-    # User is an owner of this ExternalAccount
-    if external_account in user.external_accounts:
-        # grant access to the node for the Zotero list
-        node_addon.grant_oauth_access(
-            user=user,
-            external_account=external_account,
-            metadata={'lists': list_id},
-        )
-    # User doesn't own the ExternalAccount
-    else:
-        # Make sure the node has previously been granted access
-        if not node_addon.verify_oauth_access(external_account, list_id):
-            raise HTTPError(http.FORBIDDEN)
+#     # User is an owner of this ExternalAccount
+#     if external_account in user.external_accounts:
+#         # grant access to the node for the Zotero list
+#         node_addon.grant_oauth_access(
+#             user=user,
+#             external_account=external_account,
+#             metadata={'lists': list_id},
+#         )
+#     # User doesn't own the ExternalAccount
+#     else:
+#         # Make sure the node has previously been granted access
+#         if not node_addon.verify_oauth_access(external_account, list_id):
+#             raise HTTPError(http.FORBIDDEN)
 
-    # associate the list with the node
-    node_addon.external_account = external_account
-    node_addon.zotero_list_id = list_id
-    node_addon.save()
-    return {}
+#     # associate the list with the node
+#     node_addon.external_account = external_account
+#     node_addon.zotero_list_id = list_id
+#     node_addon.save()
+#     return {}
 
-@must_have_permission('read')
-@must_have_addon('zotero', 'node')
-@must_not_be_registration
-def zotero_get_config(pid, auth, node, project, node_addon):
-    # TODO: Add security measures here @harrismendell @jmcarp
-    user = auth.user
-    return node_addon.to_json(user)
+# @must_have_permission('read')
+# @must_have_addon('zotero', 'node')
+# @must_not_be_registration
+# def zotero_get_config(pid, auth, node, project, node_addon):
+#     # TODO: Add security measures here @harrismendell @jmcarp
+#     user = auth.user
+#     return node_addon.to_json(user)
 
 
-<<<<<<< HEAD
-@must_be_contributor_or_public
-@must_have_addon('zotero', 'node')
-def zotero_widget(node_addon, project, node, pid, auth):
-    response = node_addon.config.to_json()
-    response['complete'] = True
-    return response
+# <<<<<<< HEAD
+# @must_be_contributor_or_public
+# @must_have_addon('zotero', 'node')
+# def zotero_widget(node_addon, project, node, pid, auth):
+#     response = node_addon.config.to_json()
+#     response['complete'] = True
+#     return response
 
 
-@must_be_contributor_or_public
-@must_have_addon('zotero', 'node')
-def zotero_citation_list(node_addon, project, node, pid, auth):
-    citations = node_addon.api.get_zotero_list(node_addon.zotero_list_id)
-    return {each['id']: each for each in citations}
-=======
-    ret = {
-        'complete': True,
-        'xml': xml,
-        'addon_page_js': zotero.config.include_js['page'],
-        'addon_page_css': zotero.config.include_css['page'],
-    }
-    ret.update(data)
-    return ret
->>>>>>> bca4d89a
+# @must_be_contributor_or_public
+# @must_have_addon('zotero', 'node')
+# def zotero_citation_list(node_addon, project, node, pid, auth):
+#     citations = node_addon.api.get_zotero_list(node_addon.zotero_list_id)
+#     return {each['id']: each for each in citations}
+# =======
+#     ret = {
+#         'complete': True,
+#         'xml': xml,
+#         'addon_page_js': zotero.config.include_js['page'],
+#         'addon_page_css': zotero.config.include_css['page'],
+#     }
+#     ret.update(data)
+#     return ret
+# >>>>>>> bca4d89ac32a2ed1c6bb3727c199466f0e3a07de
<<<<<<< HEAD
"""

"""

import httplib as http

from flask import request

from framework.exceptions import HTTPError

from website.project.decorators import must_be_contributor
from website.project.decorators import must_be_contributor_or_public
from website.project.decorators import must_have_addon
from website.project.views.node import _view_project


@must_be_contributor
def zotero_set_config(**kwargs):

    node = kwargs.get('node') or kwargs.get('project')
    zotero = node.get_addon('zotero')
    if zotero:
        zotero.zotero_id = request.json.get('zotero_id', '')
        zotero.save()
    else:
        raise HTTPError(http.BAD_REQUEST)


@must_be_contributor_or_public
@must_have_addon('zotero', 'node')
def zotero_widget(*args, **kwargs):
    node = kwargs['node'] or kwargs['project']
    zotero = node.get_addon('zotero')
    summary = zotero._summarize_references()
    ret = {
        'complete': bool(summary),
        'summary': summary,
    }
    ret.update(zotero.config.to_json())
    return ret


@must_be_contributor_or_public
def zotero_page(**kwargs):

    auth = kwargs['auth']
    node = kwargs['node'] or kwargs['project']
    zotero = node.get_addon('zotero')

    data = _view_project(node, auth)

    xml = zotero._fetch_references()

    ret = {
        'complete': True,
        'xml': xml,
        'addon_page_js': zotero.config.include_js['page'],
        'addon_page_css': zotero.config.include_css['page'],
    }
    ret.update(data)
    return ret
=======
# import httplib as http

# from flask import request

# from framework.exceptions import HTTPError
# from website.oauth.models import ExternalAccount
# from website.project.decorators import must_be_contributor_or_public
# from website.project.decorators import must_have_permission
# from website.project.decorators import must_not_be_registration
# from website.project.decorators import must_have_addon

# from .model import Zotero


# @must_have_addon('zotero', 'user')
# def list_zotero_accounts_user(auth, user_addon):
#     return {
#         'accounts': [
#             {
#                 'id': account._id,
#                 'provider_id': account.provider_id,
#                 'display_name': account.display_name,
#             } for account in auth.user.external_accounts
#             if account.provider == 'zotero'
#         ]
#     }

# @must_have_permission('write')
# @must_have_addon('zotero', 'node')
# @must_not_be_registration
# def list_zotero_accounts_node(pid, auth, node, project, node_addon):
#     accounts = [
#         each for each in auth.user.external_accounts if each.provider == 'zotero'
#     ]
#     if (
#         node_addon.external_account and
#         node_addon.external_account not in accounts
#     ):
#         accounts.append(node_addon.external_account)

#     return {
#         'accounts': [
#             {
#                 'id': each._id,
#                 'provider_id': each.provider_id,
#                 'display_name': each.display_name,
#             } for each in accounts
#         ]
#     }

# @must_have_permission('write')
# @must_have_addon('zotero', 'node')
# <<<<<<< HEAD
# @must_not_be_registration
# def list_zotero_citationlists_node(pid, account_id, auth, node, project, node_addon):
#     # TODO: clean up signature
#     account = ExternalAccount.load(account_id)
#     if not account:
#         raise HTTPError(404)

#     zotero = Zotero()
#     zotero.account = account

#     return {
#         'citation_lists': zotero.citation_lists
#     }
# =======
# def zotero_widget(*args, **kwargs):
#     node = kwargs['node'] or kwargs['project']
#     zotero = node.get_addon('zotero')
#     summary = zotero._summarize_references()
#     ret = {
#         'complete': bool(summary),
#         'summary': summary,
#     }
#     ret.update(zotero.config.to_json())
#     return ret
# >>>>>>> bca4d89ac32a2ed1c6bb3727c199466f0e3a07de


# @must_have_permission('write')
# @must_have_addon('zotero', 'node')
# @must_not_be_registration
# def zotero_set_config(pid, auth, node, project, node_addon):
#     # Ensure request has all required information
#     try:
#         external_account = ExternalAccount.load(
#             request.json['external_account_id']
#         )
#         list_id = request.json['external_list_id']

#     except KeyError:
#         raise HTTPError(http.BAD_REQUEST)

#     user = auth.user

#     # User is an owner of this ExternalAccount
#     if external_account in user.external_accounts:
#         # grant access to the node for the Zotero list
#         node_addon.grant_oauth_access(
#             user=user,
#             external_account=external_account,
#             metadata={'lists': list_id},
#         )
#     # User doesn't own the ExternalAccount
#     else:
#         # Make sure the node has previously been granted access
#         if not node_addon.verify_oauth_access(external_account, list_id):
#             raise HTTPError(http.FORBIDDEN)

#     # associate the list with the node
#     node_addon.external_account = external_account
#     node_addon.zotero_list_id = list_id
#     node_addon.save()
#     return {}

# @must_have_permission('read')
# @must_have_addon('zotero', 'node')
# @must_not_be_registration
# def zotero_get_config(pid, auth, node, project, node_addon):
#     # TODO: Add security measures here @harrismendell @jmcarp
#     user = auth.user
#     return node_addon.to_json(user)


# <<<<<<< HEAD
# @must_be_contributor_or_public
# @must_have_addon('zotero', 'node')
# def zotero_widget(node_addon, project, node, pid, auth):
#     response = node_addon.config.to_json()
#     response['complete'] = True
#     return response


# @must_be_contributor_or_public
# @must_have_addon('zotero', 'node')
# def zotero_citation_list(node_addon, project, node, pid, auth):
#     citations = node_addon.api.get_zotero_list(node_addon.zotero_list_id)
#     return {each['id']: each for each in citations}
# =======
#     ret = {
#         'complete': True,
#         'xml': xml,
#         'addon_page_js': zotero.config.include_js['page'],
#         'addon_page_css': zotero.config.include_css['page'],
#     }
#     ret.update(data)
#     return ret
# >>>>>>> bca4d89ac32a2ed1c6bb3727c199466f0e3a07de
>>>>>>> e143b66f
<|MERGE_RESOLUTION|>--- conflicted
+++ resolved
@@ -1,66 +1,3 @@
-<<<<<<< HEAD
-"""
-
-"""
-
-import httplib as http
-
-from flask import request
-
-from framework.exceptions import HTTPError
-
-from website.project.decorators import must_be_contributor
-from website.project.decorators import must_be_contributor_or_public
-from website.project.decorators import must_have_addon
-from website.project.views.node import _view_project
-
-
-@must_be_contributor
-def zotero_set_config(**kwargs):
-
-    node = kwargs.get('node') or kwargs.get('project')
-    zotero = node.get_addon('zotero')
-    if zotero:
-        zotero.zotero_id = request.json.get('zotero_id', '')
-        zotero.save()
-    else:
-        raise HTTPError(http.BAD_REQUEST)
-
-
-@must_be_contributor_or_public
-@must_have_addon('zotero', 'node')
-def zotero_widget(*args, **kwargs):
-    node = kwargs['node'] or kwargs['project']
-    zotero = node.get_addon('zotero')
-    summary = zotero._summarize_references()
-    ret = {
-        'complete': bool(summary),
-        'summary': summary,
-    }
-    ret.update(zotero.config.to_json())
-    return ret
-
-
-@must_be_contributor_or_public
-def zotero_page(**kwargs):
-
-    auth = kwargs['auth']
-    node = kwargs['node'] or kwargs['project']
-    zotero = node.get_addon('zotero')
-
-    data = _view_project(node, auth)
-
-    xml = zotero._fetch_references()
-
-    ret = {
-        'complete': True,
-        'xml': xml,
-        'addon_page_js': zotero.config.include_js['page'],
-        'addon_page_css': zotero.config.include_css['page'],
-    }
-    ret.update(data)
-    return ret
-=======
 # import httplib as http
 
 # from flask import request
@@ -209,5 +146,4 @@
 #     }
 #     ret.update(data)
 #     return ret
-# >>>>>>> bca4d89ac32a2ed1c6bb3727c199466f0e3a07de
->>>>>>> e143b66f
+# >>>>>>> bca4d89ac32a2ed1c6bb3727c199466f0e3a07de
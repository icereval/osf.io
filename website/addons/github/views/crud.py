--- conflicted
+++ resolved
@@ -2,417 +2,16 @@
 
 import logging
 
-<<<<<<< HEAD
-from modularodm import Q
-from modularodm.storage.base import KeyExistsException
-from flask import request, make_response
-
-from framework.exceptions import HTTPError
-from framework.utils import secure_filename
-from framework.flask import redirect  # VOL-aware redirect
-from framework.transactions.handlers import no_auto_transaction
-
-from website import models
-from website.project.decorators import (
-    must_be_contributor_or_public, must_have_permission, must_have_addon,
-    must_not_be_registration
-)
-from website.project.views.node import _view_project
-from website.project.views.file import get_cache_content
-from website.project.model import has_anonymous_link
-from website.addons.base.views import check_file_guid
-from website.util import rubeus, permissions
-from website.util.mimetype import get_mimetype
-
-from website.addons.github import settings as github_settings
-from website.addons.github.exceptions import (
-    NotFoundError, EmptyRepoError, TooBigError
-)
-from website.addons.github.api import GitHub, ref_to_params, build_github_urls
-from website.addons.github.model import GithubGuidFile
-from website.addons.github.utils import MESSAGES, get_path
-=======
 from flask import request, make_response
 
 from website.addons.github.api import GitHub
 from website.project.decorators import must_have_addon
 from website.project.decorators import must_be_contributor_or_public
->>>>>>> 2cf95acc
 
 
 logger = logging.getLogger(__name__)
 
 
-<<<<<<< HEAD
-@must_be_contributor_or_public
-@must_have_addon('github', 'node')
-def github_download_file(**kwargs):
-
-    node_settings = kwargs['node_addon']
-
-    path = get_path(kwargs)
-
-    ref = request.args.get('sha')
-    connection = GitHub.from_settings(node_settings.user_settings)
-
-    try:
-        name, data, _ = connection.file(
-            node_settings.user, node_settings.repo, path, ref=ref
-        )
-    except TooBigError:
-        raise HTTPError(
-            http.BAD_REQUEST,
-            data={
-                'message_short': 'File too large',
-                'message_long': 'This file is too large to download through '
-                'the GitHub API.',
-            },
-        )
-    if data is None:
-        raise HTTPError(http.NOT_FOUND)
-
-    # Build response
-    resp = make_response(data)
-    mimetype = get_mimetype(path, data)
-    # Add binary MIME type if mimetype not found
-    if mimetype is None:
-        resp.headers['Content-Type'] = 'application/octet-stream'
-    else:
-        resp.headers['Content-Type'] = mimetype
-
-    resp.headers['Content-Disposition'] = 'attachment; filename={0}'.format(
-        name)
-
-    return resp
-
-
-def get_cache_file(path, sha):
-    return '{0}_{1}.html'.format(
-        hashlib.md5(path.encode('utf-8', 'ignore')).hexdigest(),
-        sha,
-    )
-
-
-@no_auto_transaction
-@must_be_contributor_or_public
-@must_have_addon('github', 'node')
-def github_view_file(auth, **kwargs):
-
-    node = kwargs['node'] or kwargs['project']
-    node_settings = kwargs['node_addon']
-
-    path = get_path(kwargs)
-    file_name = os.path.split(path)[1]
-
-    # Get branch / commit
-    branch = request.args.get('branch')
-    sha = request.args.get('sha', branch)
-    ref = sha or branch
-
-    connection = GitHub.from_settings(node_settings.user_settings)
-
-    # Get current file for delete url
-    current_file = connection.contents(
-        user=node_settings.user, repo=node_settings.repo, path=path,
-        ref=sha or branch)
-
-    anonymous = has_anonymous_link(node, auth)
-    try:
-        # If GUID doesn't exist, check whether file exists before creating
-        commits = connection.history(
-            node_settings.user, node_settings.repo, path, ref,
-        )
-        if not commits:
-            raise HTTPError(http.NOT_FOUND)
-        guid = GithubGuidFile(
-            node=node,
-            path=path,
-        )
-        guid.save()
-    except KeyExistsException:
-        guid = GithubGuidFile.find_one(
-            Q('node', 'eq', node) &
-            Q('path', 'eq', path)
-        )
-
-    redirect_url = check_file_guid(guid)
-    if redirect_url:
-        return redirect(redirect_url)
-
-    # Get default branch if neither SHA nor branch is provided
-    if ref is None:
-        repo = connection.repo(node_settings.user, node_settings.repo)
-        ref = branch = repo.default_branch
-
-    # Get file history; use SHA or branch if registered, else branch
-    start_sha = ref if node.is_registration else branch
-    commits = connection.history(
-        node_settings.user, node_settings.repo, path, sha=start_sha
-    )
-
-    # Get current commit
-    shas = [
-        commit['sha']
-        for commit in commits
-    ]
-    if not shas:
-        raise HTTPError(http.NOT_FOUND)
-    current_sha = sha if sha in shas else shas[0]
-
-    # Get file URL
-    download_url = '/' + guid._id + '/download/' + ref_to_params(branch, current_sha)
-    render_url = os.path.join(
-        node.api_url, 'github', 'file', path, 'render'
-    ) + '/' + ref_to_params(branch, current_sha)
-
-    delete_url = None
-    if current_file:
-        delete_url = node.api_url_for('github_delete_file', path=path) + ref_to_params(branch, current_file.sha)
-
-    for commit in commits:
-        commit['download'] = (
-            '/' + guid._id + '/download/' + ref_to_params(sha=commit['sha'])
-        )
-        commit['view'] = (
-            '/' + guid._id + '/' + ref_to_params(branch, sha=commit['sha'])
-        )
-        if anonymous:
-            commit['name'] = 'A user'
-            commit['email'] = ''
-
-    # Get or create rendered file
-    cache_file_name = get_cache_file(
-        path, current_sha,
-    )
-    rendered = get_cache_content(node_settings, cache_file_name)
-    if rendered is None:
-        try:
-            _, data, size = connection.file(
-                node_settings.user, node_settings.repo, path, ref=sha,
-            )
-
-            if data is None:
-                # The file was deleted in this commit
-                rendered = 'This file does not exist at this commit.'
-
-        except TooBigError:
-            rendered = 'File too large to download.'
-
-        if rendered is None:
-            # Skip if too large to be rendered.
-            if github_settings.MAX_RENDER_SIZE is not None and size > github_settings.MAX_RENDER_SIZE:
-                rendered = 'File too large to render; download file to view it.'
-            else:
-                rendered = get_cache_content(
-                    node_settings,
-                    cache_file_name,
-                    start_render=True,
-                    remote_path=guid.path,
-                    file_content=data,
-                    download_url=download_url,
-                )
-
-    rv = {
-        'node': {
-            'id': node._id,
-            'title': node.title
-        },
-        'file_name': file_name,
-        'files_page_url': node.web_url_for('collect_file_trees'),
-        'current_sha': current_sha,
-        'render_url': render_url,
-        'rendered': rendered,
-        'download_url': download_url,
-        'delete_url': delete_url,
-        'commits': commits,
-    }
-    rv.update(_view_project(node, auth, primary=True))
-    return rv
-
-
-@must_have_permission(permissions.WRITE)
-@must_not_be_registration
-@must_have_addon('github', 'node')
-def github_upload_file(auth, node_addon, **kwargs):
-
-    node = kwargs['node'] or kwargs['project']
-    user = auth.user
-    now = datetime.datetime.utcnow()
-
-    path = get_path(kwargs, required=False) or ''
-
-    branch = request.args.get('branch')
-    sha = request.args.get('sha')
-
-    if branch is None:
-        raise HTTPError(http.BAD_REQUEST)
-
-    connection = GitHub.from_settings(node_addon.user_settings)
-
-    upload = request.files.get('file')
-    filename = secure_filename(upload.filename)
-    content = upload.read()
-
-    # Check max file size
-    upload.seek(0, os.SEEK_END)
-    size = upload.tell()
-
-    if size > node_addon.config.max_file_size * 1024 * 1024:
-        raise HTTPError(http.BAD_REQUEST)
-
-    # Get SHA of existing file if present; requires an additional call to the
-    # GitHub API
-    try:
-        tree = connection.tree(
-            node_addon.user, node_addon.repo, sha=sha or branch
-        ).tree
-    except EmptyRepoError:
-        tree = []
-    except NotFoundError:
-        raise HTTPError(http.BAD_REQUEST)
-    existing = [
-        thing
-        for thing in tree
-        if thing.path == os.path.join(path, filename)
-    ]
-    sha = existing[0].sha if existing else None
-
-    author = {
-        'name': user.fullname,
-        'email': '{0}@osf.io'.format(user._id),
-    }
-
-    if existing:
-        data = connection.update_file(
-            node_addon.user, node_addon.repo, os.path.join(path, filename),
-            MESSAGES['update'], content, sha=sha, branch=branch, author=author
-        )
-    else:
-        data = connection.create_file(
-            node_addon.user, node_addon.repo, os.path.join(path, filename),
-            MESSAGES['add'], content, branch=branch, author=author
-        )
-
-    if data is not None:
-
-        ref = ref_to_params(sha=data['commit'].sha)
-        view_url = os.path.join(
-            node.url, 'github', 'file', path, filename
-        ) + '/' + ref
-        download_url = os.path.join(
-            node.url, 'github', 'file', path, filename, 'download'
-        ) + '/' + ref
-
-        node.add_log(
-            action=(
-                'github_' + (
-                    models.NodeLog.FILE_UPDATED
-                    if sha
-                    else models.NodeLog.FILE_ADDED
-                )
-            ),
-            params={
-                'project': node.parent_id,
-                'node': node._primary_key,
-                'path': os.path.join(path, filename),
-                'urls': {
-                    'view': view_url,
-                    'download': download_url,
-                },
-                'github': {
-                    'user': node_addon.user,
-                    'repo': node_addon.repo,
-                    'sha': data['commit'].sha,
-                },
-            },
-            auth=auth,
-            log_date=now,
-        )
-
-        # Fail if file size is not provided; this happens when the file was
-        # too large to upload to GitHub
-        if data['content'].size is None:
-            logger.error(
-                'Could not upload file {0} to GitHub: No size provided'.format(
-                    filename
-                )
-            )
-            raise HTTPError(http.BAD_REQUEST)
-
-        info = {
-            'addon': 'github',
-            'name': filename,
-            'size': [
-                data['content'].size,
-                rubeus.format_filesize(data['content'].size),
-            ],
-            'kind': 'file',
-            'urls': build_github_urls(
-                data['content'], node.url, node.api_url, branch, sha,
-            ),
-            'permissions': {
-                'view': True,
-                'edit': True,
-            },
-        }
-
-        return info, 201
-
-    raise HTTPError(http.BAD_REQUEST)
-
-@must_have_permission(permissions.WRITE)
-@must_not_be_registration
-@must_have_addon('github', 'node')
-def github_delete_file(auth, node_addon, **kwargs):
-
-    node = kwargs['node'] or kwargs['project']
-
-    now = datetime.datetime.utcnow()
-
-    # Must remove trailing slash, else GitHub fails silently on delete
-    path = get_path(kwargs).rstrip('/')
-
-    sha = request.args.get('sha')
-    if sha is None:
-        raise HTTPError(http.BAD_REQUEST)
-
-    branch = request.args.get('branch')
-
-    author = {
-        'name': auth.user.fullname,
-        'email': '{0}@osf.io'.format(auth.user._id),
-    }
-
-    connection = GitHub.from_settings(node_addon.user_settings)
-
-    data = connection.delete_file(
-        node_addon.user, node_addon.repo, path, MESSAGES['delete'],
-        sha=sha, branch=branch, author=author,
-    )
-
-    if data is None:
-        raise HTTPError(http.BAD_REQUEST)
-
-    node.add_log(
-        action='github_' + models.NodeLog.FILE_REMOVED,
-        params={
-            'project': node.parent_id,
-            'node': node._primary_key,
-            'path': path,
-            'github': {
-                'user': node_addon.user,
-                'repo': node_addon.repo,
-            },
-        },
-        auth=auth,
-        log_date=now,
-    )
-
-    return {}
-
-
-=======
->>>>>>> 2cf95acc
 # TODO Add me Test me
 @must_be_contributor_or_public
 @must_have_addon('github', 'node')

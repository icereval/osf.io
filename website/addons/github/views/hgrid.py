--- conflicted
+++ resolved
@@ -118,13 +118,8 @@
     node_settings = kwargs['node_addon']
     auth = kwargs['auth']
     data = request.args.to_dict()
-<<<<<<< HEAD
-    return github_hgrid_data(node_settings, user=user, contents=False, **data)
-=======
     parent = data.pop('parent', 'null')
-
     return github_hgrid_data(node_settings, auth, parent, contents=False, **data)
->>>>>>> 7f2b2df4
 
 
 def _get_tree(node_settings, sha, connection=None):

--- conflicted
+++ resolved
@@ -35,12 +35,8 @@
 
 # Note: Even though GitHub supports file sizes over 1 MB, uploads and
 # downloads through their API are capped at 1 MB.
-<<<<<<< HEAD
 MAX_FILE_SIZE = 100
-=======
-MAX_FILE_SIZE = 1
 
 HERE = os.path.dirname(os.path.abspath(__file__))
 NODE_SETTINGS_TEMPLATE = os.path.join(HERE, 'templates', 'github_node_settings.mako')
-USER_SETTINGS_TEMPLATE = os.path.join(HERE, 'templates', 'github_user_settings.mako')
->>>>>>> 4270df74
+USER_SETTINGS_TEMPLATE = os.path.join(HERE, 'templates', 'github_user_settings.mako')
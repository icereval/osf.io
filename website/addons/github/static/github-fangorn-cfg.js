--- conflicted
+++ resolved
@@ -109,12 +109,9 @@
         }).done(function(response) {
             console.log("Brach Response", response);
             // Update the item with the new branch data
-<<<<<<< HEAD
             var icon = $('.tb-row[data-id="'+item.id+'"]').find('.tb-toggle-icon');
             var iconCache = icon.html();
             icon.html('<i class="icon-refresh fangorn-spin">'); 
-=======
->>>>>>> 463e76fe
             $.ajax({
                 type: 'get',
                 url: response[0].urls.fetch
@@ -123,10 +120,7 @@
                 console.log("data", data);
                 tb.updateFolder(data, item);
                 tb.redraw();
-<<<<<<< HEAD
                 icon.html(iconCache);
-=======
->>>>>>> 463e76fe
             }).fail(function(xhr, status, error){
                 console.log("Error:", xhr, status, error);
             });
@@ -190,11 +184,6 @@
     }
 
     function _fangornFolderIcons(item){
-<<<<<<< HEAD
-=======
-        //console.log("IconUrl", 'http://localhost:5000'+item.data.iconUrl);
-        if(item.data.addonFullname){
->>>>>>> 463e76fe
             //This is a hack, should probably be changed...
             return m('img',{src:item.data.iconUrl, style:{width:"16px", height:"auto"}}, ' ');
     }

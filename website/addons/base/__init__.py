--- conflicted
+++ resolved
@@ -490,15 +490,11 @@
     oauth_provider = None
 
     @property
-<<<<<<< HEAD
     def has_auth(self):
         return bool(self.external_accounts)
 
     @property
     def external_accounts(self):
-=======
-    def connected_oauth_accounts(self):
->>>>>>> 05dc93e6
         """The user's list of ``ExternalAccount`` instances for this provider"""
         return [
             x for x in self.owner.external_accounts

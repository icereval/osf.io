--- conflicted
+++ resolved
@@ -20,11 +20,8 @@
 from website import settings
 from website.project import decorators
 from website.addons.base import exceptions
-<<<<<<< HEAD
 from website.addons.base import signals as file_signals
-=======
 from website.addons.base import StorageAddonBase
->>>>>>> 7594b731
 from website.models import User, Node, NodeLog
 from website.util import rubeus
 from website.profile.utils import get_gravatar

# -*- coding: utf-8 -*-

import os
import json
import codecs
import httplib
import functools

import furl
from flask import request
from flask import redirect
from flask import make_response
from modularodm.exceptions import NoResultsFound

from framework.auth import Auth
from framework.sessions import session
from framework.sentry import log_exception
from framework.exceptions import HTTPError
from framework.render.tasks import build_rendered_html
from framework.auth.decorators import must_be_logged_in, must_be_signed

from website import mails
from website import settings
from website.project import decorators
from website.addons.base import exceptions
from website.models import User, Node, NodeLog
from website.util import rubeus
from website.project.utils import serialize_node
from website.project.decorators import must_be_valid_project, must_be_contributor_or_public


@decorators.must_have_permission('write')
@decorators.must_not_be_registration
def disable_addon(auth, **kwargs):
    node = kwargs['node'] or kwargs['project']

    addon_name = kwargs.get('addon')
    if addon_name is None:
        raise HTTPError(httplib.BAD_REQUEST)

    deleted = node.delete_addon(addon_name, auth)

    return {'deleted': deleted}


@must_be_logged_in
def get_addon_user_config(**kwargs):

    user = kwargs['auth'].user

    addon_name = kwargs.get('addon')
    if addon_name is None:
        raise HTTPError(httplib.BAD_REQUEST)

    addon = user.get_addon(addon_name)
    if addon is None:
        raise HTTPError(httplib.BAD_REQUEST)

    return addon.to_json(user)


def check_file_guid(guid):

    guid_url = '/{0}/'.format(guid._id)
    if not request.path.startswith(guid_url):
        url_split = request.url.split(guid.file_url)
        try:
            guid_url += url_split[1].lstrip('/')
        except IndexError:
            pass
        return guid_url
    return None

permission_map = {
    'create_folder': 'write',
    'revisions': 'read',
    'metadata': 'read',
    'download': 'read',
    'upload': 'write',
    'delete': 'write',
    'copy': 'write',
    'move': 'write',
}


def check_access(node, user, action, key=None):
    """Verify that user can perform requested action on resource. Raise appropriate
    error code if action cannot proceed.
    """
    permission = permission_map.get(action, None)
    if permission is None:
        raise HTTPError(httplib.BAD_REQUEST)
    if node.has_permission(user, permission):
        return True
    if permission == 'read':
        if node.is_public or key in node.private_link_keys_active:
            return True
    code = httplib.FORBIDDEN if user else httplib.UNAUTHORIZED
    raise HTTPError(code)


def make_auth(user):
    if user is not None:
        return {
            'id': user._id,
            'email': '{}@osf.io'.format(user._id),
            'name': user.fullname,
        }
    return {}


def restrict_addrs(*addrs):
    def wrapper(func):
        @functools.wraps(func)
        def wrapped(*args, **kwargs):
            remote = request.remote_addr
            if remote not in addrs:
                raise HTTPError(httplib.FORBIDDEN)
            return func(*args, **kwargs)
        return wrapped
    return wrapper


restrict_waterbutler = restrict_addrs(*settings.WATERBUTLER_ADDRS)


@restrict_waterbutler
def get_auth(**kwargs):
    try:
        action = request.args['action']
        node_id = request.args['nid']
        provider_name = request.args['provider']
    except KeyError:
        raise HTTPError(httplib.BAD_REQUEST)

    cookie = request.args.get('cookie')
    view_only = request.args.get('view_only')

<<<<<<< HEAD
    if session.data['auth_user_id']:
        user = User.load(session.data['auth_user_id'])
    elif cookie:
        user = User.from_cookie(cookie)
=======
    if 'auth_user_id' in session.data:
        user = User.load(session.data['auth_user_id'])
    elif cookie:
        user = User.from_cookie(cookie)
    else:
        user = None
>>>>>>> cc8062b9

    node = Node.load(node_id)
    if not node:
        raise HTTPError(httplib.NOT_FOUND)

    check_access(node, user, action, key=view_only)

    provider_settings = node.get_addon(provider_name)
    if not provider_settings:
        raise HTTPError(httplib.BAD_REQUEST)

    try:
        credentials = provider_settings.serialize_waterbutler_credentials()
        settings = provider_settings.serialize_waterbutler_settings()
    except exceptions.AddonError:
        log_exception()
        raise HTTPError(httplib.BAD_REQUEST)

    return {
        'auth': make_auth(user),
        'credentials': credentials,
        'settings': settings,
        'callback_url': node.api_url_for(
            'create_waterbutler_log',
            _absolute=True,
        ),
    }


LOG_ACTION_MAP = {
    'move': NodeLog.FILE_MOVED,
    'copy': NodeLog.FILE_COPIED,
    'create': NodeLog.FILE_ADDED,
    'update': NodeLog.FILE_UPDATED,
    'delete': NodeLog.FILE_REMOVED,
    'create_folder': NodeLog.FOLDER_CREATED,
}


@must_be_signed
@restrict_waterbutler
@must_be_valid_project
def create_waterbutler_log(payload, **kwargs):
    try:
        auth = payload['auth']
        action = LOG_ACTION_MAP[payload['action']]
    except KeyError:
        raise HTTPError(httplib.BAD_REQUEST)

    user = User.load(auth['id'])
    if user is None:
        raise HTTPError(httplib.BAD_REQUEST)

    auth = Auth(user=user)
    node = kwargs['node'] or kwargs['project']

    if action in (NodeLog.FILE_MOVED, NodeLog.FILE_COPIED):
        for bundle in ('source', 'destination'):
            for key in ('provider', 'materialized', 'name', 'nid'):
                if key not in payload[bundle]:
                    raise HTTPError(httplib.BAD_REQUEST)

        destination_node = node  # For clarity
        source_node = Node.load(payload['source']['nid'])

        source = source_node.get_addon(payload['source']['provider'])
        destination = node.get_addon(payload['destination']['provider'])

        payload['source']['addon'] = source.config.full_name
        payload['destination']['addon'] = destination.config.full_name

        payload['source']['path'] = payload['source']['materialized']
        payload['destination']['path'] = payload['destination']['materialized']

        payload.update({
            'node': destination_node._id,
            'project': destination_node.parent_id,
        })

        destination_node.add_log(
            action=action,
            auth=auth,
            params=payload
        )

        if payload.get('email') is True:
            mails.send_mail(
                user.username,
                mails.FILE_OPERATION_FAILED if payload.get('errors')
                else mails.FILE_OPERATION_SUCCESS,
                action=payload['action'],
                source_node=source_node,
                destination_node=destination_node,
                source_path=payload['source']['path'],
                destination_path=payload['source']['path'],
                source_addon=payload['source']['addon'],
                destination_addon=payload['destination']['addon'],
            )
    else:
        try:
            metadata = payload['metadata']
            node_addon = node.get_addon(payload['provider'])
        except KeyError:
            raise HTTPError(httplib.BAD_REQUEST)

        if node_addon is None:
            raise HTTPError(httplib.BAD_REQUEST)

        metadata['path'] = metadata['path'].lstrip('/')

        node_addon.create_waterbutler_log(auth, action, metadata)

    return {'status': 'success'}


def get_or_start_render(file_guid, start_render=True):
    try:
        file_guid.enrich()
    except exceptions.AddonEnrichmentError as error:
        return error.as_html()

    try:
        return codecs.open(file_guid.mfr_cache_path, 'r', 'utf-8').read()
    except IOError:
        if start_render:
            # Start rendering job if requested
            build_rendered_html(
                file_guid.mfr_download_url,
                file_guid.mfr_cache_path,
                file_guid.mfr_temp_path,
                file_guid.public_download_url
            )
    return None


@must_be_valid_project
def addon_view_or_download_file_legacy(**kwargs):
    query_params = request.args.to_dict()
    node = kwargs.get('node') or kwargs['project']

    action = query_params.pop('action', 'view')
    provider = kwargs.get('provider', 'osfstorage')

    if kwargs.get('path'):
        path = kwargs['path']
    elif kwargs.get('fid'):
        path = kwargs['fid']

    if 'download' in request.path or request.path.startswith('/api/v1/'):
        action = 'download'

    if kwargs.get('vid'):
        query_params['version'] = kwargs['vid']

    # If provider is OSFstorage, check existence of requested file in the filetree
    # This prevents invalid GUIDs from being created
    if provider == 'osfstorage':
        node_settings = node.get_addon('osfstorage')

        try:
            path = node_settings.root_node.find_child_by_name(path)._id
        except NoResultsFound:
            raise HTTPError(
                404, data=dict(
                    message_short='File not found',
                    message_long='You requested a file that does not exist.'
                )
            )

    return redirect(
        node.web_url_for(
            'addon_view_or_download_file',
            path=path,
            provider=provider,
            action=action,
            **query_params
        ),
        code=httplib.MOVED_PERMANENTLY
    )


@must_be_valid_project
@must_be_contributor_or_public
def addon_view_or_download_file(auth, path, provider, **kwargs):
    extras = request.args.to_dict()
    action = extras.get('action', 'view')
    node = kwargs.get('node') or kwargs['project']

    node_addon = node.get_addon(provider)

    if not path or not node_addon:
        raise HTTPError(httplib.BAD_REQUEST)

    if not node_addon.has_auth:
        raise HTTPError(httplib.FORBIDDEN)

    if not path.startswith('/'):
        path = '/' + path

    file_guid, created = node_addon.find_or_create_file_guid(path)

    if file_guid.guid_url != request.path:
        guid_url = furl.furl(file_guid.guid_url)
        guid_url.args.update(extras)
        return redirect(guid_url)

    file_guid.maybe_set_version(**extras)

    if request.method == 'HEAD':
        download_url = furl.furl(file_guid.download_url)
        download_url.args.update(extras)
        download_url.args['accept_url'] = 'false'
        return make_response(('', 200, {'Location': download_url.url}))

    if action == 'download':
        download_url = furl.furl(file_guid.download_url)
        download_url.args.update(extras)

        return redirect(download_url.url)

    return addon_view_file(auth, node, node_addon, file_guid, extras)


def addon_view_file(auth, node, node_addon, file_guid, extras):
    render_url = node.api_url_for(
        'addon_render_file',
        path=file_guid.waterbutler_path.lstrip('/'),
        provider=file_guid.provider,
        render=True,
        **extras
    )

    ret = serialize_node(node, auth, primary=True)

    # Disable OSF Storage file deletion in DISK_SAVING_MODE
    if settings.DISK_SAVING_MODE and node_addon.config.short_name == 'osfstorage':
        ret['user']['can_edit'] = False

    ret.update({
        'provider': file_guid.provider,
        'render_url': render_url,
        'file_path': file_guid.waterbutler_path,
        'files_url': node.web_url_for('collect_file_trees'),
        'rendered': get_or_start_render(file_guid),
        # Note: must be called after get_or_start_render. This is really only for github
        'extra': json.dumps(getattr(file_guid, 'extra', {})),
        #NOTE: get_or_start_render must be called first to populate name
        'file_name': getattr(file_guid, 'name', os.path.split(file_guid.waterbutler_path)[1]),
        'materialized_path': getattr(file_guid, 'materialized', file_guid.waterbutler_path),
    })

    ret.update(rubeus.collect_addon_assets(node))
    return ret


@must_be_valid_project
@must_be_contributor_or_public
def addon_render_file(auth, path, provider, **kwargs):
    node = kwargs.get('node') or kwargs['project']

    node_addon = node.get_addon(provider)

    if not path:
        raise HTTPError(httplib.BAD_REQUEST)

    if not node_addon:
        raise HTTPError(httplib.BAD_REQUEST, {
            'message_short': 'Bad Request',
            'message_long': 'The add-on containing this file is no longer attached to the {}.'.format(node.project_or_component)
        })

    if not node_addon.has_auth:
        raise HTTPError(httplib.UNAUTHORIZED, {
            'message_short': 'Unauthorized',
            'message_long': 'The add-on containing this file is no longer authorized.'
        })

    if not node_addon.complete:
        raise HTTPError(httplib.BAD_REQUEST, {
            'message_short': 'Bad Request',
            'message_long': 'The add-on containing this file is no longer configured.'
        })

    if not path.startswith('/'):
        path = '/' + path

    file_guid, created = node_addon.find_or_create_file_guid(path)

    file_guid.maybe_set_version(**request.args.to_dict())

    return get_or_start_render(file_guid)<|MERGE_RESOLUTION|>--- conflicted
+++ resolved
@@ -136,19 +136,12 @@
     cookie = request.args.get('cookie')
     view_only = request.args.get('view_only')
 
-<<<<<<< HEAD
-    if session.data['auth_user_id']:
-        user = User.load(session.data['auth_user_id'])
-    elif cookie:
-        user = User.from_cookie(cookie)
-=======
     if 'auth_user_id' in session.data:
         user = User.load(session.data['auth_user_id'])
     elif cookie:
         user = User.from_cookie(cookie)
     else:
         user = None
->>>>>>> cc8062b9
 
     node = Node.load(node_id)
     if not node:

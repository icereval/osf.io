# -*- coding: utf-8 -*-

import difflib
import httplib as http
import logging

from bs4 import BeautifulSoup
from flask import request

from framework import status
from framework.forms.utils import sanitize
from framework.mongo.utils import from_mongo
from framework.exceptions import HTTPError
from framework.auth.utils import privacy_info_handle

from website.project.views.node import _view_project
from website.project import show_diff
from website.project.model import has_anonymous_link
from website.project.decorators import (
    must_be_contributor_or_public,
    must_have_addon, must_not_be_registration,
    must_be_valid_project,
    must_have_permission
)

from .model import NodeWikiPage

logger = logging.getLogger(__name__)

HOME = 'home'


@must_be_contributor_or_public
@must_have_addon('wiki', 'node')
def wiki_widget(**kwargs):
    node = kwargs['node'] or kwargs['project']
    wiki = node.get_addon('wiki')
    wiki_page = node.get_wiki_page('home')

    more = False
    if wiki_page and wiki_page.html(node):
        wiki_html = wiki_page.html(node)
        if len(wiki_html) > 500:
            wiki_html = BeautifulSoup(wiki_html[:500] + '...', 'html.parser')
            more = True
        else:
            wiki_html = BeautifulSoup(wiki_html)
            more = False
    else:
        wiki_html = None

    rv = {
        'complete': True,
        'content': wiki_html,
        'more': more,
        'include': False,
    }
    rv.update(wiki.config.to_json())
    return rv


@must_be_valid_project
@must_have_addon('wiki', 'node')
def project_wiki_home(**kwargs):
    node = kwargs['node'] or kwargs['project']
    return {}, None, None, u'{}wiki/home/'.format(node.url)


def _get_wiki_versions(node, wid, anonymous=False):

    # Skip if page doesn't exist; happens on new projects before
    # default "home" page is created
    if wid not in node.wiki_pages_versions:
        return []

    versions = [
        NodeWikiPage.load(page)
        for page in node.wiki_pages_versions[wid]
    ]

    return [
        {
            'version': version.version,
            'user_fullname': privacy_info_handle(
                version.user.fullname, anonymous, name=True
            ),
            'date': version.date.replace(microsecond=0),
        }
        for version in reversed(versions)
    ]


@must_be_valid_project  # injects project
@must_be_contributor_or_public  # injects user, project
@must_have_addon('wiki', 'node')
def project_wiki_compare(auth, wid, compare_id, **kwargs):
    node = kwargs['node'] or kwargs['project']

    anonymous = has_anonymous_link(node, auth)
    wiki_page = node.get_wiki_page(wid)
    toc = serialize_wiki_toc(node, auth=auth)

    if not wiki_page:
        raise HTTPError(http.NOT_FOUND)

    comparison_page = node.get_wiki_page(wid, compare_id)
    if comparison_page:
        current = wiki_page.content
        comparison = comparison_page.content
        sm = difflib.SequenceMatcher(None, comparison, current)
        content = show_diff(sm)
        content = content.replace('\n', '<br />')
        ret = {
            'pageName': wid,
            'wiki_content': content,
            'wiki_id': wiki_page._primary_key if wiki_page else None,
            'versions': _get_wiki_versions(node, wid, anonymous),
            'is_current': True,
            'is_edit': False,
            'version': wiki_page.version,
            'pages_current': sorted([
                from_mongo(version)
                for version in node.wiki_pages_current
            ]),
            'toc': toc,
            'url': node.url,
            'api_url': node.api_url,
            'category': node.category,
            'wiki_page_api_url': node.api_url_for('project_wiki_page', wid=wiki_page.page_name),
            'wiki_home_url': node.url + 'wiki/',
        }
        ret.update(_view_project(node, auth, primary=True))
        return ret

    raise HTTPError(http.NOT_FOUND)


@must_be_valid_project  # injects project
@must_have_permission('write')  # injects auth, project
@must_have_addon('wiki', 'node')
def project_wiki_version(auth, **kwargs):
    node = kwargs['node'] or kwargs['project']
    wid = kwargs['wid']
    vid = kwargs['vid']

    wiki_page = node.get_wiki_page(wid, version=vid)

    if wiki_page:
        rv = {
            'wiki_id': wiki_page._id if wiki_page else None,
            'pageName': wid,
            'wiki_content': wiki_page.html(node),
            'version': wiki_page.version,
            'is_current': wiki_page.is_current,
            'is_edit': False,
        }
        rv.update(_view_project(node, auth, primary=True))
        return rv

    raise HTTPError(http.NOT_FOUND)


def serialize_wiki_toc(project, auth):
    toc = [
        {
            'id': child._primary_key,
            'title': child.title,
            'category': child.category,
            'pages': sorted(child.wiki_pages_current.keys()) if child.wiki_pages_current else [],
            'url': child.web_url_for('project_wiki_page', wid=HOME),
            'is_pointer': not child.primary,
            'link': auth.private_key
        }
        for child in project.nodes
        if not child.is_deleted
        and child.can_view(auth)
        if child.has_addon('wiki')
    ]
    return toc


@must_be_valid_project  # injects project
@must_be_contributor_or_public
@must_have_addon('wiki', 'node')
def project_wiki_page(wid, auth, **kwargs):
    wid = wid.strip()
    node = kwargs['node'] or kwargs['project']
    anonymous = has_anonymous_link(node, auth)
    wiki_page = node.get_wiki_page(wid)

    # todo breaks on /<script>; why?

    if wiki_page:
        version = wiki_page.version
        is_current = wiki_page.is_current
        content = wiki_page.html(node)
        wiki_page_api_url = node.api_url_for('project_wiki_page', wid=wiki_page.page_name)
    else:
        version = 'NA'
        is_current = False
        content = '<p><em>No wiki content</em></p>'
        wiki_page_api_url = None

    toc = serialize_wiki_toc(node, auth=auth)

    ret = {
        'wiki_id': wiki_page._primary_key if wiki_page else None,
        'pageName': wid,
        'page': wiki_page,
        'version': version,
        'versions': _get_wiki_versions(node, wid, anonymous=anonymous),
        'wiki_content': content,
        'is_current': is_current,
        'is_edit': False,
        'pages_current': sorted([
            from_mongo(each)
            for each in node.wiki_pages_current
        ]),
        'toc': toc,
        'url': node.url,
        'api_url': node.api_url,
        'category': node.category,
        'wiki_page_api_url': wiki_page_api_url,
        'wiki_home_url': node.url + 'wiki/',
    }

    ret.update(_view_project(node, auth, primary=True))
    return ret


@must_be_valid_project
@must_be_contributor_or_public
@must_have_addon('wiki', 'node')
def wiki_page_content(wid, **kwargs):
    node = kwargs['node'] or kwargs['project']

    wiki_page = node.get_wiki_page(wid)

    return {
        'wiki_content': wiki_page.content if wiki_page else ''
    }


@must_be_valid_project  # returns project
@must_have_permission('write')  # returns user, project
@must_not_be_registration
@must_have_addon('wiki', 'node')
<<<<<<< HEAD
def project_wiki_edit(auth, **kwargs):
    wid = kwargs['wid']  # the page name
=======
def project_wiki_edit(wid, auth, **kwargs):
    wid = wid.strip()
>>>>>>> 64116dc1
    node = kwargs['node'] or kwargs['project']
    wiki_page = node.get_wiki_page(wid)

    if wiki_page:
        version = wiki_page.version
        is_current = wiki_page.is_current
        content = wiki_page.content
        wiki_page_api_url = node.api_url_for('project_wiki_page', wid=wiki_page.page_name)
    else:
        version = 'NA'
        is_current = False
        content = ''
        wiki_page_api_url = None

    # TODO: Remove duplication with project_wiki_page
    toc = serialize_wiki_toc(node, auth=auth)
    rv = {
        'pageName': wid,
        'version': version,
        'versions': _get_wiki_versions(node, wid),
        'wiki_content': content,
        'wiki_id': wiki_page._id if wiki_page else '',
        'is_current': is_current,
        'is_edit': True,
        'pages_current': sorted([
            from_mongo(each)
            for each in node.wiki_pages_current
        ]),
        'toc': toc,
        'url': node.url,
        'api_url': node.api_url,
        'category': node.category,
        'wiki_page_api_url': wiki_page_api_url,
        'wiki_home_url': node.url + 'wiki/',
    }
    rv.update(_view_project(node, auth, primary=True))
    return rv


@must_be_valid_project  # injects node or project
@must_have_permission('write')  # injects user
@must_not_be_registration
@must_have_addon('wiki', 'node')
def project_wiki_edit_post(wid, auth, **kwargs):
    wid = wid.strip()
    node_to_use = kwargs['node'] or kwargs['project']

    if wid != sanitize(wid):
        status.push_status_message("This is an invalid wiki page name")
        raise HTTPError(http.BAD_REQUEST, redirect_url='{}wiki/'.format(node_to_use.url))

    wiki_page = node_to_use.get_wiki_page(wid)

    redirect_url = u'{}wiki/{}/'.format(node_to_use.url, wid)

    if wiki_page:
        # Only update node wiki if content has changed
        content = wiki_page.content
        if request.form['content'] != content:
            node_to_use.update_node_wiki(wid, request.form['content'], auth)
            ret = {'status': 'success'}
        else:
            ret = {'status': 'unmodified'}
    else:
        # update_node_wiki will create a new wiki page because a page
        # with wid does not exist
        node_to_use.update_node_wiki(wid, request.form['content'], auth)
        ret = {'status': 'success'}
    return ret, http.FOUND, None, redirect_url


@must_not_be_registration
@must_have_permission('write')
@must_have_addon('wiki', 'node')
def project_wiki_rename(**kwargs):
    node = kwargs['node'] or kwargs['project']
    wid = request.json.get('pk', None)
    page = NodeWikiPage.load(wid)
    if page.page_name.lower() == 'home':
        raise HTTPError(http.BAD_REQUEST, data=dict(
            message_short='Invalid request',
            message_long='The wiki home page cannot be renamed.'
        ))
    new_name = request.json.get('value', None)
    if new_name != sanitize(new_name):
        raise HTTPError(http.UNPROCESSABLE_ENTITY)

    if page and new_name:
        if new_name.lower() in node.wiki_pages_current:
            raise HTTPError(http.CONFLICT)

        # TODO: This should go in a Node method like node.rename_wiki
        node.wiki_pages_versions[new_name.lower()] = node.wiki_pages_versions[page.page_name.lower()]
        del node.wiki_pages_versions[page.page_name.lower()]
        node.wiki_pages_current[new_name.lower()] = node.wiki_pages_current[page.page_name.lower()]
        del node.wiki_pages_current[page.page_name.lower()]
        node.save()
        page.rename(new_name)
        return {'message': new_name}

    raise HTTPError(http.BAD_REQUEST)

@must_be_valid_project  # injects project
@must_have_permission('write')  # injects user, project
@must_not_be_registration
@must_have_addon('wiki', 'node')
def project_wiki_delete(auth, wid, **kwargs):
    node = kwargs['node'] or kwargs['project']
    page = node.get_wiki_page(wid)
    if not page:
        raise HTTPError(http.NOT_FOUND)
    node.delete_node_wiki(node, page, auth)
    node.save()
    return {}<|MERGE_RESOLUTION|>--- conflicted
+++ resolved
@@ -245,13 +245,8 @@
 @must_have_permission('write')  # returns user, project
 @must_not_be_registration
 @must_have_addon('wiki', 'node')
-<<<<<<< HEAD
-def project_wiki_edit(auth, **kwargs):
-    wid = kwargs['wid']  # the page name
-=======
 def project_wiki_edit(wid, auth, **kwargs):
     wid = wid.strip()
->>>>>>> 64116dc1
     node = kwargs['node'] or kwargs['project']
     wiki_page = node.get_wiki_page(wid)
 

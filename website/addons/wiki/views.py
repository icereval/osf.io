"""

"""
import logging
import httplib as http
import difflib

from bs4 import BeautifulSoup

from framework import request, status, url_for
from framework.forms.utils import sanitize
from framework.mongo.utils import from_mongo
from framework.exceptions import HTTPError
from website.project.views.node import _view_project
from website.project import show_diff
from website.project.decorators import (
    must_be_contributor_or_public,
    must_have_addon, must_not_be_registration,
    must_be_valid_project,
    must_have_permission
)

from .model import NodeWikiPage

logger = logging.getLogger(__name__)

HOME = 'home'


def get_wiki_url(node, page=HOME):
    """Get the URL for the wiki page for a node or pointer."""
    view_spec = 'OsfWebRenderer__project_wiki_page'
    if node.category != 'project':
        pid = node.parent_node._id
        nid = node._id
        return url_for(view_spec, pid=pid, nid=nid, wid=page)
    else:
        if not node.primary:
            pid = node.node._id
        else:
            pid = node._id
        return url_for(view_spec, pid=pid, wid=page)


@must_be_contributor_or_public
@must_have_addon('wiki', 'node')
def wiki_widget(**kwargs):
    node = kwargs['node'] or kwargs['project']
    wiki = node.get_addon('wiki')
    wiki_page = node.get_wiki_page('home')

    more = False
    if wiki_page and wiki_page.html:
        wiki_html = wiki_page.html
        if len(wiki_html) > 500:
            wiki_html = BeautifulSoup(wiki_html[:500] + '...', 'html.parser')
            more = True
        else:
            wiki_html = BeautifulSoup(wiki_html)
            more = False
    else:
        wiki_html = None

    rv = {
        'complete': True,
        'content': wiki_html,
        'more': more,
    }
    rv.update(wiki.config.to_json())
    return rv


@must_be_valid_project
@must_have_addon('wiki', 'node')
<<<<<<< HEAD
def project_wiki_home(*args, **kwargs):
=======
def project_wiki_home(**kwargs):
>>>>>>> 3b71e4dc
    node = kwargs['node'] or kwargs['project']
    return {}, None, None, '{}wiki/home/'.format(node.url)


def _get_wiki_versions(node, wid):

    # Skip if page doesn't exist; happens on new projects before
    # default "home" page is created
    if wid not in node.wiki_pages_versions:
        return []

    versions = [
        NodeWikiPage.load(page)
        for page in node.wiki_pages_versions[wid]
    ]

    return [
        {
            'version': version.version,
            'user_fullname': version.user.fullname,
            'date': version.date.replace(microsecond=0),
        }
        for version in reversed(versions)
    ]


@must_be_valid_project # returns project
@must_be_contributor_or_public # returns user, project
@must_have_addon('wiki', 'node')
def project_wiki_compare(auth, **kwargs):
    node = kwargs['node'] or kwargs['project']
    wid = kwargs['wid']

    wiki_page = node.get_wiki_page(wid)

    if wiki_page:
        compare_id = kwargs['compare_id']
        comparison_page = node.get_wiki_page(wid, compare_id)
        if comparison_page:
            current = wiki_page.content
            comparison = comparison_page.content
            sm = difflib.SequenceMatcher(None, comparison, current)
            content = show_diff(sm)
            content = content.replace('\n', '<br />')
            rv = {
                'pageName': wid,
                'wiki_content': content,
                'versions': _get_wiki_versions(node, wid),
                'is_current': True,
                'is_edit': True,
                'version': wiki_page.version,
            }
            rv.update(_view_project(node, auth, primary=True))
            return rv
    raise HTTPError(http.NOT_FOUND)


@must_be_valid_project # returns project
@must_have_permission('write') # returns user, project
@must_have_addon('wiki', 'node')
def project_wiki_version(auth, **kwargs):
    node = kwargs['node'] or kwargs['project']
    wid = kwargs['wid']
    vid = kwargs['vid']

    wiki_page = node.get_wiki_page(wid, version=vid)

    if wiki_page:
        rv = {
            'wiki_id': wiki_page._id if wiki_page else None,
            'pageName': wid,
            'wiki_content': wiki_page.html,
            'version': wiki_page.version,
            'is_current': wiki_page.is_current,
            'is_edit': False,
        }
        rv.update(_view_project(node, auth, primary=True))
        return rv

    raise HTTPError(http.NOT_FOUND)


def serialize_wiki_toc(project, auth):
    toc = [
        {
            'id': child._primary_key,
            'title': child.title,
            'category': child.category,
            'pages': sorted(child.wiki_pages_current.keys()) if child.wiki_pages_current else [],
            'url': get_wiki_url(child, page=HOME),
            'is_pointer': not child.primary,
            'link': auth.private_key
        }
        for child in project.nodes
        if not child.is_deleted
        and child.can_view(auth)
        if child.has_addon('wiki')
    ]
    return toc




@must_be_valid_project # returns project
@must_be_contributor_or_public
@must_have_addon('wiki', 'node')
def project_wiki_page(auth, **kwargs):

    wid = kwargs['wid']
    node = kwargs['node'] or kwargs['project']

    wiki_page = node.get_wiki_page(wid)

    # todo breaks on /<script>; why?

    if wiki_page:
        version = wiki_page.version
        is_current = wiki_page.is_current
        content = wiki_page.html
    else:
        version = 'NA'
        is_current = False
        content = '<p><em>No wiki content</em></p>'

    toc = serialize_wiki_toc(node, auth=auth)

    rv = {
        'wiki_id': wiki_page._primary_key if wiki_page else None,
        'pageName': wid,
        'page': wiki_page,
        'version': version,
        'wiki_content': content,
        'is_current': is_current,
        'is_edit': False,
        'pages_current': sorted([
            from_mongo(version)
            for version in node.wiki_pages_versions
<<<<<<< HEAD
        ]),
        'toc': toc,
        'url': node.url,
=======
        ],
        'toc': toc,
        'url': node.url,
        'api_url': node.api_url,
>>>>>>> 3b71e4dc
        'category': node.category
    }

    rv.update(_view_project(node, auth, primary=True))
    return rv


@must_be_valid_project # returns project
@must_have_permission('write') # returns user, project
@must_not_be_registration
@must_have_addon('wiki', 'node')
def project_wiki_edit(auth, **kwargs):
<<<<<<< HEAD
    project = kwargs['project']
    node = kwargs['node'] or kwargs['project']
    wid = kwargs['wid']


=======
    wid = kwargs['wid']
    node = kwargs['node'] or kwargs['project']
>>>>>>> 3b71e4dc
    wiki_page = node.get_wiki_page(wid)

    if wiki_page:
        version = wiki_page.version
        is_current = wiki_page.is_current
        content = wiki_page.content
    else:
        version = 'NA'
        is_current = False
        content = ''
    rv = {
        'pageName': wid,
        'page': wiki_page,
        'version': version,
        'versions': _get_wiki_versions(node, wid),
        'wiki_content': content,
        'is_current': is_current,
        'is_edit': True,
    }
    rv.update(_view_project(node, auth, primary=True))
    return rv


@must_be_valid_project # returns project
@must_have_permission('write') # returns user, project
@must_not_be_registration
@must_have_addon('wiki', 'node')
def project_wiki_edit_post(auth, **kwargs):

    node_to_use = kwargs['node'] or kwargs['project']
    user = auth.user
    wid = kwargs['wid']
    logging.debug(
        '{user} edited wiki page: {wid}'.format(
            user=user.username, wid=wid
        )
    )

    if wid != sanitize(wid):
        status.push_status_message("This is an invalid wiki page name")
        raise HTTPError(http.BAD_REQUEST, redirect_url='{}wiki/'.format(node_to_use.url))

    wiki_page = node_to_use.get_wiki_page(wid)

    if wiki_page:
        content = wiki_page.content
    else:
        content = ''
    if request.form['content'] != content:
        node_to_use.update_node_wiki(wid, request.form['content'], auth)
        return {
            'status' : 'success',
        }, None, None, '{}wiki/{}/'.format(node_to_use.url, wid)
    else:
        return {}, None, None, '{}wiki/{}/'.format(node_to_use.url, wid)


@must_not_be_registration
@must_have_permission('write')
@must_have_addon('wiki', 'node')
def project_wiki_rename(**kwargs):
    node = kwargs['node'] or kwargs['project']
    wid = request.json.get('pk', None)
    page = NodeWikiPage.load(wid)
    new_name = request.json.get('value', None)
    if new_name != sanitize(new_name):
        raise HTTPError(http.UNPROCESSABLE_ENTITY)

    if page and new_name:
        try:
            exist_check = node.wiki_pages_versions[new_name.lower()]
        except KeyError:
            exist_check = None
        if exist_check:
            raise HTTPError(http.CONFLICT)

        node.wiki_pages_versions[new_name.lower()] = node.wiki_pages_versions[page.page_name.lower()]
        del node.wiki_pages_versions[page.page_name.lower()]
        node.wiki_pages_current[new_name.lower()] = node.wiki_pages_current[page.page_name.lower()]
        del node.wiki_pages_current[page.page_name.lower()]
        node.save()
        page.rename(new_name)
        return {'message': new_name}

    raise HTTPError(http.BAD_REQUEST)<|MERGE_RESOLUTION|>--- conflicted
+++ resolved
@@ -72,11 +72,7 @@
 
 @must_be_valid_project
 @must_have_addon('wiki', 'node')
-<<<<<<< HEAD
-def project_wiki_home(*args, **kwargs):
-=======
 def project_wiki_home(**kwargs):
->>>>>>> 3b71e4dc
     node = kwargs['node'] or kwargs['project']
     return {}, None, None, '{}wiki/home/'.format(node.url)
 
@@ -214,16 +210,10 @@
         'pages_current': sorted([
             from_mongo(version)
             for version in node.wiki_pages_versions
-<<<<<<< HEAD
         ]),
         'toc': toc,
         'url': node.url,
-=======
-        ],
-        'toc': toc,
-        'url': node.url,
         'api_url': node.api_url,
->>>>>>> 3b71e4dc
         'category': node.category
     }
 
@@ -236,16 +226,8 @@
 @must_not_be_registration
 @must_have_addon('wiki', 'node')
 def project_wiki_edit(auth, **kwargs):
-<<<<<<< HEAD
-    project = kwargs['project']
-    node = kwargs['node'] or kwargs['project']
-    wid = kwargs['wid']
-
-
-=======
-    wid = kwargs['wid']
-    node = kwargs['node'] or kwargs['project']
->>>>>>> 3b71e4dc
+    wid = kwargs['wid']
+    node = kwargs['node'] or kwargs['project']
     wiki_page = node.get_wiki_page(wid)
 
     if wiki_page:

--- conflicted
+++ resolved
@@ -384,7 +384,6 @@
     wiki_name = wname.strip()
     new_wiki_name = request.get_json().get('value', None)
 
-<<<<<<< HEAD
     try:
         node.rename_node_wiki(wiki_name, new_wiki_name, auth)
     except NameEmptyError:
@@ -397,28 +396,6 @@
         raise WIKI_PAGE_CONFLICT_ERROR
     except PageNotFoundError:
         raise WIKI_PAGE_NOT_FOUND_ERROR
-=======
-    # TODO: This should go in a Node method like node.rename_wiki
-    wiki_key = to_mongo_key(wiki_name)
-    new_wiki_name = new_wiki_name.strip()
-    new_wiki_key = to_mongo_key(new_wiki_name)
-
-    if wiki_page and new_wiki_key:
-        if new_wiki_key in node.wiki_pages_current or new_wiki_key == 'home':
-            if wiki_key == new_wiki_key:
-                wiki_page.rename(new_wiki_name)
-                return {'message': new_wiki_name}
-            raise HTTPError(http.CONFLICT)
-        else:
-            node.wiki_pages_versions[new_wiki_key] = node.wiki_pages_versions[wiki_key]
-            del node.wiki_pages_versions[wiki_key]
-            node.wiki_pages_current[new_wiki_key] = node.wiki_pages_current[wiki_key]
-            del node.wiki_pages_current[wiki_key]
-            node.save()
-            wiki_page.rename(new_wiki_name)
-            return {'message': new_wiki_name}
-    raise HTTPError(http.BAD_REQUEST)
->>>>>>> 215968bd
 
 
 @must_be_valid_project  # returns project

--- conflicted
+++ resolved
@@ -73,7 +73,6 @@
     </div><!-- end row -->
 </div><!-- end wiki -->
 
-<<<<<<< HEAD
 <div class="modal fade" id="refresh-modal">
   <div class="modal-dialog">
     <div class="modal-content">
@@ -130,18 +129,5 @@
         $('[data-toggle="tooltip"]').tooltip();
     });
 </script>
-<script src="/static/public/js/wiki-edit-page.js"></script>
-=======
-
-<%def name="javascript_bottom()">
-${parent.javascript_bottom()}
-<script>
-    window.contextVars = window.contextVars || {};
-    window.contextVars.wiki = {urls: {content: '${urls['api']['content']}'}};
-</script>
-<script src="/static/vendor/pagedown/Markdown.Converter.js"></script>
-<script src="/static/vendor/pagedown/Markdown.Sanitizer.js"></script>
-<script src="/static/vendor/pagedown/Markdown.Editor.js"></script>
 <script src=${"/static/public/js/wiki-edit-page.js" | webpack_asset}></script>
->>>>>>> 63863296
 </%def>
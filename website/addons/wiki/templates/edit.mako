--- conflicted
+++ resolved
@@ -159,17 +159,12 @@
                         </div>
                     </div>
                 </div>
-<<<<<<< HEAD
                 <div id="wikiViewRender" class="wiki-panel-body markdown-it-view wiki-panel-body-flex" data-bind="html: renderedView, mathjaxify: renderedView, css: { 'wiki-panel-body-flex': $root.singleVis() !== 'view' }"  >
-
-=======
-                <div id="wikiViewRender" data-bind="html: renderedView, mathjaxify: renderedView" class="wiki-panel-body markdown-it-view wiki-panel-body-flex">
                     % if wiki_content:
                         ${wiki_content | n}
                     % else:
                         <p><em>No wiki content</em></p>
                     % endif
->>>>>>> 55de43fb
                 </div>
               </div>
           </div>
@@ -180,14 +175,10 @@
               <div class="wiki-panel-header wiki-panel-header-flex" data-bind="css: {  'wiki-panel-header-flex': $root.singleVis() !== 'compare' }">
                   <div class="row">
                       <div class="col-xs-12">
-<<<<<<< HEAD
                           <span class="wiki-panel-title" data-bind="visible: $root.singleVis() !== 'compare'"> <i class="icon-exchange"> </i>  Compare </span>
                           
                           <div class="inline" data-bind="css: { 'pull-right' :  $root.singleVis() === 'compare' }">
                             <span class="wiki-panel-title" data-bind="visible: $root.singleVis() === 'compare'"> Compare </span>
-=======
-                          <i class="icon-exchange"> </i>  Compare
->>>>>>> 55de43fb
                             <!-- Version Picker -->
                             <span class="compare-version-text"><i> <span data-bind="text: viewVersionDisplay"></span></i> to
                               <select data-bind="value: compareVersion" id="compareVersionSelect">

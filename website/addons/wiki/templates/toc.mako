<div class="osf-sidenav hidden-print" role="complementary">

    <ul class="nav bs-sidenav">

        <h4 style="margin-left: 10px;">Project Wiki Pages</h4>

        % for k in pages_current:
            <li>
                <a href="/${node['id']}/wiki/${k}">${k}</a>
            </li>
        % endfor

        % if category == 'project':
            <hr />
            <h4 style="margin-left: 10px;">Component Wiki Pages</h4>

            % for child in toc:
                <li class="nav-header">
<<<<<<< HEAD

                    <a href="/${node['id']}/node/${child['id']}/wiki/home">
=======
                    <a href="${child['url']}">
                        % if child['is_pointer']:
                            <i class="icon-hand-right"></i>
                        % endif
>>>>>>> 73f4c58a
                        ${child['title']}
                        % if child['category']:
                            (${child['category']})
                        % endif
                    </a>

                    <ul style="list-style-type: none;">
                        % for k in child['pages']:
                            % if k != 'home':
                                <li class="">
                                    <a href="/${node['id']}/node/${child['id']}/wiki/${k}">${k}</a>

                                </li>
                            % endif
                        % endfor
                    </ul>

                </li>
            % endfor
        % endif

    </ul>

</div><|MERGE_RESOLUTION|>--- conflicted
+++ resolved
@@ -16,15 +16,12 @@
 
             % for child in toc:
                 <li class="nav-header">
-<<<<<<< HEAD
 
-                    <a href="/${node['id']}/node/${child['id']}/wiki/home">
-=======
                     <a href="${child['url']}">
                         % if child['is_pointer']:
                             <i class="icon-hand-right"></i>
                         % endif
->>>>>>> 73f4c58a
+
                         ${child['title']}
                         % if child['category']:
                             (${child['category']})

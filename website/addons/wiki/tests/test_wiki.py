# -*- coding: utf-8 -*-
# PEP8 asserts
from nose.tools import *  # noqa

from flask import url_for

from framework.auth import Auth
from webtest.app import AppError
from tests.base import OsfTestCase
from tests.factories import (
    UserFactory, NodeFactory, PointerFactory, ProjectFactory, ApiKeyFactory,
    AuthUserFactory, NodeWikiFactory,
)

from website.addons.wiki.views import serialize_wiki_toc
from website.addons.wiki.model import NodeWikiPage


class TestWikiViews(OsfTestCase):

    def setUp(self):
        super(TestWikiViews, self).setUp()
        self.user = AuthUserFactory()
        self.project = ProjectFactory(is_public=True, creator=self.user)

<<<<<<< HEAD
=======
    def test_get_wiki_url_for_project(self):
        node = ProjectFactory()
        expected = url_for(
            'OsfWebRenderer__project_wiki_page',
            pid=node._primary_key,
            wid='home'
        )
        assert_equal(get_wiki_url(node), expected)

>>>>>>> 40235bdf
    def test_wiki_url_get_returns_200(self):
        url = self.project.web_url_for('project_wiki_page', wid='home')
        res = self.app.get(url)
        assert_equal(res.status_code, 200)

    def test_wiki_url_for_pointer_returns_200(self):
        pointer = PointerFactory(node=self.project)
        url = self.project.web_url_for('project_wiki_page', wid='home')
        res = self.app.get(url)
        assert_equal(res.status_code, 200)

    def test_wiki_content_returns_200(self):
        node = ProjectFactory()
        url = node.api_url_for('wiki_page_content', wid='somerandomid')
        res = self.app.get(url).follow()
        assert_equal(res.status_code, 200)

    def test_wiki_url_for_component_returns_200(self):
        component = NodeFactory(project=self.project)
        url = component.web_url_for('project_wiki_page', wid='home')
        res = self.app.get(url).follow()
        assert_equal(res.status_code, 200)

    def test_serialize_wiki_toc(self):
        project = ProjectFactory()
        auth = Auth(project.creator)
        NodeFactory(project=project, creator=project.creator)
        no_wiki = NodeFactory(project=project, creator=project.creator)
        project.save()

        serialized = serialize_wiki_toc(project, auth=auth)
        assert_equal(len(serialized), 2)
        no_wiki.delete_addon('wiki', auth=auth)
        serialized = serialize_wiki_toc(project, auth=auth)
        assert_equal(len(serialized), 1)

    def test_get_wiki_url_pointer_component(self):
        """Regression test for issues
        https://github.com/CenterForOpenScience/osf/issues/363 and
        https://github.com/CenterForOpenScience/openscienceframework.org/issues/574

        """
        user = UserFactory()
        pointed_node = NodeFactory(creator=user)
        project = ProjectFactory(creator=user)
        auth = Auth(user=user)
        project.add_pointer(pointed_node, auth=auth, save=True)

        serialized = serialize_wiki_toc(project, auth)
        assert_equal(
            serialized[0]['url'],
            pointed_node.web_url_for('project_wiki_page', wid='home')
        )

    def test_project_wiki_edit_post(self):
        self.project.update_node_wiki(
            'home',
            content='old content',
            auth=Auth(self.project.creator)
        )
        url = self.project.web_url_for('project_wiki_edit_post', wid='home')
        res = self.app.post(url, {'content': 'new content'}, auth=self.user.auth).follow()
        assert_equal(res.status_code, 200)
        self.project.reload()
        # page was updated with new content
        new_wiki = self.project.get_wiki_page('home')
        assert_equal(new_wiki.content, 'new content')


class TestWikiRename(OsfTestCase):

    def setUp(self):

        super(TestWikiRename, self).setUp()

        self.project = ProjectFactory(is_public=True)
        api_key = ApiKeyFactory()
        self.project.creator.api_keys.append(api_key)
        self.project.creator.save()
        self.consolidate_auth = Auth(user=self.project.creator, api_key=api_key)
        self.auth = ('test', api_key._primary_key)
        self.project.update_node_wiki('home', 'Hello world', self.consolidate_auth)
        self.wiki = self.project.get_wiki_page('home')
        self.url = self.project.api_url_for(
            'project_wiki_rename',
            wid=self.wiki._id,
        )

    def test_rename_wiki_page_valid(self):
        new_name = 'away'
        self.app.put_json(
            self.url,
            {'value': new_name, 'pk': self.wiki._id},
            auth=self.auth,
        )
        self.project.reload()

        old_wiki = self.project.get_wiki_page('home')
        assert_false(old_wiki)

        new_wiki = self.project.get_wiki_page(new_name)
        assert_true(new_wiki)
        assert_equal(new_wiki._id, self.wiki._id)
        assert_equal(new_wiki.content, self.wiki.content)
        assert_equal(new_wiki.version, self.wiki.version)

    def test_rename_wiki_page_invalid(self):
        new_name = '<html>hello</html>'

        with assert_raises(AppError) as cm:
            self.app.put_json(self.url, {'value': new_name, 'pk': self.wiki._id}, auth=self.auth)

            e = cm.exception
            assert_equal(e, 422)

    def test_rename_wiki_page_duplicate(self):
        self.project.update_node_wiki('away', 'Hello world', self.consolidate_auth)
        new_name = 'away'

        with assert_raises(AppError) as cm:
            self.app.put_json(
                self.url,
                {'value': new_name, 'pk': self.wiki._id},
                auth=self.auth,
            )

            e = cm.exception
            assert_equal(e, 409)


class TestWikiLinks(OsfTestCase):

    def test_links(self):
        user = AuthUserFactory()
        project = ProjectFactory(creator=user)
        wiki = NodeWikiFactory(
            content='[[wiki2]]',
            user=user,
            node=project,
        )
        assert_in(
            project.web_url_for('project_wiki_page', wid='wiki2'),
            wiki.html(project),
        )<|MERGE_RESOLUTION|>--- conflicted
+++ resolved
@@ -2,7 +2,6 @@
 # PEP8 asserts
 from nose.tools import *  # noqa
 
-from flask import url_for
 
 from framework.auth import Auth
 from webtest.app import AppError
@@ -13,7 +12,6 @@
 )
 
 from website.addons.wiki.views import serialize_wiki_toc
-from website.addons.wiki.model import NodeWikiPage
 
 
 class TestWikiViews(OsfTestCase):
@@ -23,18 +21,6 @@
         self.user = AuthUserFactory()
         self.project = ProjectFactory(is_public=True, creator=self.user)
 
-<<<<<<< HEAD
-=======
-    def test_get_wiki_url_for_project(self):
-        node = ProjectFactory()
-        expected = url_for(
-            'OsfWebRenderer__project_wiki_page',
-            pid=node._primary_key,
-            wid='home'
-        )
-        assert_equal(get_wiki_url(node), expected)
-
->>>>>>> 40235bdf
     def test_wiki_url_get_returns_200(self):
         url = self.project.web_url_for('project_wiki_page', wid='home')
         res = self.app.get(url)

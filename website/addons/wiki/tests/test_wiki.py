# -*- coding: utf-8 -*-

# PEP8 asserts
from nose.tools import *  # noqa
from modularodm.exceptions import ValidationValueError

from tests.base import OsfTestCase
from tests.factories import (
    UserFactory, NodeFactory, PointerFactory, ProjectFactory, ApiKeyFactory,
    AuthUserFactory, NodeWikiFactory,
)

from website.addons.wiki.views import serialize_wiki_toc
from website.addons.wiki.model import NodeWikiPage
from framework.auth import Auth

class TestNodeWikiPageModel(OsfTestCase):

    def test_page_name_cannot_be_greater_than_100_characters(self):
        bad_name = 'a' * 101
        page = NodeWikiPage(page_name=bad_name)
        with assert_raises(ValidationValueError):
            page.save()


class TestWikiViews(OsfTestCase):

    def setUp(self):
        super(TestWikiViews, self).setUp()
        self.user = AuthUserFactory()
        self.project = ProjectFactory(is_public=True, creator=self.user)

    def test_wiki_url_get_returns_200(self):
        url = self.project.web_url_for('project_wiki_page', wid='home')
        res = self.app.get(url)
        assert_equal(res.status_code, 200)

    def test_wiki_url_for_pointer_returns_200(self):
        pointer = PointerFactory(node=self.project)
        url = self.project.web_url_for('project_wiki_page', wid='home')
        res = self.app.get(url)
        assert_equal(res.status_code, 200)

    def test_wiki_content_returns_200(self):
        node = ProjectFactory()
        url = node.api_url_for('wiki_page_content', wid='somerandomid')
        res = self.app.get(url).follow()
        assert_equal(res.status_code, 200)

    def test_wiki_url_for_component_returns_200(self):
        component = NodeFactory(project=self.project)
        url = component.web_url_for('project_wiki_page', wid='home')
        res = self.app.get(url).follow()
        assert_equal(res.status_code, 200)

    def test_serialize_wiki_toc(self):
        project = ProjectFactory()
        auth = Auth(project.creator)
        NodeFactory(project=project, creator=project.creator)
        no_wiki = NodeFactory(project=project, creator=project.creator)
        project.save()

        serialized = serialize_wiki_toc(project, auth=auth)
        assert_equal(len(serialized), 2)
        no_wiki.delete_addon('wiki', auth=auth)
        serialized = serialize_wiki_toc(project, auth=auth)
        assert_equal(len(serialized), 1)

    def test_get_wiki_url_pointer_component(self):
        """Regression test for issues
        https://github.com/CenterForOpenScience/osf/issues/363 and
        https://github.com/CenterForOpenScience/openscienceframework.org/issues/574

        """
        user = UserFactory()
        pointed_node = NodeFactory(creator=user)
        project = ProjectFactory(creator=user)
        auth = Auth(user=user)
        project.add_pointer(pointed_node, auth=auth, save=True)

        serialized = serialize_wiki_toc(project, auth)
        assert_equal(
            serialized[0]['url'],
            pointed_node.web_url_for('project_wiki_page', wid='home')
        )

    def test_project_wiki_edit_post(self):
        self.project.update_node_wiki(
            'home',
            content='old content',
            auth=Auth(self.project.creator)
        )
        url = self.project.web_url_for('project_wiki_edit_post', wid='home')
        res = self.app.post(url, {'content': 'new content'}, auth=self.user.auth).follow()
        assert_equal(res.status_code, 200)
        self.project.reload()
        # page was updated with new content
        new_wiki = self.project.get_wiki_page('home')
        assert_equal(new_wiki.content, 'new content')

    def test_project_wiki_edit_post_with_non_ascii_title(self):
        # regression test for https://github.com/CenterForOpenScience/openscienceframework.org/issues/1040
        # wid doesn't exist in the db, so it will be created
        new_wid = u'øˆ∆´ƒøßå√ß'
        url = self.project.web_url_for('project_wiki_edit_post', wid=new_wid)
        res = self.app.post(url, {'content': 'new content'}, auth=self.user.auth).follow()
        assert_equal(res.status_code, 200)
        self.project.reload()
        wiki = self.project.get_wiki_page(new_wid)
        assert_equal(wiki.page_name, new_wid)

        # updating content should return correct url as well.
        res = self.app.post(url, {'content': 'updated content'}, auth=self.user.auth).follow()
        assert_equal(res.status_code, 200)

    def test_wiki_edit_get_new(self):
        url = self.project.web_url_for('project_wiki_edit', wid='a new page')
        res = self.app.get(url, auth=self.user.auth)
        assert_equal(res.status_code, 200)

    def test_wiki_edit_get_home(self):
        url = self.project.web_url_for('project_wiki_edit', wid='home')
        res = self.app.get(url, auth=self.user.auth)
        assert_equal(res.status_code, 200)

class TestWikiDelete(OsfTestCase):

    def setUp(self):
        super(TestWikiDelete, self).setUp()

        self.project = ProjectFactory(is_public=True)
        api_key = ApiKeyFactory()
        self.project.creator.api_keys.append(api_key)
        self.project.creator.save()
        self.consolidate_auth = Auth(user=self.project.creator, api_key=api_key)
        self.auth = ('test', api_key._primary_key)
        self.project.update_node_wiki('Elephants', 'Hello Elephants', self.consolidate_auth)
        self.project.update_node_wiki('Lions', 'Hello Lions', self.consolidate_auth)
        self.elephant_wiki = self.project.get_wiki_page('Elephants')
        self.lion_wiki = self.project.get_wiki_page('Lions')
        self.url = self.project.api_url_for(
            'project_wiki_delete',
            wid=self.elephant_wiki._id
        )

    def test_project_wiki_delete(self):
        assert 'elephants' in self.project.wiki_pages_current
        self.app.delete(
            self.url,
            auth=self.auth
        )
        self.project.reload()
        assert 'elephants' not in self.project.wiki_pages_current


class TestWikiRename(OsfTestCase):

    def setUp(self):

        super(TestWikiRename, self).setUp()

        self.project = ProjectFactory(is_public=True)
        api_key = ApiKeyFactory()
        self.project.creator.api_keys.append(api_key)
        self.project.creator.save()
        self.consolidate_auth = Auth(user=self.project.creator, api_key=api_key)
        self.auth = ('test', api_key._primary_key)
        self.project.update_node_wiki('home', 'Hello world', self.consolidate_auth)
        self.wiki = self.project.get_wiki_page('home')
        self.url = self.project.api_url_for(
            'project_wiki_rename',
            wid=self.wiki._id,
        )

    def test_rename_wiki_page_valid(self):
        new_name = 'away'
        self.app.put_json(
            self.url,
            {'value': new_name, 'pk': self.wiki._id},
            auth=self.auth,
        )
        self.project.reload()

        old_wiki = self.project.get_wiki_page('home')
        assert_false(old_wiki)

        new_wiki = self.project.get_wiki_page(new_name)
        assert_true(new_wiki)
        assert_equal(new_wiki._id, self.wiki._id)
        assert_equal(new_wiki.content, self.wiki.content)
        assert_equal(new_wiki.version, self.wiki.version)

    def test_rename_wiki_page_invalid(self):
        new_name = '<html>hello</html>'

        res = self.app.put_json(self.url, {'value': new_name, 'pk': self.wiki._id},
                auth=self.auth, expect_errors=True)
        assert_equal(res.status_code, 422)

    def test_rename_wiki_page_duplicate(self):
        self.project.update_node_wiki('away', 'Hello world', self.consolidate_auth)
        new_name = 'away'

        res = self.app.put_json(
            self.url,
            {'value': new_name, 'pk': self.wiki._id},
            auth=self.auth, expect_errors=True
        )

<<<<<<< HEAD
        assert_equal(res.status_code, 409)
=======
            e = cm.exception
            assert False
            assert_equal(e, 409)
>>>>>>> a11d6724

    def test_cannot_rename_home_page(self):
        home = self.project.get_wiki_page('home')
        res = self.app.put_json(self.url, {'value': 'homelol', 'pk': home._id}, auth=self.auth, expect_errors=True)
        assert_equal(res.status_code, 400)


class TestWikiLinks(OsfTestCase):

    def test_links(self):
        user = AuthUserFactory()
        project = ProjectFactory(creator=user)
        wiki = NodeWikiFactory(
            content='[[wiki2]]',
            user=user,
            node=project,
        )
        assert_in(
            project.web_url_for('project_wiki_page', wid='wiki2'),
            wiki.html(project),
        )<|MERGE_RESOLUTION|>--- conflicted
+++ resolved
@@ -206,14 +206,7 @@
             {'value': new_name, 'pk': self.wiki._id},
             auth=self.auth, expect_errors=True
         )
-
-<<<<<<< HEAD
         assert_equal(res.status_code, 409)
-=======
-            e = cm.exception
-            assert False
-            assert_equal(e, 409)
->>>>>>> a11d6724
 
     def test_cannot_rename_home_page(self):
         home = self.project.get_wiki_page('home')

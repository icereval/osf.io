--- conflicted
+++ resolved
@@ -33,21 +33,6 @@
         }
     }
 };
-<<<<<<< HEAD
-
-ko.bindingHandlers.tooltip = {
-    init: function(element, valueAccessor) {
-        var value = ko.unwrap(valueAccessor());
-        var options = {
-            title: value,
-            placement: 'bottom'
-        };
-
-        $(element).tooltip(options);
-    }
-};
-=======
->>>>>>> 58a4251a
 
 function ViewModel(url) {
     var self = this;
@@ -55,21 +40,6 @@
     self.publishedText = ko.observable('');
     self.currentText = ko.observable('');
     self.activeUsers = ko.observableArray([]);
-<<<<<<< HEAD
-
-    self.displayCollaborators = ko.computed(function() {
-       return self.activeUsers().length > 1;
-    });
-
-    self.changed = ko.computed(function() {
-        // Handle inconsistencies in newline notation
-        var published = typeof self.publishedText() === 'string' ?
-            self.publishedText().replace(/(\r\n|\n|\r)/gm, '\n') : '';
-        var current = typeof self.currentText() === 'string' ?
-            self.currentText().replace(/(\r\n|\n|\r)/gm, '\n') : '';
-
-        return published !== current;
-=======
     self.status = ko.observable('connecting');
 
     self.displayCollaborators = ko.computed(function() {
@@ -161,45 +131,7 @@
         if (self.changed() && self.status() !== 'connected') {
             return 'There are unsaved changes to your wiki.';
         }
->>>>>>> 58a4251a
     });
-
-    // Fetch initial wiki text
-    self.fetchData = function(callback) {
-        $.ajax({
-            type: 'GET',
-            url: url,
-            dataType: 'json',
-            success: function (response) {
-                self.publishedText(response.wiki_content);
-                if (callback) callback(response);
-            },
-            error: function (xhr, textStatus, error) {
-                $.osf.growl('Error','The wiki content could not be loaded.');
-                Raven.captureMessage('Could not GET wiki contents.', {
-                    url: url,
-                    textStatus: textStatus,
-                    error: error
-                });
-            }
-        });
-    };
-
-    self.loadPublished = function() {
-        self.fetchData(function() {
-            self.currentText(self.publishedText());
-        });
-    };
-
-    self.fetchData();
-
-    // TODO: Do we want this?
-//        $(window).on('beforeunload', function() {
-//            if (self.changed()) {
-//                return 'If you leave this page, your changes will be ' +
-//                    'saved as a draft for collaborators, but not made public.';
-//            }
-//        });
 }
 
 function WikiEditor(selector, url) {

# -*- coding: utf-8 -*-

import httplib as http
from flask import request

from dataverse.exceptions import UnauthorizedError

from framework.exceptions import HTTPError
from framework.auth.decorators import must_be_logged_in

from website.project import decorators
from website.util.sanitize import assert_clean
from website.util import api_url_for, web_url_for

from website.addons.dataverse import client
from website.addons.dataverse.settings import HOST


@must_be_logged_in
@decorators.must_be_valid_project
@decorators.must_have_addon('dataverse', 'node')
def dataverse_config_get(node_addon, auth, **kwargs):
    """API that returns the serialized node settings."""
    return {
        'result': serialize_settings(node_addon, auth.user),
    }, http.OK


@decorators.must_have_permission('write')
@decorators.must_have_addon('dataverse', 'user')
@decorators.must_have_addon('dataverse', 'node')
def dataverse_import_user_auth(auth, node_addon, user_addon, **kwargs):
    """Import dataverse credentials from the currently logged-in user to a node.
    """
    user = auth.user
    node_addon.set_user_auth(user_addon)
    node_addon.save()
    return {
        'result': serialize_settings(node_addon, user),
        'message': 'Successfully imported access token from profile.',
    }, http.OK


def serialize_settings(node_settings, current_user):
    """View helper that returns a dictionary representation of a
    DataverseNodeSettings record. Provides the return value for the
    dataverse config endpoints.
    """
    user_settings = node_settings.user_settings
    user_is_owner = user_settings is not None and (
        user_settings.owner._primary_key == current_user._primary_key
    )
    current_user_settings = current_user.get_addon('dataverse')
    result = {
        'nodeHasAuth': node_settings.has_auth,
        'userIsOwner': user_is_owner,
        'userHasAuth': current_user_settings is not None and current_user_settings.has_auth,
        'urls': serialize_urls(node_settings),
    }

    if node_settings.has_auth:
        # Add owner's profile info
        result['urls']['owner'] = web_url_for('profile_view_id',
            uid=user_settings.owner._primary_key)
        result.update({
            'ownerName': user_settings.owner.fullname,
            'apiToken': user_settings.api_token,
        })
        # Add owner's dataverse settings
        connection = client.connect_from_settings(user_settings)
        dataverses = client.get_dataverses(connection)
        result.update({
            'connected': connection is not None,
            'dataverses': [
                {'title': dataverse.title, 'alias': dataverse.alias}
                for dataverse in dataverses
            ],
            'savedDataverse': {
                'title': node_settings.dataverse,
                'alias': node_settings.dataverse_alias
            },
            'savedDataset': {
                'title': node_settings.dataset,
                'doi': node_settings.dataset_doi
            }
        })
    return result


def serialize_urls(node_settings):
    node = node_settings.owner
    urls = {
        'create': api_url_for('dataverse_set_user_config'),
        'set': node.api_url_for('set_dataverse_and_dataset'),
        'importAuth': node.api_url_for('dataverse_import_user_auth'),
        'deauthorize': node.api_url_for('deauthorize_dataverse'),
<<<<<<< HEAD
        'getDatasets': node.api_url_for('dataverse_get_datasets'),
        'datasetPrefix': 'http://dx.doi.org/',
        'dataversePrefix': 'http://{0}/dataverse/'.format(HOST),
=======
        'getStudies': node.api_url_for('dataverse_get_studies'),
        'studyPrefix': 'http://dx.doi.org/',
        'dataversePrefix': 'http://{0}/dvn/dv/'.format(HOST),
        'settings': web_url_for('user_addons'),
>>>>>>> 28e62526
    }
    return urls


@decorators.must_have_permission('write')
@decorators.must_have_addon('dataverse', 'user')
@decorators.must_have_addon('dataverse', 'node')
def dataverse_get_datasets(node_addon, **kwargs):
    alias = request.json.get('alias')
    user_settings = node_addon.user_settings

    connection = client.connect_from_settings(user_settings)
    dataverse = client.get_dataverse(connection, alias)
    datasets, bad_datasets = client.get_datasets(dataverse)
    ret = {
        'datasets': [{'title': dataset.title, 'doi': dataset.doi} for dataset in datasets],
        'badDatasets': [{'doi': bad_dataset.doi, 'url': 'http://dx.doi.org/' + bad_dataset.doi} for bad_dataset in bad_datasets],
    }
    code = http.PARTIAL_CONTENT if bad_datasets else http.OK
    return ret, code


@must_be_logged_in
def dataverse_set_user_config(auth, **kwargs):

    user = auth.user

    try:
        assert_clean(request.json)
    except AssertionError:
        # TODO: Test me!
        raise HTTPError(http.NOT_ACCEPTABLE)

    # Log in with Dataverse
    token = request.json.get('api_token')
    connection = client.connect_or_401(token)

    user_addon = user.get_addon('dataverse')
    if user_addon is None:
        user.add_addon('dataverse')
        user_addon = user.get_addon('dataverse')

    user_addon.api_token = token
    user_addon.save()

    # Special case: Remove old form of authentication and migrate
    if user_addon.dataverse_password is not None:
        user_addon.dataverse_username = None
        user_addon.dataverse_password = None
        for node_addon in user_addon.addondataversenodesettings__authorized:
            dataverse = client.get_dataverse(connection, node_addon.dataverse_alias)
            dataset = client.get_dataset(dataverse, node_addon.study_hdl)

            if dataset is not None:
                node_addon.dataset_doi = node_addon.study_hdl
                node_addon.dataset_id = dataset.id
                node_addon.dataset = dataset.title

                node_addon.study_hdl = None
                node_addon.study = None

                node_addon.save()

    return {'token': token}, http.OK


@decorators.must_have_permission('write')
@decorators.must_have_addon('dataverse', 'user')
@decorators.must_have_addon('dataverse', 'node')
def set_dataverse_and_dataset(node_addon, auth, **kwargs):

    user_settings = node_addon.user_settings
    user = auth.user

    if user_settings and user_settings.owner != user:
        raise HTTPError(http.FORBIDDEN)

    try:
        assert_clean(request.json)
    except AssertionError:
        # TODO: Test me!
        raise HTTPError(http.NOT_ACCEPTABLE)

    alias = request.json.get('dataverse').get('alias')
    doi = request.json.get('dataset').get('doi')

    if doi is None:
        return HTTPError(http.BAD_REQUEST)

    connection = client.connect_from_settings(user_settings)
    dataverse = client.get_dataverse(connection, alias)
    dataset = client.get_dataset(dataverse, doi)

    node_addon.dataverse_alias = dataverse.alias
    node_addon.dataverse = dataverse.title

    node_addon.dataset_doi = dataset.doi
    node_addon.dataset_id = dataset.id
    node_addon.dataset = dataset.title

    node = node_addon.owner
    node.add_log(
        action='dataverse_dataset_linked',
        params={
            'project': node.parent_id,
            'node': node._primary_key,
            'dataset': dataset.title,
        },
        auth=auth,
    )

    node_addon.save()

    return {'dataverse': dataverse.title, 'dataset': dataset.title}, http.OK<|MERGE_RESOLUTION|>--- conflicted
+++ resolved
@@ -94,16 +94,10 @@
         'set': node.api_url_for('set_dataverse_and_dataset'),
         'importAuth': node.api_url_for('dataverse_import_user_auth'),
         'deauthorize': node.api_url_for('deauthorize_dataverse'),
-<<<<<<< HEAD
         'getDatasets': node.api_url_for('dataverse_get_datasets'),
         'datasetPrefix': 'http://dx.doi.org/',
         'dataversePrefix': 'http://{0}/dataverse/'.format(HOST),
-=======
-        'getStudies': node.api_url_for('dataverse_get_studies'),
-        'studyPrefix': 'http://dx.doi.org/',
-        'dataversePrefix': 'http://{0}/dvn/dv/'.format(HOST),
         'settings': web_url_for('user_addons'),
->>>>>>> 28e62526
     }
     return urls
 

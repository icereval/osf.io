--- conflicted
+++ resolved
@@ -145,7 +145,6 @@
                     }, 'Publish')
                 );
             } else if (item.kind === 'folder' && !item.data.addonFullname) {
-<<<<<<< HEAD
                 buttons.push(
                     m.component(Fangorn.Components.button, {
                         onclick: function (event) {
@@ -161,23 +160,6 @@
                         onclick: function (event) {
                             _downloadEvent.call(tb, event, item);
                         },
-=======
-                buttons.push(
-                    m.component(Fangorn.Components.button, {
-                        onclick: function (event) {
-                            _uploadEvent.call(tb, event, item);
-                        },
-                        icon: 'fa fa-upload',
-                        className: 'text-success'
-                    }, 'Upload')
-                );
-            } else if (item.kind === 'file') {
-                buttons.push(
-                    m.component(Fangorn.Components.button, {
-                        onclick: function (event) {
-                            _downloadEvent.call(tb, event, item);
-                        },
->>>>>>> 3bedc2ed
                         icon: 'fa fa-download',
                         className: 'text-primary'
                     }, 'Download')

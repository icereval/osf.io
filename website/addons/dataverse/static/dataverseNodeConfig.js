--- conflicted
+++ resolved
@@ -531,11 +531,7 @@
 ViewModel.prototype.deauthorize = function() {
     var self = this;
     bootbox.confirm({
-<<<<<<< HEAD
         title: 'Disconnect ' + self.addonName + ' Account?',
-=======
-        title: 'Disconnect ' + self.addonName + '?',
->>>>>>> 9fd27cd1
         message: self.messages.confirmDeauth(),
         callback: function(confirmed) {
             if (confirmed) {
@@ -544,13 +540,8 @@
         },
         buttons:{
             confirm:{
-<<<<<<< HEAD
-                label:'Disconnect',
-                className:'btn-danger'
-=======
                 label: 'Disconnect',
                 className: 'btn-danger'
->>>>>>> 9fd27cd1
             }
         }
     });

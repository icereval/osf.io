--- conflicted
+++ resolved
@@ -102,16 +102,10 @@
 
 # ---------------- ARTICLES -------------------
 # ARTICLES: C
-<<<<<<< HEAD
-
-
-def file_as_article(upload):
-=======
 @decorators.must_be_contributor_or_public
 @decorators.must_have_addon('figshare', 'node')
 def file_as_article(figshare):
     upload = request.files['file']
->>>>>>> 06cf8b92
     filename = secure_filename(upload.filename)
     article = {
         'title': filename,
@@ -119,12 +113,8 @@
     }
     return article
 
-<<<<<<< HEAD
-
-@decorators.must_be_contributor_or_public
-=======
-@decorators.must_be_contributor
->>>>>>> 06cf8b92
+
+@decorators.must_be_contributor
 @decorators.must_have_addon('figshare', 'node')
 def figshare_upload_file_as_article(*args, **kwargs):
     node = kwargs['node'] or kwargs['project']
@@ -243,7 +233,7 @@
         'file_status': article['items'][0]['status'],
         'file_version': article['items'][0]['version'],
         'version_url': version_url,
-        'parent_type': 'fileset' if article['defined_type'] == 'fileset' else 'singlefile' 
+        'parent_type': 'fileset' if article['defined_type'] == 'fileset' else 'singlefile'
     }
     rv.update(_view_project(node, auth, primary=True))
     return rv

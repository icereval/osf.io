--- conflicted
+++ resolved
@@ -108,8 +108,6 @@
     def folder_name(self):
         return self.figshare_title
 
-<<<<<<< HEAD
-=======
     def archive_errors(self):
         api = Figshare.from_settings(self.user_settings)
         items = []
@@ -127,7 +125,6 @@
                 figshare_title=self.figshare_title,
                 url=self.owner.web_url_for('collect_file_trees'))
 
->>>>>>> 70cad4b4
     def find_or_create_file_guid(self, path):
         # path should be /aid/fid
         # split return ['', aid, fid] or ['', fid]

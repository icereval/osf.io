# -*- coding: utf-8 -*-
from datetime import datetime, timedelta
from modularodm import Q
<<<<<<< HEAD
=======

>>>>>>> 71d59f6b
from website import settings

def no_addon(email):
    return len(email.user.get_addons()) == 0

def no_login(email):
    from website.models import QueuedMail
<<<<<<< HEAD
    sent = QueuedMail.find(Q('user', 'eq', email.user) & Q('email_type', 'eq', 'no_login'))
    if sent.count():
        return False
    return email.user.is_registered and not email.user.date_last_login > datetime.utcnow() - settings.NO_LOGIN_WAIT_TIME
=======
    from website.mails import NO_LOGIN_TYPE
    sent = QueuedMail.find(Q('user', 'eq', email.user) & Q('email_type', 'eq', NO_LOGIN_TYPE))
    if sent.count():
        return False
    return email.user.date_last_login > datetime.utcnow() - settings.NO_LOGIN_WAIT_TIME
>>>>>>> 71d59f6b

def new_public_project(email):
    """ Will check to make sure the project that triggered this presend is still public
    before sending the email. It also checks to make sure this is the first (and only)
    new public project email to be sent

    :param email: QueuedMail object, with 'nid' in its data field
    :return: boolean based on whether the email should be sent
    """

    # In line import to prevent circular importing
    from website.models import Node

    node = Node.load(email.data['nid'])

    if not node:
        return False
    public = email.find_sent_of_same_type_and_user()
    return node.is_public and not len(public)

def welcome_osf4m(email):
    """ presend has two functions. First is to make sure that the user has not
    converted to a regular OSF user by logging in. Second is to populate the
    data field with downloads by finding the file/project (node_settings) and
    counting downloads of all files within that project

    :param email: QueuedMail object with data field including fid
    :return: boolean based on whether the email should be sent
    """
    # In line import to prevent circular importing
    from website.files.models import OsfStorageFile
    if email.user.date_last_login > datetime.utcnow() - timedelta(days=12):
        return False
    upload = OsfStorageFile.load(email.data['fid'])
    if upload:
        email.data['downloads'] = upload.get_download_count()
    else:
        email.data['downloads'] = 0
    email.save()
    return True<|MERGE_RESOLUTION|>--- conflicted
+++ resolved
@@ -1,10 +1,7 @@
 # -*- coding: utf-8 -*-
 from datetime import datetime, timedelta
 from modularodm import Q
-<<<<<<< HEAD
-=======
 
->>>>>>> 71d59f6b
 from website import settings
 
 def no_addon(email):
@@ -12,18 +9,11 @@
 
 def no_login(email):
     from website.models import QueuedMail
-<<<<<<< HEAD
-    sent = QueuedMail.find(Q('user', 'eq', email.user) & Q('email_type', 'eq', 'no_login'))
-    if sent.count():
-        return False
-    return email.user.is_registered and not email.user.date_last_login > datetime.utcnow() - settings.NO_LOGIN_WAIT_TIME
-=======
     from website.mails import NO_LOGIN_TYPE
     sent = QueuedMail.find(Q('user', 'eq', email.user) & Q('email_type', 'eq', NO_LOGIN_TYPE))
     if sent.count():
         return False
     return email.user.date_last_login > datetime.utcnow() - settings.NO_LOGIN_WAIT_TIME
->>>>>>> 71d59f6b
 
 def new_public_project(email):
     """ Will check to make sure the project that triggered this presend is still public

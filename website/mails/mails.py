# -*- coding: utf-8 -*-
"""OSF mailing utilities.

Email templates go in website/templates/emails
Templates must end in ``.txt.mako`` for plaintext emails or``.html.mako`` for html emails.

You can then create a `Mail` object given the basename of the template and
the email subject. ::

    CONFIRM_EMAIL = Mail(tpl_prefix='confirm', subject="Confirm your email address")

You can then use ``send_mail`` to send the email.

Usage: ::

    from website import mails
    ...
    mails.send_mail('foo@bar.com', mails.CONFIRM_EMAIL, user=user)

"""
import os
import logging

from mako.lookup import TemplateLookup, Template

from framework.email import tasks
from website import settings

logger = logging.getLogger(__name__)

EMAIL_TEMPLATES_DIR = os.path.join(settings.TEMPLATES_PATH, 'emails')

_tpl_lookup = TemplateLookup(
    directories=[EMAIL_TEMPLATES_DIR],
)

TXT_EXT = '.txt.mako'
HTML_EXT = '.html.mako'


class Mail(object):
    """An email object.

    :param str tpl_prefix: The template name prefix.
    :param str subject: The subject of the email.
    :param iterable categories: Categories to add to the email using SendGrid's
        SMTPAPI. Used for email analytics.
        See https://sendgrid.com/docs/User_Guide/Statistics/categories.html
    """

    def __init__(self, tpl_prefix, subject, categories=None):
        self.tpl_prefix = tpl_prefix
        self._subject = subject
        self.categories = categories

    def html(self, **context):
        """Render the HTML email message."""
        tpl_name = self.tpl_prefix + HTML_EXT
        return render_message(tpl_name, **context)

    def text(self, **context):
        """Render the plaintext email message"""
        tpl_name = self.tpl_prefix + TXT_EXT
        return render_message(tpl_name, **context)

    def subject(self, **context):
        return Template(self._subject).render(**context)


def render_message(tpl_name, **context):
    """Render an email message."""
    tpl = _tpl_lookup.get_template(tpl_name)
    return tpl.render(**context)


def send_mail(to_addr, mail, mimetype='plain', from_addr=None, mailer=None,
            username=None, password=None, callback=None, **context):
    """Send an email from the OSF.
    Example: ::

        from website import mails

        mails.send_email('foo@bar.com', mails.TEST, name="Foo")

    :param str to_addr: The recipient's email address
    :param Mail mail: The mail object
    :param str mimetype: Either 'plain' or 'html'
    :param function callback: celery task to execute after send_mail completes
    :param **context: Context vars for the message template

    .. note:
         Uses celery if available
    """

    from_addr = from_addr or settings.FROM_EMAIL
    mailer = mailer or tasks.send_email
    subject = mail.subject(**context)
    message = mail.text(**context) if mimetype in ('plain', 'txt') else mail.html(**context)
    # Don't use ttls and login in DEBUG_MODE
    ttls = login = not settings.DEBUG_MODE
    logger.debug('Sending email...')
    logger.debug(u'To: {to_addr}\nFrom: {from_addr}\nSubject: {subject}\nMessage: {message}'.format(**locals()))

    kwargs = dict(
        from_addr=from_addr,
        to_addr=to_addr,
        subject=subject,
        message=message,
        mimetype=mimetype,
        ttls=ttls,
        login=login,
        username=username,
        password=password,
        categories=mail.categories,
    )

    if settings.USE_EMAIL:
        if settings.USE_CELERY:
            return mailer.apply_async(kwargs=kwargs, link=callback)
        else:
            ret = mailer(**kwargs)
            if callback:
                callback()

            return ret

# Predefined Emails

TEST = Mail('test', subject='A test email to ${name}', categories=['test'])

INITIAL_CONFIRM_EMAIL = Mail('initial_confirm', subject='Open Science Framework Account Verification')
CONFIRM_EMAIL = Mail('confirm', subject='Add a new email to your OSF account')
CONFIRM_EMAIL_PREREG = Mail('confirm_prereg', subject='Open Science Framework Account Verification, Preregistration Challenge')

CONFIRM_MERGE = Mail('confirm_merge', subject='Confirm account merge')

REMOVED_EMAIL = Mail('email_removed', subject='Email address removed from your OSF account')
PRIMARY_EMAIL_CHANGED = Mail('primary_email_changed', subject='Primary email changed')
INVITE = Mail('invite', subject='You have been added as a contributor to an OSF project.')
CONTRIBUTOR_ADDED = Mail('contributor_added', subject='You have been added as a contributor to an OSF project.')

FORWARD_INVITE = Mail('forward_invite', subject='Please forward to ${fullname}')
FORWARD_INVITE_REGISTERED = Mail('forward_invite_registered', subject='Please forward to ${fullname}')

FORGOT_PASSWORD = Mail('forgot_password', subject='Reset Password')
PASSWORD_RESET = Mail('password_reset', subject='Your OSF password has been reset')
PENDING_VERIFICATION = Mail('pending_invite', subject='Your account is almost ready!')
PENDING_VERIFICATION_REGISTERED = Mail('pending_registered', subject='Received request to be a contributor')

REQUEST_EXPORT = Mail('support_request', subject='[via OSF] Export Request')
REQUEST_DEACTIVATION = Mail('support_request', subject='[via OSF] Deactivation Request')

CONFERENCE_SUBMITTED = Mail(
    'conference_submitted',
    subject='Project created on Open Science Framework',
)
CONFERENCE_INACTIVE = Mail(
    'conference_inactive',
    subject='Open Science Framework Error: Conference inactive',
)
CONFERENCE_FAILED = Mail(
    'conference_failed',
    subject='Open Science Framework Error: No files attached',
)

DIGEST = Mail(
    'digest', subject='OSF Notifications',
    categories=['notifications', 'notifications-digest']
)
TRANSACTIONAL = Mail(
    'transactional', subject='OSF: ${subject}',
    categories=['notifications', 'notifications-transactional']
)

# Retraction related Mail objects
PENDING_RETRACTION_ADMIN = Mail(
    'pending_retraction_admin',
    subject='Withdrawal pending for one of your projects.'
)
PENDING_RETRACTION_NON_ADMIN = Mail(
    'pending_retraction_non_admin',
    subject='Withdrawal pending for one of your projects.'
)
# Embargo related Mail objects
PENDING_EMBARGO_ADMIN = Mail(
    'pending_embargo_admin',
    subject='Registration pending for one of your projects.'
)
PENDING_EMBARGO_NON_ADMIN = Mail(
    'pending_embargo_non_admin',
    subject='Registration pending for one of your projects.'
)
# Registration related Mail Objects
PENDING_REGISTRATION_ADMIN = Mail(
    'pending_registration_admin',
    subject='Registration pending for one of your projects.'
)
PENDING_REGISTRATION_NON_ADMIN = Mail(
    'pending_registration_non_admin',
    subject='Registration pending for one of your projects.'
)
PENDING_EMBARGO_TERMINATION_ADMIN = Mail(
    'pending_embargo_termination_admin',
    subject='Request to end an embargo early for one of your projects.'
)
PENDING_EMBARGO_TERMINATION_NON_ADMIN = Mail(
    'pending_embargo_termination_non_admin',
    subject='Request to end an embargo early for one of your projects.'
)

FILE_OPERATION_SUCCESS = Mail(
    'file_operation_success',
    subject='Your ${action} has finished',
)
FILE_OPERATION_FAILED = Mail(
    'file_operation_failed',
    subject='Your ${action} has failed',
)

<<<<<<< HEAD
UNESCAPE = '<% from website.util.sanitize import unescape_entities %> ${unescape_entities(src.title)}'
PROBLEM_REGISTERING = 'Problem registering ' + UNESCAPE
=======
UNESCAPE = "<% from website.util.sanitize import unescape_entities %> ${unescape_entities(src.title)}"
PROBLEM_REGISTERING = "Problem registering " + UNESCAPE
PROBLEM_REGISTERING_STUCK = PROBLEM_REGISTERING + '- Stuck Registration'
>>>>>>> f8adfe24

ARCHIVE_SIZE_EXCEEDED_DESK = Mail(
    'archive_size_exceeded_desk',
    subject=PROBLEM_REGISTERING
)
ARCHIVE_SIZE_EXCEEDED_USER = Mail(
    'archive_size_exceeded_user',
    subject=PROBLEM_REGISTERING
)

ARCHIVE_COPY_ERROR_DESK = Mail(
    'archive_copy_error_desk',
    subject=PROBLEM_REGISTERING
)
ARCHIVE_COPY_ERROR_USER = Mail(
    'archive_copy_error_user',
    subject=PROBLEM_REGISTERING

)
ARCHIVE_FILE_NOT_FOUND_DESK = Mail(
    'archive_file_not_found_desk',
    subject=PROBLEM_REGISTERING
)
ARCHIVE_FILE_NOT_FOUND_USER = Mail(
    'archive_file_not_found_user',
    subject='Registration failed because of altered files'
)

ARCHIVE_UNCAUGHT_ERROR_DESK = Mail(
    'archive_uncaught_error_desk',
    subject=PROBLEM_REGISTERING
)

ARCHIVE_REGISTRATION_STUCK_DESK = Mail(
    'archive_registration_stuck_desk',
    subject=PROBLEM_REGISTERING_STUCK
)

ARCHIVE_UNCAUGHT_ERROR_USER = Mail(
    'archive_uncaught_error_user',
    subject=PROBLEM_REGISTERING
)

ARCHIVE_SUCCESS = Mail(
    'archive_success',
    subject='Registration of ' + UNESCAPE + ' complete'
)

WELCOME = Mail(
    'welcome',
    subject='Welcome to the Open Science Framework'
)

WELCOME_OSF4I = Mail(
    'welcome_osf4i',
    subject='Welcome to the Open Science Framework'
)

PREREG_CHALLENGE_REJECTED = Mail(
    'prereg_challenge_rejected',
    subject='Revisions required, your submission for the Preregistration Challenge is not yet registered'
)

PREREG_CHALLENGE_ACCEPTED = Mail(
    'prereg_challenge_accepted',
    subject='Your research plan has been registered and accepted for the Preregistration Challenge'
)

EMPTY = Mail('empty', subject='${subject}')<|MERGE_RESOLUTION|>--- conflicted
+++ resolved
@@ -217,14 +217,9 @@
     subject='Your ${action} has failed',
 )
 
-<<<<<<< HEAD
 UNESCAPE = '<% from website.util.sanitize import unescape_entities %> ${unescape_entities(src.title)}'
 PROBLEM_REGISTERING = 'Problem registering ' + UNESCAPE
-=======
-UNESCAPE = "<% from website.util.sanitize import unescape_entities %> ${unescape_entities(src.title)}"
-PROBLEM_REGISTERING = "Problem registering " + UNESCAPE
 PROBLEM_REGISTERING_STUCK = PROBLEM_REGISTERING + '- Stuck Registration'
->>>>>>> f8adfe24
 
 ARCHIVE_SIZE_EXCEEDED_DESK = Mail(
     'archive_size_exceeded_desk',

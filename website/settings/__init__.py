# -*- coding: utf-8 -*-
'''Consolidates settings from defaults.py and local.py.

::
    >>> from website import settings
    >>> settings.MAIL_SERVER
    'smtp.sendgrid.net'
'''
import os
from .defaults import *  # noqa

try:
    from .local import *  # noqa
except ImportError as error:
    raise ImportError("No local.py settings file found. Did you remember to "
                        "copy local-dist.py to local.py?")

# apply environment variables
globals().update(os.environ)

if not DEBUG_MODE:
    from . import local
    from . import defaults
<<<<<<< HEAD
    for setting in ('WATERBUTLER_JWE_SECRET', 'WATERBUTLER_JWE_SALT', 'WATERBUTLER_JWT_SECRET', 'JWT_SECRET', 'DEFAULT_HMAC_SECRET', 'POPULAR_LINKS_NODE', 'NEW_AND_NOTEWORTHY_LINKS_NODE'):
        assert getattr(local, setting, None) and getattr(local, setting, None) != getattr(defaults, setting, None), '{} must be specified in local.py when DEBUG_MODE is False'.format(setting)
=======
    for setting in ('WATERBUTLER_JWE_SECRET', 'WATERBUTLER_JWE_SALT', 'WATERBUTLER_JWT_SECRET', 'JWT_SECRET', 'DB_PASS', 'DEFAULT_HMAC_SECRET', 'POPULAR_LINKS_NODE', 'NEW_AND_NOTEWORTHY_LINKS_NODE', 'SENSITIVE_DATA_SALT', 'SENSITIVE_DATA_SECRET'):
        assert getattr(local, setting, None) and getattr(local, setting, None) != getattr(defaults, setting, None), '{} must be specified in local.py when DEV_MODE is False'.format(setting)
>>>>>>> 02857583
<|MERGE_RESOLUTION|>--- conflicted
+++ resolved
@@ -21,10 +21,5 @@
 if not DEBUG_MODE:
     from . import local
     from . import defaults
-<<<<<<< HEAD
-    for setting in ('WATERBUTLER_JWE_SECRET', 'WATERBUTLER_JWE_SALT', 'WATERBUTLER_JWT_SECRET', 'JWT_SECRET', 'DEFAULT_HMAC_SECRET', 'POPULAR_LINKS_NODE', 'NEW_AND_NOTEWORTHY_LINKS_NODE'):
-        assert getattr(local, setting, None) and getattr(local, setting, None) != getattr(defaults, setting, None), '{} must be specified in local.py when DEBUG_MODE is False'.format(setting)
-=======
-    for setting in ('WATERBUTLER_JWE_SECRET', 'WATERBUTLER_JWE_SALT', 'WATERBUTLER_JWT_SECRET', 'JWT_SECRET', 'DB_PASS', 'DEFAULT_HMAC_SECRET', 'POPULAR_LINKS_NODE', 'NEW_AND_NOTEWORTHY_LINKS_NODE', 'SENSITIVE_DATA_SALT', 'SENSITIVE_DATA_SECRET'):
-        assert getattr(local, setting, None) and getattr(local, setting, None) != getattr(defaults, setting, None), '{} must be specified in local.py when DEV_MODE is False'.format(setting)
->>>>>>> 02857583
+    for setting in ('WATERBUTLER_JWE_SECRET', 'WATERBUTLER_JWE_SALT', 'WATERBUTLER_JWT_SECRET', 'JWT_SECRET', 'DEFAULT_HMAC_SECRET', 'POPULAR_LINKS_NODE', 'NEW_AND_NOTEWORTHY_LINKS_NODE', 'SENSITIVE_DATA_SALT', 'SENSITIVE_DATA_SECRET'):
+        assert getattr(local, setting, None) and getattr(local, setting, None) != getattr(defaults, setting, None), '{} must be specified in local.py when DEV_MODE is False'.format(setting)
# -*- coding: utf-8 -*-
"""
Base settings file, common to all environments.
These settings can be overridden in local.py.
"""

import os

os_env = os.environ

def parent_dir(path):
    '''Return the parent of a directory.'''
    return os.path.abspath(os.path.join(path, os.pardir))

HERE = os.path.dirname(os.path.abspath(__file__))
BASE_PATH = parent_dir(HERE)  # website/ directory
ADDON_PATH = os.path.join(BASE_PATH, 'addons')
STATIC_FOLDER = os.path.join(BASE_PATH, 'static')
STATIC_URL_PATH = "/static"
TEMPLATES_PATH = os.path.join(BASE_PATH, 'templates')
DOMAIN = 'http://localhost:5000/'
GNUPG_HOME = os.path.join(BASE_PATH, 'gpg')
GNUPG_BINARY = 'gpg'

# User management & registration
CONFIRM_REGISTRATIONS_BY_EMAIL = True
ALLOW_REGISTRATION = True
ALLOW_LOGIN = True
ALLOW_CLAIMING = True

SEARCH_ENGINE = 'solr' # Can be 'solr', 'elastic', or None
SOLR_URI = 'http://localhost:8983/solr/'
ELASTIC_URI = 'http://localhost:9200'
ELASTIC_TIMEOUT = 10
# Sessions
# TODO: Override SECRET_KEY in local.py in production
COOKIE_NAME = 'osf'
SECRET_KEY = 'CHANGEME'

# May set these to True in local.py for development
DEV_MODE = False
DEBUG_MODE = False

# External services
USE_CDN_FOR_CLIENT_LIBS = True

USE_EMAIL = True
FROM_EMAIL = 'openscienceframework-noreply@osf.io'
MAIL_SERVER = 'smtp.sendgrid.net'
MAIL_USERNAME = 'osf-smtp'
MAIL_PASSWORD = ''  # Set this in local.py

# TODO: Override in local.py
MAILGUN_API_KEY = None

# TODO: Override in local.py in production
UPLOADS_PATH = os.path.join(BASE_PATH, 'uploads')
MFR_CACHE_PATH = os.path.join(BASE_PATH, 'mfrcache')

# Use Celery for file rendering
USE_CELERY = True

# Use GnuPG for encryption
USE_GNUPG = True

# File rendering timeout (in ms)
MFR_TIMEOUT = 30000

# TODO: Override in local.py in production
DB_PORT = os_env.get('OSF_DB_PORT', 27017)
DB_NAME = 'osf20130903'
DB_USER = None
DB_PASS = None

# Cache settings
SESSION_HISTORY_LENGTH = 5
SESSION_HISTORY_IGNORE_RULES = [
    lambda url: '/static/' in url,
    lambda url: 'favicon' in url,
]

# TODO: Configuration should not change between deploys - this should be dynamic.
CANONICAL_DOMAIN = 'openscienceframework.org'
COOKIE_DOMAIN = '.openscienceframework.org' # Beaker
SHORT_DOMAIN = 'osf.io'

# TODO: Combine Python and JavaScript config
COMMENT_MAXLENGTH = 500

# Gravatar options
GRAVATAR_SIZE_PROFILE = 120
GRAVATAR_SIZE_ADD_CONTRIBUTOR = 40
GRAVATAR_SIZE_DISCUSSION = 20

# Conference options
CONFERNCE_MIN_COUNT = 5

# User activity style
USER_ACTIVITY_MAX_WIDTH = 325

WIKI_WHITELIST = {
    'tags': [
        'a', 'abbr', 'acronym', 'b', 'bdo', 'big', 'blockquote', 'br',
        'center', 'cite', 'code',
        'dd', 'del', 'dfn', 'div', 'dl', 'dt', 'em', 'embed', 'font',
        'h1', 'h2', 'h3', 'h4', 'h5', 'h6', 'hr', 'i', 'img', 'ins',
        'kbd', 'li', 'object', 'ol', 'param', 'pre', 'p', 'q',
        's', 'samp', 'small', 'span', 'strike', 'strong', 'sub', 'sup',
        'table', 'tbody', 'td', 'th', 'thead', 'tr', 'tt', 'ul', 'u',
        'var', 'wbr',
    ],
    'attributes': [
        'align', 'alt', 'border', 'cite', 'class', 'dir',
        'height', 'href', 'src', 'style', 'title', 'type', 'width',
        'face', 'size', # font tags
        'salign', 'align', 'wmode', 'target',
    ],
    # Styles currently used in Reproducibility Project wiki pages
    'styles' : [
        'top', 'left', 'width', 'height', 'position',
        'background', 'font-size', 'text-align', 'z-index',
        'list-style',
    ]
}

##### Celery #####
## Default RabbitMQ broker
BROKER_URL = 'amqp://'

# Default RabbitMQ backend
CELERY_RESULT_BACKEND = 'amqp://'

# Modules to import when celery launches
CELERY_IMPORTS = (
    'framework.email.tasks',
    'framework.tasks',
    'framework.render.tasks'
)

# Add-ons

ADDONS_REQUESTED = [
<<<<<<< HEAD
    'badges',
    'dropbox',
    'figshare',
=======
    'wiki', 'osffiles',
    'github', 's3', 'figshare',
    'dropbox', 'dataverse',
    # 'badges',
>>>>>>> 01d41690
    'forward',
    'github',
    'osffiles',
    's3',
    'twofactor',
    'wiki',
]

ADDON_CATEGORIES = [
    'documentation',
    'storage',
    'bibliography',
    'other',
    'security',
]

SYSTEM_ADDED_ADDONS = {
    # 'user': ['badges'],
    'user': [],
    'node': [],
}

# Piwik

# TODO: Override in local.py in production
PIWIK_HOST = None
PIWIK_ADMIN_TOKEN = None
PIWIK_SITE_ID = None

SENTRY_DSN = None<|MERGE_RESOLUTION|>--- conflicted
+++ resolved
@@ -140,16 +140,10 @@
 # Add-ons
 
 ADDONS_REQUESTED = [
-<<<<<<< HEAD
-    'badges',
+    # 'badges',
+    'dataverse',
     'dropbox',
     'figshare',
-=======
-    'wiki', 'osffiles',
-    'github', 's3', 'figshare',
-    'dropbox', 'dataverse',
-    # 'badges',
->>>>>>> 01d41690
     'forward',
     'github',
     'osffiles',

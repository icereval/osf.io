# -*- coding: utf-8 -*-
"""
Base settings file, common to all environments.
These settings can be overridden in local.py.
"""

import os
import json
import hashlib



os_env = os.environ

def parent_dir(path):
    '''Return the parent of a directory.'''
    return os.path.abspath(os.path.join(path, os.pardir))

HERE = os.path.dirname(os.path.abspath(__file__))
BASE_PATH = parent_dir(HERE)  # website/ directory
APP_PATH = parent_dir(BASE_PATH)
ADDON_PATH = os.path.join(BASE_PATH, 'addons')
STATIC_FOLDER = os.path.join(BASE_PATH, 'static')
STATIC_URL_PATH = '/static'
ASSET_HASH_PATH = os.path.join(APP_PATH, 'webpack-assets.json')
ROOT = os.path.join(BASE_PATH, '..')

# Hours before email confirmation tokens expire
EMAIL_TOKEN_EXPIRATION = 24
<<<<<<< HEAD
CITATION_STYLES_PATH = os.path.join(BASE_PATH, 'project', 'citation', 'styles')
=======
CITATION_STYLES_PATH = os.path.join(BASE_PATH, 'citations', 'styles')
>>>>>>> d3382b0a

LOAD_BALANCER = False
PROXY_ADDRS = []

LOG_PATH = os.path.join(APP_PATH, 'logs')
TEMPLATES_PATH = os.path.join(BASE_PATH, 'templates')
ANALYTICS_PATH = os.path.join(BASE_PATH, 'analytics')

CORE_TEMPLATES = os.path.join(BASE_PATH, 'templates/log_templates.mako')
BUILT_TEMPLATES = os.path.join(BASE_PATH, 'templates/_log_templates.mako')

DOMAIN = 'http://localhost:5000/'
GNUPG_HOME = os.path.join(BASE_PATH, 'gpg')
GNUPG_BINARY = 'gpg'

# User management & registration
CONFIRM_REGISTRATIONS_BY_EMAIL = True
ALLOW_REGISTRATION = True
ALLOW_LOGIN = True

SEARCH_ENGINE = 'elastic'  # Can be 'elastic', or None
ELASTIC_URI = 'localhost:9200'
ELASTIC_TIMEOUT = 10
# Sessions
# TODO: Override SECRET_KEY in local.py in production
COOKIE_NAME = 'osf'
SECRET_KEY = 'CHANGEME'

# May set these to True in local.py for development
DEV_MODE = False
DEBUG_MODE = False


# TODO: Remove after migration to OSF Storage
COPY_GIT_REPOS = False

# External services
USE_CDN_FOR_CLIENT_LIBS = True

USE_EMAIL = True
FROM_EMAIL = 'openscienceframework-noreply@osf.io'
MAIL_SERVER = 'smtp.sendgrid.net'
MAIL_USERNAME = 'osf-smtp'
MAIL_PASSWORD = ''  # Set this in local.py

# Mailchimp
MAILCHIMP_API_KEY = None
MAILCHIMP_WEBHOOK_SECRET_KEY = 'CHANGEME'  # OSF secret key to ensure webhook is secure
ENABLE_EMAIL_SUBSCRIPTIONS = True
MAILCHIMP_GENERAL_LIST = 'Open Science Framework General'

# TODO: Override in local.py
MAILGUN_API_KEY = None

# TODO: Override in local.py in production
UPLOADS_PATH = os.path.join(BASE_PATH, 'uploads')
MFR_CACHE_PATH = os.path.join(BASE_PATH, 'mfrcache')
MFR_TEMP_PATH = os.path.join(BASE_PATH, 'mfrtemp')

# Use Celery for file rendering
USE_CELERY = True

# Use GnuPG for encryption
USE_GNUPG = True

# File rendering timeout (in ms)
MFR_TIMEOUT = 30000

# TODO: Override in local.py in production
USE_TOKU_MX = True
DB_PORT = os_env.get('OSF_DB_PORT', 27017)
DB_NAME = 'osf20130903'
DB_USER = None
DB_PASS = None

# Cache settings
SESSION_HISTORY_LENGTH = 5
SESSION_HISTORY_IGNORE_RULES = [
    lambda url: '/static/' in url,
    lambda url: 'favicon' in url,
]

# TODO: Configuration should not change between deploys - this should be dynamic.
CANONICAL_DOMAIN = 'openscienceframework.org'
COOKIE_DOMAIN = '.openscienceframework.org' # Beaker
SHORT_DOMAIN = 'osf.io'

# TODO: Combine Python and JavaScript config
COMMENT_MAXLENGTH = 500

# Gravatar options
GRAVATAR_SIZE_PROFILE = 70
GRAVATAR_SIZE_ADD_CONTRIBUTOR = 40
GRAVATAR_SIZE_DISCUSSION = 20

# Conference options
CONFERNCE_MIN_COUNT = 5

WIKI_WHITELIST = {
    'tags': [
        'a', 'abbr', 'acronym', 'b', 'bdo', 'big', 'blockquote', 'br',
        'center', 'cite', 'code',
        'dd', 'del', 'dfn', 'div', 'dl', 'dt', 'em', 'embed', 'font',
        'h1', 'h2', 'h3', 'h4', 'h5', 'h6', 'hr', 'i', 'img', 'ins',
        'kbd', 'li', 'object', 'ol', 'param', 'pre', 'p', 'q',
        's', 'samp', 'small', 'span', 'strike', 'strong', 'sub', 'sup',
        'table', 'tbody', 'td', 'th', 'thead', 'tr', 'tt', 'ul', 'u',
        'var', 'wbr',
    ],
    'attributes': [
        'align', 'alt', 'border', 'cite', 'class', 'dir',
        'height', 'href', 'id', 'src', 'style', 'title', 'type', 'width',
        'face', 'size', # font tags
        'salign', 'align', 'wmode', 'target',
    ],
    # Styles currently used in Reproducibility Project wiki pages
    'styles' : [
        'top', 'left', 'width', 'height', 'position',
        'background', 'font-size', 'text-align', 'z-index',
        'list-style',
    ]
}

##### Celery #####
## Default RabbitMQ broker
BROKER_URL = 'amqp://'

# Default RabbitMQ backend
CELERY_RESULT_BACKEND = 'amqp://'

# Modules to import when celery launches
CELERY_IMPORTS = (
    'framework.tasks',
    'framework.tasks.signals',
    'framework.email.tasks',
    'framework.render.tasks',
    'framework.analytics.tasks',
    'website.mailchimp_utils',
)

# Add-ons

# Load addons from addons.json
with open(os.path.join(ROOT, 'addons.json')) as fp:
    ADDONS_REQUESTED = json.load(fp)['addons']

ADDON_CATEGORIES = [
    'documentation',
    'storage',
    'bibliography',
    'other',
    'security',
    'citations',
]

SYSTEM_ADDED_ADDONS = {
    # 'user': ['badges'],
    'user': [],
    'node': [],
}

# Piwik

# TODO: Override in local.py in production
PIWIK_HOST = None
PIWIK_ADMIN_TOKEN = None
PIWIK_SITE_ID = None

SENTRY_DSN = None
SENTRY_DSN_JS = None


# TODO: Delete me after merging GitLab
MISSING_FILE_NAME = 'untitled'

# Dashboard
ALL_MY_PROJECTS_ID = '-amp'
ALL_MY_REGISTRATIONS_ID = '-amr'
ALL_MY_PROJECTS_NAME = 'All my projects'
ALL_MY_REGISTRATIONS_NAME = 'All my registrations'

# FOR EMERGENCIES ONLY: Setting this to True will disable forks, registrations,
# and uploads in order to save disk space.
DISK_SAVING_MODE = False

# Add Contributors (most in common)
MAX_MOST_IN_COMMON_LENGTH = 15

# Google Analytics
GOOGLE_ANALYTICS_ID = None
GOOGLE_SITE_VERIFICATION = None

# Pingdom
PINGDOM_ID = None

DEFAULT_HMAC_SECRET = 'changeme'
DEFAULT_HMAC_ALGORITHM = hashlib.sha256
WATERBUTLER_URL = 'http://localhost:7777'
WATERBUTLER_ADDRS = ['127.0.0.1']<|MERGE_RESOLUTION|>--- conflicted
+++ resolved
@@ -27,11 +27,7 @@
 
 # Hours before email confirmation tokens expire
 EMAIL_TOKEN_EXPIRATION = 24
-<<<<<<< HEAD
-CITATION_STYLES_PATH = os.path.join(BASE_PATH, 'project', 'citation', 'styles')
-=======
 CITATION_STYLES_PATH = os.path.join(BASE_PATH, 'citations', 'styles')
->>>>>>> d3382b0a
 
 LOAD_BALANCER = False
 PROXY_ADDRS = []

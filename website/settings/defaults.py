--- conflicted
+++ resolved
@@ -366,19 +366,6 @@
             'schedule': crontab(minute=0, hour=0),  # Daily 12 a.m
             'kwargs': {'dry_run': False},
         },
-<<<<<<< HEAD
-        'glacier_inventory': {
-            'task': 'scripts.osfstorage.glacier_inventory',
-            'schedule': crontab(minute=0, hour= 0, day_of_week=0),  # Sunday 12:00 a.m.
-            'args': (),
-        },
-        'glacier_audit': {
-            'task': 'scripts.osfstorage.glacier_audit',
-            'schedule': crontab(minute=0, hour=6, day_of_week=0),  # Sunday 6:00 a.m.
-            'kwargs': {'dry_run': False},
-        },
-=======
->>>>>>> b41193a8
         'triggered_mails': {
             'task': 'scripts.triggered_mails',
             'schedule': crontab(minute=0, hour=0),  # Daily 12 a.m
@@ -389,51 +376,10 @@
             'schedule': crontab(minute=0, hour=12),  # Daily 12 p.m.
             'kwargs': {'dry_run': False},
         },
-<<<<<<< HEAD
-        'usage_audit': {
-            'task': 'scripts.osfstorage.usage_audit',
-            'schedule': crontab(minute=0, hour=0),  # Daily 12 a.m
-            'kwargs': {'send_mail': True},
-        },
-        'files_audit_0': {
-            'task': 'scripts.osfstorage.files_audit_0',
-            'schedule': crontab(minute=0, hour=2, day_of_week=0),  # Sunday 2:00 a.m.
-            'kwargs': {'num_of_workers': 4, 'dry_run': False},
-        },
-        'files_audit_1': {
-            'task': 'scripts.osfstorage.files_audit_1',
-            'schedule': crontab(minute=0, hour=2, day_of_week=0),  # Sunday 2:00 a.m.
-            'kwargs': {'num_of_workers': 4, 'dry_run': False},
-        },
-        'files_audit_2': {
-            'task': 'scripts.osfstorage.files_audit_2',
-            'schedule': crontab(minute=0, hour=2, day_of_week=0),  # Sunday 2:00 a.m.
-            'kwargs': {'num_of_workers': 4, 'dry_run': False},
-        },
-        'files_audit_3': {
-            'task': 'scripts.osfstorage.files_audit_3',
-            'schedule': crontab(minute=0, hour=2, day_of_week=0),  # Sunday 2:00 a.m.
-            'kwargs': {'num_of_workers': 4, 'dry_run': False},
-        },
-        'analytics': {
-            'task': 'scripts.analytics.tasks',
-            'schedule': crontab(minute=0, hour=2),  # Daily 2:00 a.m.
-            'kwargs': {}
-        },
-        'analytics-upload': {
-            'task': 'scripts.analytics.upload',
-            'schedule': crontab(minute=0, hour=6),  # Daily 6:00 a.m.
-            'kwargs': {}
-        },
-=======
->>>>>>> b41193a8
         'new-and-noteworthy': {
             'task': 'scripts.populate_new_and_noteworthy_projects',
             'schedule': crontab(minute=0, hour=2, day_of_week=6),  # Saturday 2:00 a.m.
             'kwargs': {'dry_run': True}
-<<<<<<< HEAD
-        }
-=======
         },
         # 'usage_audit': {
         #     'task': 'scripts.osfstorage.usage_audit',
@@ -480,7 +426,6 @@
         #     'schedule': crontab(minute=0, hour=6),  # Daily 6:00 a.m.
         #     'kwargs': {}
         # },
->>>>>>> b41193a8
     }
 
 

# -*- coding: utf-8 -*-
"""
Base settings file, common to all environments.
These settings can be overridden in local.py.
"""

import os

def parent_dir(path):
    '''Return the parent of a directory.'''
    return os.path.abspath(os.path.join(path, os.pardir))

HERE = os.path.dirname(os.path.abspath(__file__))
BASE_PATH = parent_dir(HERE)  # website/ directory
STATIC_FOLDER = os.path.join(BASE_PATH, 'static')
STATIC_URL_PATH = "/static"
TEMPLATES_PATH = os.path.join(BASE_PATH, 'templates')
DOMAIN = 'https://openscienceframework.org/'

# User management & registration
CONFIRM_REGISTRATIONS_BY_EMAIL = False # Not fully implemented
ALLOW_REGISTRATION = True
ALLOW_LOGIN = True

USE_SOLR = True
SOLR_URI = 'http://localhost:8983/solr/'

# Sessions
# TODO: Override SECRET_KEY in local.py in production
COOKIE_NAME = 'osf'
SECRET_KEY = 'CHANGEME'

# May set these to True in local.py for development
DEV_MODE = False
DEBUG_MODE = False

# External services
USE_CDN_FOR_CLIENT_LIBS = True

FROM_EMAIL = 'openscienceframework-noreply@openscienceframework.org'
MAIL_SERVER = 'smtp.sendgrid.net'
MAIL_USERNAME = 'osf-smtp'
MAIL_PASSWORD = ''  # Set this in local.py

# TODO: Override in local.py in production
CACHE_PATH = os.path.join(BASE_PATH, 'cache')
UPLOADS_PATH = os.path.join(BASE_PATH, 'uploads')

# TODO: Override in local.py in production
DB_PORT = 20771
DB_NAME = 'osf20130903'
DB_USER = None
DB_PASS = None

# Cache settings
SESSION_HISTORY_LENGTH = 5
SESSION_HISTORY_IGNORE_RULES = [
    lambda url: '/static/' in url,
    lambda url: 'favicon' in url,
]

# TODO: Configuration should not change between deploys - this should be dynamic.
CANONICAL_DOMAIN = 'openscienceframework.org'
COOKIE_DOMAIN = '.openscienceframework.org' # Beaker
SHORT_DOMAIN = 'osf.io'

# Gravatar options
GRAVATAR_SIZE_PROFILE = 120
GRAVATAR_SIZE_ADD_CONTRIBUTOR = 80

# File upload options
MAX_UPLOAD_SIZE = 1024*1024*250     # In bytes

# File render options
MAX_RENDER_SIZE = 1024*1024*2.5     # In bytes
IMG_FMTS = ['jpe?g', 'tiff?', 'png', 'gif', 'bmp', 'svg', 'ico']
RENDER_ZIP = True
RENDER_TAR = True
ARCHIVE_DEPTH = 2               # Set to None for unlimited depth

# User activity style
USER_ACTIVITY_MAX_WIDTH = 325

WIKI_WHITELIST = {
    'tags': [
        'a', 'abbr', 'acronym', 'b', 'bdo', 'big', 'blockquote', 'br',
        'center', 'cite', 'code',
        'dd', 'del', 'dfn', 'div', 'dl', 'dt', 'em', 'embed', 'font',
        'h1', 'h2', 'h3', 'h4', 'h5', 'h6', 'hr', 'i', 'img', 'ins',
        'kbd', 'li', 'object', 'ol', 'param', 'pre', 'p', 'q',
        's', 'samp', 'small', 'span', 'strike', 'strong', 'sub', 'sup',
        'table', 'tbody', 'td', 'th', 'thead', 'tr', 'tt', 'ul', 'u',
        'var', 'wbr',
    ],
    'attributes': [
        'align', 'alt', 'border', 'cite', 'class', 'dir',
        'height', 'href', 'src', 'style', 'title', 'type', 'width',
        'face', 'size', # font tags
        'salign', 'align', 'wmode', 'target',
    ],
    # Styles currently used in Reproducibility Project wiki pages
    'styles' : [
        'top', 'left', 'width', 'height', 'position',
        'background', 'font-size', 'text-align', 'z-index',
        'list-style',
    ]
}


##### Celery #####
## Default RabbitMQ broker
BROKER_URL = 'amqp://'

# Default RabbitMQ backend
CELERY_RESULT_BACKEND = 'amqp://'

# Modules to import when celery launches
CELERY_IMPORTS = (
    'framework.email.tasks',
<<<<<<< HEAD
    'framework.tasks',
    'framework.render.tasks'
)
=======
    'framework.tasks'
)

# Add-ons

ADDONS_REQUESTED = [
    'wiki', 'osffiles',
    'github',
    #'bitbucket', 'figshare',
    #'zotero',
]

ADDON_CATEGORIES = [
    'documentation', 'storage', 'bibliography', 'other',
]

# Piwik

# TODO: Override in local.py in production
PIWIK_HOST = None
PIWIK_ADMIN_TOKEN = None
PIWIK_SITE_ID = None
>>>>>>> 561af269
<|MERGE_RESOLUTION|>--- conflicted
+++ resolved
@@ -117,12 +117,8 @@
 # Modules to import when celery launches
 CELERY_IMPORTS = (
     'framework.email.tasks',
-<<<<<<< HEAD
     'framework.tasks',
     'framework.render.tasks'
-)
-=======
-    'framework.tasks'
 )
 
 # Add-ons
@@ -143,5 +139,4 @@
 # TODO: Override in local.py in production
 PIWIK_HOST = None
 PIWIK_ADMIN_TOKEN = None
-PIWIK_SITE_ID = None
->>>>>>> 561af269
+PIWIK_SITE_ID = None
--- conflicted
+++ resolved
@@ -25,11 +25,7 @@
     node_query = Q(is_public=True, is_deleted=False)
     if query:
         node_query = query & node_query
-<<<<<<< HEAD
-    total = Node.objects.filter(node_query).count()
-=======
-    total = AbstractNode.find(node_query).count()
->>>>>>> f9352806
+    total = AbstractNode.objects.filter(node_query).count()
     increment = 200
     total_pages = (total // increment) + 1
     pages = paginated(AbstractNode, query=node_query, increment=increment, each=False, include=['contributor__user__guids'])

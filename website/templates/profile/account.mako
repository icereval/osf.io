--- conflicted
+++ resolved
@@ -13,25 +13,14 @@
     <div id="accountSettings">
         <h2 class="page-header">Account Settings</h2>
         <div class="row">
-<<<<<<< HEAD
             <div class="col-md-3 affix-parent">
                     <div class="osf-affix profile-affix" data-spy="affix" data-offset-top="70" data-offset-bottom="268">
                         <ul class="nav nav-stacked nav-pills">
                             <li><a href="${ web_url_for('user_profile') }">Profile Information</a></li>
                             <li class="active"><a href="#">Account Settings</a></li>
-                            <li><a href="${ web_url_for('user_addons') }">Configure Add-ons</a></li>
+                            <li><a href="${ web_url_for('user_addons') }">Configure Add-on Accounts</a></li>
                             <li><a href="${ web_url_for('user_notifications') }">Notifications</a></li>
                         </ul>
-=======
-            <div class="col-md-3">
-                <div class="panel panel-default">
-                    <ul class="nav nav-stacked nav-pills">
-                        <li><a href="${ web_url_for('user_profile') }">Profile Information</a></li>
-                        <li><a href="#">Account Settings</a></li>
-                        <li><a href="${ web_url_for('user_addons') }">Configure Add-on Accounts</a></li>
-                        <li><a href="${ web_url_for('user_notifications') }">Notifications</a></li>
-                    </ul>
->>>>>>> 870e73fb
                 </div>
             </div>
             <div class="col-md-6">

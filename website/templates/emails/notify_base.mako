--- conflicted
+++ resolved
@@ -21,11 +21,7 @@
                                 <table id="header-logo" border="0" style="margin: 0 auto;padding: 0px;">
                                     <tr>
                                         <td style="border-collapse: collapse;">
-<<<<<<< HEAD
                                             <img src="https://osf.io/static/img/${context.get('logo', settings.OSF_LOGO)}.png" alt="OSF logo" style="border: 0;height: auto;line-height: 100%;outline: none;text-decoration: none;">
-=======
-                                            <img src="https://osf.io/static/img/osf_logo.png" alt="OSF logo" style="border: 0;height: auto;line-height: 100%;outline: none;text-decoration: none;">
->>>>>>> c3fafa21
                                         </td>
                                     </tr>
                                 </table>
@@ -48,11 +44,7 @@
                     <tr>
                         <td style="border-collapse: collapse;">
                             <p class="text-smaller text-center" style="text-align: center;font-size: 12px;">To change how often you receive emails, visit
-<<<<<<< HEAD
-                                % if context.get('can_change_node_preferences', False):
-=======
                                 % if context.get('can_change_node_preferences', False) and node:
->>>>>>> c3fafa21
                                     this <a href="${settings.DOMAIN + node._id + '/settings#configureNotificationsAnchor'}">project's settings</a> for emails about this project or
                                 % endif
                                 your <a href="${settings.DOMAIN + "settings/notifications/"}">user settings</a> to manage default email settings.

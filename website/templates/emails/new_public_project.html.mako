--- conflicted
+++ resolved
@@ -22,11 +22,7 @@
         Best wishes,
         <br>
         COS Support Team
-<<<<<<< HEAD
 
-
-=======
->>>>>>> 12fe3928
     </div>
 </%def>
 <%def name="footer()">

## -*- coding: utf-8 -*-
<%inherit file="notify_base.mako"/>
<%def name="content()">
    <div style="margin: 40px;">
    <br>
        Hello ${fullname},
        <br><br>
        Do you use storage services like Dropbox, GitHub, or Google Drive to keep track of your research materials?
        The Open Science Framework (OSF) makes it easy to integrate various research tools you already use by allowing
        you to connect them as an add-on to the OSF. When you connect an add-on, you can manage files from either the
        OSF or external storage services. Files will be synced whenever you make changes.
        Get more information on OSF add-ons.
        <br><br>
        Link your accounts today: <a href="${osf_url}settings">https://osf.io/settings</a>.
        <br><br>
        Best wishes,<br>
        COS Support Team
<<<<<<< HEAD


=======
>>>>>>> 12fe3928
    </div>
</%def>
<%def name="footer()">
    <br>
    The <a href="${osf_url}">Open Science Framework</a> is provided as a free, open source service from the <a href="https://cos.io/">Center for Open Science</a>.
</%def><|MERGE_RESOLUTION|>--- conflicted
+++ resolved
@@ -15,11 +15,7 @@
         <br><br>
         Best wishes,<br>
         COS Support Team
-<<<<<<< HEAD
 
-
-=======
->>>>>>> 12fe3928
     </div>
 </%def>
 <%def name="footer()">

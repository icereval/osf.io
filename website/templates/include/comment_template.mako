<div id="commentPane">

    <div class="cp-handle">
        <i class="icon-comments-alt icon-white icon-2x comment-handle-icon" style=""></i>
    </div>

    <div class="cp-bar"></div>

    <div id="comments" class="cp-sidebar">

        <h4>
            <span>Discussion</span>
            <span data-bind="foreach: {data: discussion, afterAdd: setupToolTips}" class="pull-right">
                <a data-toggle="tooltip" data-bind="attr: {href: url, title: fullname}" data-placement="bottom">
                    <img data-bind="attr: {src: gravatarUrl}"/>
                </a>
            </span>
        </h4>

        <div data-bind="template: {name: 'commentTemplate', foreach: comments}"></div>
        <div data-bind="if: canComment" style="margin-top: 20px">

            <form class="form">
                <div class="form-group">
                    <textarea class="form-control" placeholder="Add a comment" data-bind="value: replyContent, valueUpdate: 'input'"></textarea>
                </div>
                <div data-bind="if: replyNotEmpty" class="form-inline">
                    <a class="btn btn-default btn-default" data-bind="click: submitReply"><i class="icon-check"></i> Save</a>
                    <a class="btn btn-default btn-default" data-bind="click: cancelReply"><i class="icon-undo"></i> Cancel</a>
                    <a data-bind="text: replyErrorMessage" class="comment-error"></a>
                </div>
            </form>
        </div>
    </div>

</div>

<script type="text/html" id="commentTemplate">

    <div class="comment-container">

        <div class="comment-body">

            <div data-bind="if: isDeleted">
                <div>
                    <span data-bind="if: hasChildren">
                        <i data-bind="css: toggleIcon, click: toggle"></i>
                    </span>
                    Comment deleted
                </div>
                <div data-bind="if: canEdit">
                    <a data-bind="click: startUndelete">Restore</a>
                    <div data-bind="if: undeleting">
                        <a class="btn btn-default btn-sm" data-bind="click: submitUndelete">Submit</a>
                        <a class="btn btn-default btn-sm" data-bind="click: cancelUndelete">Cancel</a>
                    </div>
                </div>
            </div>

            <div data-bind="if: isAbuse">
                <div>
                    <span data-bind="if: hasChildren">
                        <i data-bind="css: toggleIcon, click: toggle"></i>
                    </span>
                    Comment reported
                </div>
                <a data-bind="click: startUnreportAbuse">Not abuse</a>
                <div data-bind="if: unreporting">
                    <a class="btn btn-default btn-sm" data-bind="click: submitUnreportAbuse">Submit</a>
                    <a class="btn btn-default btn-sm" data-bind="click: cancelUnreportAbuse">Cancel</a>
                </div>
            </div>

            <div data-bind="if: isVisible">

                <div class="comment-info">
                    <form class="form-inline">
                        <img data-bind="attr: {src: author.gravatarUrl}"/>
                        <a class="comment-author" data-bind="text: author.name, attr: {href: author.url}"></a>
                        <span class="comment-date pull-right">
                            <span data-bind="template: {if: modified, afterRender: setupToolTips}">
                                <a data-toggle="tooltip" data-bind="attr: {title: prettyDateModified()}">*</a>
                            </span>
                            <span data-bind="text: prettyDateCreated"></span>
                        </span>
                    </form>
                </div>

                <div>

                    <div class="comment-content">

                        <div data-bind="ifnot: editing">
                            <span data-bind="if: hasChildren">
                                <i data-bind="css: toggleIcon, click: toggle"></i>
                            </span>
                            <span data-bind="text: content, css: {'edit-comment': editHighlight}, event: {mouseenter: startHoverContent, mouseleave: stopHoverContent, click: edit}"></span>
                        </div>

                        <!--
                            Hack: Use template binding with if rather than vanilla if
                            binding to get access to afterRender
                        -->
                        <div data-bind="template {if: editing, afterRender: autosizeText}">
<<<<<<< HEAD
                            <div class="form-group" style="padding-top: 10px">
                                <textarea class="form-control" data-bind="value: content"></textarea>
                            </div>
                            <div class="form-inline">
                                <a class="btn btn-default btn-default" data-bind="click: submitEdit"><i class="icon-check"></i> Save</a>
=======
                            <div class="form-group">
                                <textarea class="form-control" data-bind="value: content, valueUpdate: 'input'"></textarea>
                            </div>
                            <div>
                                <a class="btn btn-default btn-default" data-bind="click: submitEdit, visible: editNotEmpty"><i class="icon-check"></i> Save</a>
>>>>>>> 026a7839
                                <a class="btn btn-default btn-default" data-bind="click: cancelEdit"><i class="icon-undo"></i> Cancel</a>
                                <span data-bind="text: editErrorMessage" class="comment-error"></span>
                            </div>
                        </div>

                    </div>

                    <div class="comment-actions">
                        <span>&nbsp;</span>
                        <!-- Action bar -->
                        <div data-bind="ifnot: editing" class="comment-actions pull-right">
                            <span data-bind="if: $root.canComment, click: showReply">
                                <i class="icon-reply"></i>
                            </span>
                            <span data-bind="if: canReport, click: reportAbuse">
                                <i class="icon-warning-sign"></i>
                            </span>
                            <span data-bind="if: canEdit, click: startDelete">
                                <i class="icon-trash"></i>
                            </span>

                        </div>

                    </div>

                    <div class="comment-report" data-bind="if: reporting">
                        <form class="form-inline">
                            <select class="form-control" data-bind="options: abuseOptions, optionsText: abuseLabel, value: abuseCategory"></select>
                            <input class="form-control" data-bind="value: abuseText" placeholder="Describe abuse" />
                        </form>
                        <a class="btn btn-default btn-sm" data-bind="click: submitAbuse"><i class="icon-check"></i> Report</a>
                        <a class="btn btn-default btn-sm" data-bind="click: cancelAbuse"><i class="icon-undo"></i> Cancel</a>
                    </div>

                    <div class="comment-delete" data-bind="if: deleting">
                        <a class="btn btn-default btn-sm" data-bind="click: submitDelete"><i class="icon-check"></i> Delete</a>
                        <a class="btn btn-default btn-sm" data-bind="click: cancelDelete"><i class="icon-undo"></i> Cancel</a>
                    </div>

                </div>

            </div>


        </div>

        <ul class="comment-list">

            <!-- ko if: showChildren -->
                <!-- ko template: {name:  'commentTemplate', foreach: comments} -->
                <!-- /ko -->
            <!-- /ko -->

            <!-- ko if: replying -->

                <div>
<<<<<<< HEAD
                    <div class="form-group" style="padding-top: 10px">
                        <textarea class="form-control" placeholder="Add a comment" data-bind="value: replyContent"></textarea>
=======
                    <div class="form-group">
                        <textarea class="form-control" placeholder="Add a comment" data-bind="value: replyContent, valueUpdate: 'input'"></textarea>
>>>>>>> 026a7839
                    </div>
                    <div>
                        <a class="btn btn-default btn-default" data-bind="click: submitReply, visible: replyNotEmpty"><i class="icon-check"></i> Save</a>
                        <a class="btn btn-default btn-default" data-bind="click: cancelReply"><i class="icon-undo"></i> Cancel</a>
                        <span data-bind="text: replyErrorMessage" class="comment-error"></span>
                    </div>
                </div>

            <!-- /ko -->

        </ul>

    </div>

</script><|MERGE_RESOLUTION|>--- conflicted
+++ resolved
@@ -102,19 +102,11 @@
                             binding to get access to afterRender
                         -->
                         <div data-bind="template {if: editing, afterRender: autosizeText}">
-<<<<<<< HEAD
                             <div class="form-group" style="padding-top: 10px">
                                 <textarea class="form-control" data-bind="value: content"></textarea>
                             </div>
                             <div class="form-inline">
-                                <a class="btn btn-default btn-default" data-bind="click: submitEdit"><i class="icon-check"></i> Save</a>
-=======
-                            <div class="form-group">
-                                <textarea class="form-control" data-bind="value: content, valueUpdate: 'input'"></textarea>
-                            </div>
-                            <div>
                                 <a class="btn btn-default btn-default" data-bind="click: submitEdit, visible: editNotEmpty"><i class="icon-check"></i> Save</a>
->>>>>>> 026a7839
                                 <a class="btn btn-default btn-default" data-bind="click: cancelEdit"><i class="icon-undo"></i> Cancel</a>
                                 <span data-bind="text: editErrorMessage" class="comment-error"></span>
                             </div>
@@ -171,13 +163,8 @@
             <!-- ko if: replying -->
 
                 <div>
-<<<<<<< HEAD
                     <div class="form-group" style="padding-top: 10px">
-                        <textarea class="form-control" placeholder="Add a comment" data-bind="value: replyContent"></textarea>
-=======
-                    <div class="form-group">
                         <textarea class="form-control" placeholder="Add a comment" data-bind="value: replyContent, valueUpdate: 'input'"></textarea>
->>>>>>> 026a7839
                     </div>
                     <div>
                         <a class="btn btn-default btn-default" data-bind="click: submitReply, visible: replyNotEmpty"><i class="icon-check"></i> Save</a>

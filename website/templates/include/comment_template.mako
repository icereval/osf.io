--- conflicted
+++ resolved
@@ -1,49 +1,7 @@
-<<<<<<< HEAD
-=======
-<div class="scripted" id="commentPane">
-
-    <div class="cp-handle" data-bind="click:removeCount">
-        <p data-bind="text: displayCount" class="unread-comments-count"></p>
-        <i class="fa fa-comments-o fa-inverse fa-2x comment-handle-icon" style=""></i>
-    </div>
-    <div class="cp-bar"></div>
-
-    <div id="comments" class="cp-sidebar bg-color-light">
-        <h4>
-            <span>${node['title']} Discussion</span>
-            <span data-bind="foreach: {data: discussion, afterAdd: setupToolTips}" class="pull-right">
-                <a data-toggle="tooltip" data-bind="attr: {href: url, title: fullname}" data-placement="bottom">
-                    <img data-bind="attr: {src: gravatarUrl}"/>
-                </a>
-            </span>
-        </h4>
-
-        <div data-bind="if: canComment" style="margin-top: 20px">
-            <form class="form">
-                <div class="form-group">
-                    <textarea class="form-control" placeholder="Add a comment" data-bind="value: replyContent, valueUpdate: 'input', attr: {maxlength: $root.MAXLENGTH}"></textarea>
-                </div>
-                <div data-bind="if: replyNotEmpty" class="form-inline">
-                    <a class="btn btn-default btn-default" data-bind="click: submitReply, css: {disabled: submittingReply}"><i class="fa fa-check-square-o"></i> {{saveButtonText}}</a>
-                    <a class="btn btn-default btn-default" data-bind="click: cancelReply, css: {disabled: submittingReply}"><i class="fa fa-undo"></i> Cancel</a>
-                    <span data-bind="text: replyErrorMessage" class="comment-error"></span>
-                </div>
-                <div class="comment-error">{{errorMessage}}</div>
-            </form>
-        </div>
-
-        <div data-bind="template: {name: 'commentTemplate', foreach: comments}"></div>
-
-    </div>
-
-</div>
-
->>>>>>> c552c1c5
 <script type="text/html" id="commentTemplate">
     <div class="comment-container" data-bind="if: shouldShow, attr:{id: id}">
 
-<<<<<<< HEAD
-        <div class="comment-body">
+        <div class="comment-body m-b-sm p-sm osf-box">
             <div data-bind="visible: loading">
                 <i class="fa fa-spinner fa-spin"></i>
             </div>
@@ -64,21 +22,6 @@
                             <a class="btn btn-default btn-sm" data-bind="click: submitUndelete">Submit</a>
                             <a class="btn btn-default btn-sm" data-bind="click: cancelUndelete">Cancel</a>
                         </div>
-=======
-        <div class="comment-body m-b-sm p-sm osf-box">
-            <div data-bind="if: isDeleted">
-                <div>
-                    <span data-bind="if: hasChildren">
-                        <i data-bind="css: toggleIcon, click: toggle"></i>
-                    </span>
-                    Comment deleted
-                </div>
-                <div data-bind="if: canEdit">
-                    <a data-bind="click: startUndelete">Restore</a>
-                    <div data-bind="if: undeleting">
-                        <a class="btn btn-default btn-sm" data-bind="click: submitUndelete">Submit</a>
-                        <a class="btn btn-default btn-sm" data-bind="click: cancelUndelete">Cancel</a>
->>>>>>> c552c1c5
                     </div>
                 </div>
 

<script id="profileSocial" type="text/html">

    <div data-bind="if: mode() === 'edit'">

        <form role="form" data-bind="submit: submit">

            <div class="form-group">
                <label>Personal Site</label>
                <input class="form-control" data-bind="value: personal" />
            </div>

            <div class="form-group">
                <label>ORCID</label>
                <input class="form-control" data-bind="value: orcid" />
            </div>

            <div class="form-group">
                <label>ResearcherID</label>
                <input class="form-control" data-bind="value: researcherId" />
            </div>

            <div class="form-group">
                <label>Twitter</label>
                <input class="form-control" data-bind="value: twitter" />
            </div>

            <div class="form-group">
                <label>Google Scholar</label>
                <input class="form-control" data-bind="value: scholar" />
            </div>

            <div class="form-group">
                <label>LinkedIn</label>
                <input class="form-control" data-bind="value: linkedIn" />
            </div>

            <div class="form-group">
                <label>GitHub</label>
                <div data-bind="css: {'input-group': github.hasAddon()}">
                    <input class="form-control" data-bind="value: github" />
                    <span
                            class="input-group-btn"
                            data-bind="if: github.hasAddon()"
                        >
                        <button
<<<<<<< HEAD
                                class="btn btn-success"
=======
                                class="btn btn-default"
>>>>>>> e15ec148
                                data-bind="click: github.importAddon"
                            >Import</button>
                    </span>
                </div>
            </div>

<<<<<<< HEAD
            <button
                    type="submit"
                    class="btn btn-success"
                    data-bind="enable: isValid"
                >Submit</button>
=======
            <div class="padded">

                <button
                        type="submit"
                        class="btn btn-default"
                        data-bind="visible: viewable, click: cancel"
                    >Cancel</button>

                <button
                        type="submit"
                        class="btn btn-primary"
                        data-bind="enable: isValid"
                    >Submit</button>

            </div>
>>>>>>> e15ec148

            <!-- Flashed Messages -->
            <div class="help-block">
                <p data-bind="html: message, attr.class: messageClass"></p>
            </div>

        </form>

    </div>

    <div data-bind="if: mode() === 'view'">

        <table class="table" data-bind="if: hasValues()">
            <tbody data-bind="foreach: values">
                <tr data-bind="if: value">
                    <td>{{ label }}</td>
                    <td><a target="_blank" data-bind="attr.href: value">{{ text }}</a></td>
                </tr>
            </tbody>
        </table>

        <div data-bind="ifnot: hasValues()">
            <div class="well well-sm">Not provided</div>
        </div>

        <div data-bind="if: editable">
            <a class="btn btn-default" data-bind="click: edit">Edit</a>
        </div>

    </div>

</script><|MERGE_RESOLUTION|>--- conflicted
+++ resolved
@@ -43,24 +43,13 @@
                             data-bind="if: github.hasAddon()"
                         >
                         <button
-<<<<<<< HEAD
-                                class="btn btn-success"
-=======
                                 class="btn btn-default"
->>>>>>> e15ec148
                                 data-bind="click: github.importAddon"
                             >Import</button>
                     </span>
                 </div>
             </div>
 
-<<<<<<< HEAD
-            <button
-                    type="submit"
-                    class="btn btn-success"
-                    data-bind="enable: isValid"
-                >Submit</button>
-=======
             <div class="padded">
 
                 <button
@@ -76,7 +65,6 @@
                     >Submit</button>
 
             </div>
->>>>>>> e15ec148
 
             <!-- Flashed Messages -->
             <div class="help-block">

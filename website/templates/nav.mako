--- conflicted
+++ resolved
@@ -82,11 +82,7 @@
                   <div class="form-group"><input name="password" id="password" class="form-control" type="password" placeholder="Password" data-bind="value: password" aria-label="Password"></div>
                   <div class="form-group"><button type="submit" id="btnLogin" class="btn btn-block btn-primary">Login</button></div>
                  %if enable_institutions:
-<<<<<<< HEAD
-                  <div class="text-center m-b-sm"> <a href="/login/?campaign=institution">Login through your Institution  <i class="fa fa-arrow-right"></i></a></div>
-=======
                   <div class="text-center m-b-sm"> <a href="/login/?campaign=institution">Login through your institution  <i class="fa fa-arrow-right"></i></a></div>
->>>>>>> e3eda387
                  %endif
                   <div class="text-center m-b-sm"> <a href="/forgotpassword/">Forgot password?</a></div>
                </form>

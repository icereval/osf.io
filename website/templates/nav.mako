<<<<<<< HEAD
<nav class="navbar navbar-inverse navbar-fixed-top" id="navbarScope" role="navigation">
=======
<div class="osf-nav-wrapper">
<nav class="navbar osf-navbar navbar-fixed-top" role="navigation">
>>>>>>> 1a6ff252
    <div class="container">
        <div class="navbar-header">
            <button type="button" class="navbar-toggle" data-toggle="collapse" data-target=".navbar-ex1-collapse">
                <span class="sr-only">Toggle navigation</span>
                <span class="icon-bar"></span>
                <span class="icon-bar"></span>
                <span class="icon-bar"></span>
            </button>
            <a class="navbar-brand visible-lg" href="/"><img src="/static/img/cos-white2.png" class="osf-navbar-logo" width="27" alt="COS logo"/> Open Science Framework <span class="brand-version"> BETA</span></a>
            <a class="navbar-brand hidden-lg hidden-xs" href="/"><img src="/static/img/cos-white2.png" class="osf-navbar-logo" width="27" alt="COS logo"/> OSF</a>
            <a class="navbar-brand visible-xs" href="/"><img src="/static/img/cos-white2.png" class="osf-navbar-logo" width="27" alt="COS logo"/> Open Science Framework</a>

        </div><!-- end navbar-header -->
        <div class="collapse navbar-collapse navbar-ex1-collapse">
            <ul class="nav navbar-nav navbar-mid">
                <li class="visible-xs"><a href="/">Home</a></li>
                % if user_name:
                <li><a href="${web_url_for('dashboard')}">My Dashboard</a></li>
                % endif
                <li class="dropdown">
                    <a href="#" class="dropdown-toggle" data-toggle="dropdown">Explore <b class="caret"></b></a>
                    <ul class="dropdown-menu">
                        <li><a href="/explore">Collaborator Network</a></li>
                        <li><a href="/explore/activity">Public Activity</a></li>
                    </ul><!-- end dropdown-menu -->
                </li><!-- end dropdown -->
                <li class="dropdown">
                    <a href="#" class="dropdown-toggle" data-toggle="dropdown">Help <b class="caret"></b></a>
                    <ul class="dropdown-menu">
                        <li><a href="/4znZP/wiki/home">About</a></li>
                        <li><a href="/faq/">FAQ</a></li>
                        <li><a href="/getting-started">Getting Started</a></li>
                        <li><script type="text/javascript">document.write("<n uers=\"znvygb:fhccbeg@bfs.vb\" ery=\"absbyybj\">Rznvy Fhccbeg</n>".replace(/[a-zA-Z]/g,function(e){return String.fromCharCode((e<="Z"?90:122)>=(e=e.charCodeAt(0)+13)?e:e-26)}));</script><noscript>Email Support: <span class="obfuscated-email-noscript"><strong><u>supp<span style="display:none;">null</span>ort@<span style="display:none;">null</span>osf.<span style="display:none;">null</span>io</u></strong></span></noscript></li>
                        <li><script type="text/javascript">document.write("<n uers=\"znvygb:pbagnpg@bfs.vb\" ery=\"absbyybj\">Pbagnpg</n>".replace(/[a-zA-Z]/g,function(e){return String.fromCharCode((e<="Z"?90:122)>=(e=e.charCodeAt(0)+13)?e:e-26)}));</script><noscript>Contact OSF: <span class="obfuscated-email-noscript"><strong><u>cont<span style="display:none;">null</span>act@<span style="display:none;">null</span>osf.<span style="display:none;">null</span>io</u></strong></span></noscript></li>
                    </ul><!-- end dropdown-menu -->
                </li><!-- end dropdown -->
            </ul><!-- end nav navbar-nav -->
            <ul class="nav navbar-nav navbar-right">
                <!-- ko ifnot: onSearchPage -->
                <li data-bind="click : toggleSearch, css: searchCSS">
                    <a class="" >
                        <span rel="tooltip" title="Search OSF" class="icon-search icon-lg" ></span>
                    </a>
                </li>
                <!-- /ko -->
                % if user_name and display_name:
                <li>
                    <a class="hidden-lg hidden-xs" href="/profile/">
<<<<<<< HEAD
                        <span data-bind="tooltip: {title: '${user_name}', placement: 'bottom'}" class="icon-user"></span>
                    </a>
                    <a class="visible-lg visible-xs" href="/profile/">
                        <span data-bind="tooltip: {title: '${user_name}', placement: 'bottom'}">${display_name}</span>
=======
                        <span rel="tooltip" title="${user_name}" class="osf-gravatar"><img src="${user_gravatar}" alt="User gravatar"/> </span>
                    </a>
                    <a class="visible-lg visible-xs" href="/profile/">
                        <span rel="tooltip" title="${user_name}"><span class="osf-gravatar"> <img src="${user_gravatar}" alt="User gravatar"/> </span> ${display_name}</span>
>>>>>>> 1a6ff252
                    </a>
                </li>
                <li>
                    <a href="${web_url_for('user_profile')}">
<<<<<<< HEAD
                        <span data-bind="tooltip: {title: 'Settings', placement: 'bottom'}" class="icon-cog hidden-xs"></span>
=======
                        <span rel="tooltip" title="Settings" class="icon-cog hidden-xs icon-lg"></span>
>>>>>>> 1a6ff252
                        <span class="visible-xs">Settings</span>
                    </a>
                </li>
                <li>
                    <a href="${web_url_for('auth_logout')}">
<<<<<<< HEAD
                        <span data-bind="tooltip: {title: 'Log&nbsp;out', placement: 'bottom'}" class="icon-signout hidden-xs"></span>
=======
                        <span rel="tooltip" title="Log&nbsp;out" class="icon-signout hidden-xs icon-lg"></span>
>>>>>>> 1a6ff252
                        <span class="visible-xs">Log out</span>
                    </a>
                </li>
                % elif allow_login:
                <li>
                    <a class="btn btn-primary" href="${web_url_for('auth_login')}">Create an Account or Sign-In</a>
                </li>
                % endif
            </ul><!-- end nav navbar-nav navbar-right -->
        </div><!-- end navbar-collapse -->
    </div><!-- end container-->
</nav>
    <!-- ko ifnot: onSearchPage -->
        <%include file='./search_bar.mako' />
    <!-- /ko -->
</div>
<|MERGE_RESOLUTION|>--- conflicted
+++ resolved
@@ -1,9 +1,5 @@
-<<<<<<< HEAD
-<nav class="navbar navbar-inverse navbar-fixed-top" id="navbarScope" role="navigation">
-=======
 <div class="osf-nav-wrapper">
 <nav class="navbar osf-navbar navbar-fixed-top" role="navigation">
->>>>>>> 1a6ff252
     <div class="container">
         <div class="navbar-header">
             <button type="button" class="navbar-toggle" data-toggle="collapse" data-target=".navbar-ex1-collapse">
@@ -52,36 +48,21 @@
                 % if user_name and display_name:
                 <li>
                     <a class="hidden-lg hidden-xs" href="/profile/">
-<<<<<<< HEAD
-                        <span data-bind="tooltip: {title: '${user_name}', placement: 'bottom'}" class="icon-user"></span>
-                    </a>
-                    <a class="visible-lg visible-xs" href="/profile/">
-                        <span data-bind="tooltip: {title: '${user_name}', placement: 'bottom'}">${display_name}</span>
-=======
                         <span rel="tooltip" title="${user_name}" class="osf-gravatar"><img src="${user_gravatar}" alt="User gravatar"/> </span>
                     </a>
                     <a class="visible-lg visible-xs" href="/profile/">
                         <span rel="tooltip" title="${user_name}"><span class="osf-gravatar"> <img src="${user_gravatar}" alt="User gravatar"/> </span> ${display_name}</span>
->>>>>>> 1a6ff252
                     </a>
                 </li>
                 <li>
                     <a href="${web_url_for('user_profile')}">
-<<<<<<< HEAD
-                        <span data-bind="tooltip: {title: 'Settings', placement: 'bottom'}" class="icon-cog hidden-xs"></span>
-=======
                         <span rel="tooltip" title="Settings" class="icon-cog hidden-xs icon-lg"></span>
->>>>>>> 1a6ff252
                         <span class="visible-xs">Settings</span>
                     </a>
                 </li>
                 <li>
                     <a href="${web_url_for('auth_logout')}">
-<<<<<<< HEAD
-                        <span data-bind="tooltip: {title: 'Log&nbsp;out', placement: 'bottom'}" class="icon-signout hidden-xs"></span>
-=======
                         <span rel="tooltip" title="Log&nbsp;out" class="icon-signout hidden-xs icon-lg"></span>
->>>>>>> 1a6ff252
                         <span class="visible-xs">Log out</span>
                     </a>
                 </li>

--- conflicted
+++ resolved
@@ -1,4 +1,3 @@
-<<<<<<< HEAD
 % if log:
 
     <dt><span class="date log-date">${log['date']}</span></dt>
@@ -9,6 +8,8 @@
     % endif
     %if log['action'] == 'project_created':
         created <a href="${log['node']['url']}">project</a>
+    %elif log['action'] == 'project_deleted':
+        deleted <a href="${log['node']['url']}">project</a>
     %elif log['action'] == 'node_created':
         created ${log['node']['category']}
         <a href="${log['node']['url']}">${log['node']['title']}</a>
@@ -75,83 +76,4 @@
     %endif
     </dd>
 
-% endif
-=======
-% if log:
-
-    <dt><span class="date log-date">${log['date']}</span></dt>
-    % if log['user']['fullname']:
-        <dd><a href="/${log['user']['id']}/">${log['user']['fullname']}</a>
-    % elif log['api_key']:
-        <dd>${log['api_key']}
-    % endif
-    %if log['action'] == 'project_created':
-        created <a href="${log['node']['url']}">project</a>
-    %elif log['action'] == 'project_deleted':
-        deleted <a href="${log['node']['url']}">project</a>
-    %elif log['action'] == 'node_created':
-        created ${log['node']['category']}
-        <a href="${log['node']['url']}">${log['node']['title']}</a>
-    %elif log['action'] == 'node_removed':
-        ${log['node']['category']} ${log['node']['title']}
-    %elif log['action'] == 'wiki_updated':
-        updated wiki page <a href="${log['node']['url']}wiki/${log['params']['page']}/">${log['params']['page']}</a> to version ${log['params']['version']}
-    %elif log['action'] == 'contributor_added':
-        added
-        % for contributor in log['contributors']:
-            % if contributor['registered']:
-                <a href="/${contributor['id']}/">${contributor['fullname']}</a>${', and ' if not loop.last else ''}
-            % else:
-                ${contributor['nr_name']}${', and ' if not loop.last else ''}
-            % endif
-        % endfor
-        to ${log['node']['category']}
-        <a href="${log['node']['url']}">${log['node']['title']}</a>
-    %elif log['action'] == 'made_public':
-        made ${log['node']['category']}
-        <a href="${log['node']['url']}">${log['node']['title']}</a>
-        public
-    %elif log['action'] == 'made_private':
-        made ${log['node']['category']}
-        <a href="${log['node']['url']}">${log['node']['title']}</a>
-        private
-    %elif log['action'] == 'contributor_removed':
-        removed
-        % if log['contributor']['registered']:
-            <a href="/profile/${log['contributor']['id']}/">${log['contributor']['fullname']}</a>
-        % else:
-            ${log['contributor']['nr_name']}
-        % endif
-        as a contributor from ${log['node']['category']}
-        <a href="${log['node']['url']}">${log['node']['title']}</a>
-    %elif log['action'] == 'tag_added':
-        tagged ${log['node']['category']}
-        <a href="${log['node']['url']}">${log['node']['title']}</a>
-        as <a href="/tag/${log['params']['tag']}">${log['params']['tag']}</a>
-    %elif log['action'] == 'tag_removed':
-        removed tag <a href="/tag/${log['params']['tag']}/">${log['params']['tag']}</a> from ${log['node']['category']}
-        <a href="${log['node']['url']}">${log['node']['title']}</a>
-    %elif log['action'] == 'file_added':
-        added file ${log['params']['path']} to ${log['node']['category']}
-        <a href="${log['node']['url']}">${log['node']['title']}</a>
-    %elif log['action'] == 'file_removed':
-        removed file ${log['params']['path']} from ${log['node']['category']}
-        <a href="${log['node']['url']}">${log['node']['title']}</a>
-    %elif log['action'] == 'file_updated':
-        updated file ${log['params']['path']} in ${log['node']['category']}
-        <a href="${log['node']['url']}">${log['node']['title']}</a>
-    %elif log['action'] == 'edit_title':
-        changed the title from ${log['params']['title_original']} to <a href="${log['node']['url']}">${log['params']['title_new']}</a>
-    %elif log['action'] == 'project_registered':
-        <a href="/${log['params']['registration']}/">registered</a> ${log['category']}
-        <a href="${log['node_url']}">${log['node_title']}</a>
-        <a href="/${log['params']['registration']}/">registered</a> ${log['node']['category']}
-        <a href="${log['node']['url']}">${log['node']['title']}</a>
-    %elif log['action'] == 'node_forked':
-        created fork from ${log['node']['category']}
-        <a href="${log['node']['url']}">${log['node']['title']}</a>
-    %endif
-    </dd>
-
-% endif
->>>>>>> 182216c9
+% endif
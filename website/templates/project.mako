--- conflicted
+++ resolved
@@ -66,13 +66,8 @@
                 <p class="help-block" data-bind="if:tzname">
                     All times displayed at
                     <span data-bind="text:tzname"></span>
-<<<<<<< HEAD
                     <a href="http://en.wikipedia.org/wiki/Coordinated_Universal_Time" target="_blank">UTC</a> offset.
-                </div>
-=======
-                    <a href="http://en.wikipedia.org/wiki/Coordinated_Universal_Time">UTC</a> offset.
                 </p>
->>>>>>> d82babdc
                  <dl class="dl-horizontal activity-log"
                     data-bind="foreach: {data: logs, as: 'log'}">
                     <dt><span class="date log-date" data-bind="text: log.localDatetime, tooltip: {title: log.utcDatetime}"></span></dt>

--- conflicted
+++ resolved
@@ -84,7 +84,7 @@
 
             <hr />
 
-<<<<<<< HEAD
+
         <div class="logs">
             <div id='logScope'>
                 <%include file="log_list.mako"/>
@@ -93,15 +93,7 @@
             ## Hide More widget until paging for logs is implemented
             ##<div class="paginate pull-right">more</div>
         </div>
-=======
-            <div class="logs">
-                <div id='logScope'>
-                    <%include file="log_list.mako"/>
-                </div><!-- end #logScope -->
-                ## Hide More widget until paging for logs is implemented
-                ##<div class="paginate pull-right">more</div>
-            </div>
->>>>>>> 947695d6
+
 
         </div>
 

--- conflicted
+++ resolved
@@ -51,7 +51,6 @@
                 % endif
 
             % endif
-<<<<<<< HEAD
               <h2>Components</h2>
           </div>
           % if node["children"]:
@@ -65,8 +64,6 @@
               <p>No components have been added to this project.</p>
           % endif
 
-      </section>
-      %endif
       <section id="Files">
         <div>
           <div class="page-header">
@@ -116,8 +113,6 @@
 </select>
 <input type="submit" value="Submit">
 </form>
-=======
->>>>>>> 108bb0e1
 
         </div>
 

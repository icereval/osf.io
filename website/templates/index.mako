--- conflicted
+++ resolved
@@ -1,325 +1,9 @@
-<<<<<<< HEAD
 <%def name="logged_in(name)">
     %if name != '':
         <%include file="home.mako"/>
     %else:
         <%include file="landing.mako"/>
     %endif
-=======
-<%inherit file="base.mako"/>
-
-<%def name="title()">Home</%def>
-
-<%def name="content_wrap()">
-    <div class="watermarked">
-            % if status:
-                <%include file="alert.mako" args="extra_css='alert-front text-center'"/>
-            % endif
-            ${self.content()}
-    </div><!-- end watermarked -->
 </%def>
 
-<%def name="content()">
-
-    <!-- Main jumbotron for a primary marketing message or call to action -->
-    <div id="home-hero">
-      <div class="container text-center">
-        <div class="visible-xs-block visible-sm-block visible-md-block network-bg"></div>
-        <h1 class="hero-brand">Open Science Framework</h1>
-        <h3 class="hero-tagline">A scholarly commons to connect the entire research cycle</h3>
-
-        <div id="canvas-container">
-          <canvas id="demo-canvas"></canvas>
-        </div>
-
-        <div id="logo" class="off">
-          <div class="circle" id="circle-1"><span></span></div>
-          <div class="circle" id="circle-2"><span></span></div>
-          <div class="circle" id="circle-3"><span></span></div>
-          <div class="circle" id="circle-4"><span></span></div>
-          <div class="circle" id="circle-5"><span></span></div>
-          <div class="circle" id="circle-6"><span></span></div>
-          <div class="circle" id="circle-7"><span></span></div>
-          <div class="circle" id="circle-8"><span></span></div>
-        </div>
-
-        <div id="hero-signup" class="container">
-          <div class="row">
-            <div class="col-sm-6 hidden-xs">
-              <a class="youtube" href="//www.youtube.com/watch?v=2TV21gOzfhw"><i class="icon icon-play"></i></a>
-              <img src="/static/img/front-page/screenshot.png" class="img-responsive" id="screenshot" alt="Screenshot of OSF" />
-            </div>
-            <div class="col-sm-6">
-              <h2>Free and open source. Start now.</h2>
-
-             <div id="signUp" class="anchor"></div>
-                <div id="signUpScope">
-                    <form data-bind="submit: submit">
-                        <div class="form-group" data-bind="css: {'has-error': fullName() && !fullName.isValid(), 'has-success': fullName() && fullName.isValid()}">
-                              <label class="placeholder-replace" style="display:none">Full name</label>
-                              <input class="form-control" placeholder="Full Name" data-bind=" value: fullName, disable: submitted(), event: { blur: trim.bind($data, fullName)}">
-                              <p class="help-block osf-box-lt" data-bind="validationMessage: fullName" style="display: none;"></p>
-                          </div>
-                          <div class="form-group" data-bind="css: {'has-error': email1() && !email1.isValid(), 'has-success': email1() && email1.isValid()}">
-                              <label class="placeholder-replace" style="display:none">Contact email</label>
-                              <input class="form-control" placeholder="Contact Email" data-bind=" value: email1, disable: submitted(), event: { blur: trim.bind($data, email1)}">
-                              <p class="help-block osf-box-lt" data-bind="validationMessage: email1" style="display: none;"></p>
-                          </div>
-                          <div class="form-group" data-bind="css: {'has-error': email2() && !email2.isValid(),'has-success': email2() && email2.isValid()}">
-                              <label class="placeholder-replace" style="display:none">Confirm email</label>
-                              <input class="form-control" placeholder="Confirm Email" data-bind="value: email2, disable: submitted(), event: { blur: trim.bind($data, email2)}">
-                              <p class="help-block osf-box-lt" data-bind="validationMessage: email2" style="display: none;"></p>
-                          </div>
-                          <div class="form-group" data-bind="css: {'has-error': password() && !password.isValid(), 'has-success': password() && password.isValid()}">
-                              <label class="placeholder-replace" style="display:none">Password</label>
-                              <input type="password" class="form-control" placeholder="Password (Must be 6 to 256 characters)" data-bind=" value: password, disable: submitted(), event: {blur: trim.bind($data, password)}">
-                                <p class="help-block osf-box-lt" data-bind="validationMessage: password" style="display: none;"></p>
-                          </div>
-
-                          <!-- Flashed Messages -->
-                          <div class="help-block osf-box-lt" >
-                              <p data-bind="html: flashMessage, attr.class: flashMessageClass" class=""></p>
-                          </div>
-                          <!-- ko ifnot: submitted -->
-                          <div>
-                              <small> By clicking "Sign up free", you agree to our <a style="color:#5BC0DE" href="https://github.com/CenterForOpenScience/centerforopenscience.org/blob/master/TERMS_OF_USE.md">Terms</a> and that you have read our <a style="color:#5BC0DE" href="https://github.com/CenterForOpenScience/centerforopenscience.org/blob/master/PRIVACY_POLICY.md">Privacy Policy</a>, including our information on <a style="color:#5BC0DE" href="https://github.com/CenterForOpenScience/centerforopenscience.org/blob/master/PRIVACY_POLICY.md#f-cookies">Cookie Use</a>.</small>
-                          </div>
-                          <!-- /ko -->
-                          <div>
-                              <button type="submit" class="btn btn-warning" data-bind="visible: !submitted()" id="signupSubmit">Sign up free</button>
-                          </div>
-                  </form>
-
-                </div><!-- end #signUpScope -->
-
-
-            </div>
-          </div>
-        </div>
-      </div>
-    </div>
-
-    <div class="container grey-pullout space-top space-bottom">
-
-      <div class="row space-bottom">
-        <div class="col-xs-12 text-center">
-            <h2><strong>Simplified Scholarly Collaboration</strong></h2>
-          <h3>Cloud-based management for your projects.</h3>
-        </div>
-      </div>
-
-      <div class="row feature-1">
-        <div class="col-md-6">
-          <div class="row">
-            <div class="col-xs-1">
-              <i class="icon icon-cloud"></i>
-            </div>
-            <div class="col-xs-9 col-xs-offset-1">
-              <h3>Structured projects</h3>
-              <p>Keep all your files, data, and protocols in <strong>one centralized location.</strong> No more trawling emails to find files or scrambling to recover from lost data. <span class="label label-primary">Secure Cloud</span></p>
-            </div>
-          </div>
-          <div class="row">
-            <div class="col-xs-1">
-              <i class="icon icon-group"></i>
-            </div>
-            <div class="col-xs-9 col-xs-offset-1">
-              <h3>Control access</h3>
-              <p><strong>You control which parts of your project are public or private</strong> making it easy to collaborate with the worldwide community or just your team.  <span class="label label-primary">Project-level Permissions</span></p>
-            </div>
-          </div>
-          <div class="row">
-            <div class="col-xs-1">
-              <i class="icon icon-workflow"></i>
-            </div>
-            <div class="col-xs-9 col-xs-offset-1">
-              <h3>Respect for your workflow</h3>
-              <p><strong>Connect your favorite third party services</strong> directly to the Open Science Framework.  <span class="label label-primary">3rd Party Integrations</span></p>
-            </div>
-          </div>
-        </div>
-        <div class="col-md-6">
-          <div class="student-wrap">
-            <div class="student-image">
-              <div class="quote">
-                <span class="main">“The OSF is a great way to collaborate and stay organized while still using your favorite external services."</span>
-                <span class="attrib"><strong>Kara Woo</strong> - Information Manager, Aquatic Ecology, Washington State</span>
-              </div>
-            </div>
-          </div>
-        </div>
-      </div>
-
-    </div>
-
-    <div class="container">
-      <div class="feature-2 space-top space-bottom">
-        <div class="row">
-          <div class="col-xs-12 text-center headline">
-            <h2>OSF integrations make your <strong>workflow more efficient</strong></h2>
-          </div>
-        </div>
-        <div class="row integrations">
-          <div class="col-sm-3 col-xs-6">
-            <img src="/static/img/front-page/dropbox.png" class="img-responsive" alt="Dropbox logo" />
-          </div>
-          <div class="col-sm-3 col-xs-6">
-            <img src="/static/img/front-page/github.png" class="img-responsive" alt="Github logo" />
-          </div>
-          <div class="col-sm-3 col-xs-6">
-            <img src="/static/img/front-page/amazon.png" class="img-responsive" alt="Amazon S3 logo" />
-          </div>
-          <div class="col-sm-3 col-xs-6">
-            <img src="/static/img/front-page/box.png" class="img-responsive" alt="Box logo" />
-          </div>
-      </div>
-      <div class="row integrations">
-          <div class="col-sm-3 col-xs-6">
-           <img src="/static/img/front-page/google.png" class="img-responsive"  alt="Google Drive logo" />
-          </div>
-          <div class="col-sm-3 col-xs-6">
-            <img src="/static/img/front-page/figshare.png" class="img-responsive" alt="Figshare logo" />
-          </div>
-          <div class="col-sm-3 col-xs-6">
-            <img src="/static/img/front-page/dataverse.png" class="img-responsive"  alt="Dataverse logo" />
-          </div>
-          <div class="col-sm-3 col-xs-6">
-            <img src="/static/img/front-page/mendeley.png" class="img-responsive" alt="Mendeley logo" />
-          </div>
-      </div>
-
-      </div>
-    </div>
-
-    <div class="feature-3">
-      <div class="container">
-        <div class="row space-top">
-
-          <div class="col-md-12 text-center space-bottom">
-            <h2><strong>Everything</strong> your research needs to be a success</h2>
-          </div>
-        </div>
-        <div class="row space-bottom">
-          <div class="col-sm-6 text-right">
-            <h3>Manage your project</h3>
-            <p>View all of your projects from <strong>one dashboard.</strong></p>
-
-            <h3>Quickly share files</h3>
-            <p><strong>Share key project information</strong> and allow others to use and cite it.</p>
-
-            <h3>See project changes</h3>
-            <p>See the latest project changes, who is contributing and <strong>historical file versions.</strong></p>
-
-            <h3>View project analytics</h3>
-            <p>Access <strong>project data</strong> ranging from visits over time to top referring websites.</p>
-
-          </div>
-
-          <div class="col-sm-6 text-left">
-            <h3>Archive your data</h3>
-            <p>Computer or collaborator explode? With the OSF <strong>you will never lose your project data.</strong></p>
-
-            <h3>Control access and collaboration</h3>
-            <p> Add others to your projects to collaborate, or provide private access to view.</p>
-
-            <h3>Supercharge your workflow</h3>
-            <p>The OSF helps individuals, teams and labs make their <strong>research processes more efficient.</strong></p>
-
-            <h3>Registration</h3>
-            <p><strong>Preserve the state of a project at important parts of its lifecycle</strong> such as the onset of data collection.</p>
-          </div>
-        </div>
-      </div>
-    </div>
-
-      <div class="feature-4">
-        <div class="container">
-          <div class="row space-top space-bottom text-center">
-            <div class="col-md-4 col-md-offset-1">
-              <i class="icon icon-earth"></i>
-              <h2><strong>Contribute</strong> to global scientific efforts</h2>
-              <p>Labs and teams across the globe use the Open Science Framework to open their projects up to the scientific community. You can browse the newest and most popular public projects <a href="/explore/activity/">right here</a>. <span class="label label-warning">Get involved</span></p>
-            </div>
-            <div class="col-md-4 col-md-offset-1">
-              <i class="icon icon-nonprofit"></i>
-              <h2>We are a <strong>mission-driven non-profit</strong></h2>
-              <p>The OSF is a free, open-source service of the <a href="https://cos.io/">Center for Open Science</a>. We’re aligning scientific practices with scientific values by improving openness, integrity and reproducibility of research. <span class="label label-success">Non-Profit</span></p>
-            </div>
-          </div>
-        </div>
-      </div>
-
-    <div class="container">
-
-      <div class="space-top space-bottom feature-5">
-
-        <div class="row">
-          <div class="col-md-12 text-center">
-            <h2><strong>Teachers, researchers, and global teams rely</strong> on the Open Science Framework</h2>
-          </div>
-        </div>
-
-        <div class="row">
-          <div class="col-xs-4 col-md-3">
-            <img src="/static/img/front-page/user2.jpg" class="img-circle img-responsive" alt="Richard Ball" />
-          </div>
-          <div class="col-xs-8">
-            <h3>Making research reproducible &amp; verifiable</h3>
-            <p>The OSF helps our students understand and apply sound data management principles to their work. And since we have easy access to all of the files the students are working with, it greatly enhances our ability to offer them constructive guidance.<br/><small><em>Richard Ball, Professor of Economics, Haverford College</em></small></em></small></p>
-          </div>
-        </div>
-
-        <div class="row hidden-xs hidden-sm">
-          <div class="col-md-7 col-md-offset-2">
-            <h3>Version control makes life easier</h3>
-            <p>The OSF makes version control effortless. My PI, my lab mates, and I have access to previous versions of a file at any time&#151;and the most current version is always readily available.<br/><small><em>Erica Baranski, PhD Student, Social and Personality Psychology Funder Lab, UC Riverside</em></small></em></small></p>
-          </div>
-          <div class="col-md-3">
-            <img src="/static/img/front-page/user3.jpg" class="img-circle img-responsive" alt="Erica Baranski" />
-          </div>
-        </div>
-
-        <div class="row hidden-xs hidden-sm">
-          <div class="col-md-3">
-            <img src="/static/img/front-page/user4.jpg" class="img-circle img-responsive" alt="Anne Allison" />
-          </div>
-          <div class="col-md-7">
-            <h3>A centralized hub of information</h3>
-            <p>The OSF creates a centralized hub of information where I can oversee a diversity of research projects across multiple classes. The centralization, organization and anywhere-access save me the time and energy necessary for managing these projects.<br/><small><em>Anne Allison, Associate Professor of Biology at Piedmont Virginia Community College</em></small></em></small></p>
-          </div>
-        </div>
-
-
-      </div>
-    </div>
-    <div class="space-top space-bottom feature-6">
-      <div class="container">
-        <div class="row">
-          <div class="col-md-8">
-            <h2><strong>Free and open source.</strong></h2>
-            <h4>The OSF is a public good built to support your research.</h4>
-            <a href="#" class="btn btn-info btn-lg">Get started</a>
-          </div>
-          <div class="col-md-4 hidden-xs hidden-sm">
-            <div id="logo">
-              <div class="circle" id="circle-1"><span></span></div>
-              <div class="circle" id="circle-2"><span></span></div>
-              <div class="circle" id="circle-3"><span></span></div>
-              <div class="circle" id="circle-4"><span></span></div>
-              <div class="circle" id="circle-5"><span></span></div>
-              <div class="circle" id="circle-6"><span></span></div>
-              <div class="circle" id="circle-7"><span></span></div>
-              <div class="circle" id="circle-8"><span></span></div>
-            </div>
-          </div>
-        </div>
-      </div>
-
-    </div>
-
-
->>>>>>> a3d9c2ea
-</%def>
-
-${logged_in(user_name)}
-
+${logged_in(user_name)}
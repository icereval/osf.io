<%inherit file="project/project_base.mako"/>

<%
    import json
    is_project = node['node_type'] == 'project'
%>

% if node['is_registration']:
    <div class="alert alert-info">This ${node['node_type']} is a registration of <a class="alert-link" href="${node['registered_from_url']}">this ${node['node_type']}</a>; the content of the ${node['node_type']} has been frozen and cannot be edited.
    </div>
    <style type="text/css">
    .watermarked {
        background-image:url('/static/img/read-only.png');
        background-repeat:repeat;
    }
    </style>
% endif

<div id="projectScope">
    <header class="subhead" id="overview">
        <div class="row">
            <div class="col-sm-6 col-md-7 cite-container">
                % if parent_node['id']:
                    % if parent_node['can_view'] or parent_node['is_public'] or parent_node['is_contributor']:
<<<<<<< HEAD
                        <h1 class="node-parent-title">
                            <a href="${parent_node['url']}">${parent_node['title']}</a>&nbsp;/
                        </h1>
                    % else:
                        <h1 class="node-parent-title unavailable">
                            <span>Private Project</span>&nbsp;/
                        </h1>
                    % endif
                % endif
                <h1 class="node-title">
                    <span id="nodeTitleEditable" class="overflow">${node['title']}</span>
                </h1>
=======
                        <h2 class="node-parent-title">
                            <a href="${parent_node['url']}">${parent_node['title']}</a> <i class="icon icon-level-down icon-dark-lg"> </i>
                        </h2>
                    % else:
                        <h2 class="node-parent-title unavailable">
                            <span>Private Project</span>&nbsp;/
                        </h2>
                    % endif
                % endif
                <h2 class="node-title">
                    <span id="nodeTitleEditable" class="overflow">${node['title']}</span>
                </h2>
>>>>>>> 1e2354d7
            </div>
            <div class="col-sm-6 col-md-5">
                <div class="btn-toolbar node-control pull-right">
                    <div class="btn-group">
                    % if not node["is_public"]:
                        <button class='btn btn-default disabled'>Private</button>
                        % if 'admin' in user['permissions']:
                            <a class="btn btn-default" data-bind="click: makePublic">Make Public</a>
                        % endif
                    % else:
                        % if 'admin' in user['permissions']:
                            <a class="btn btn-default" data-bind="click: makePrivate">Make Private</a>
                        % endif
                        <button class="btn btn-default disabled">Public</button>
                    % endif
                    </div>
                    <!-- ko if: canBeOrganized -->
                    <div class="btn-group" style="display: none" data-bind="visible: true">

                        <!-- ko ifnot: inDashboard -->
                           <a data-bind="click: addToDashboard, tooltip: {title: 'Add to Dashboard Folder',
                            placement: 'bottom'}" class="btn btn-default">
                               <i class="icon-folder-open"></i>
                               <i class="icon-plus"></i>
                           </a>
                        <!-- /ko -->
                        <!-- ko if: inDashboard -->
                           <a data-bind="click: removeFromDashboard, tooltip: {title: 'Remove from Dashboard Folder',
                            placement: 'bottom'}" class="btn btn-default">
                               <i class="icon-folder-open"></i>
                               <i class="icon-minus"></i>
                           </a>
                        <!-- /ko -->

                    </div>
                    <!-- /ko -->
                    <div class="btn-group">
                        <a
                        % if user_name and (node['is_public'] or user['is_contributor']) and not node['is_registration']:
                            data-bind="click: toggleWatch, tooltip: {title: watchButtonAction, placement: 'bottom'}"
                            class="btn btn-default"
                        % else:
                            class="btn btn-default disabled"
                        % endif
                            href="#">
                            <i class="icon-eye-open"></i>
                            <span data-bind="text: watchButtonDisplay" id="watchCount"></span>
                        </a>
                        <a rel="tooltip" title="Duplicate"
                            class="btn btn-default${ '' if is_project else ' disabled'}" href="#"
                            data-toggle="modal" data-target="#duplicateModal">
                            <span class="glyphicon glyphicon-share"></span>&nbsp; ${ node['templated_count'] + node['fork_count'] + node['points'] }
                        </a>
                    </div>
                    % if 'badges' in addons_enabled and badges and badges['can_award']:
                        <div class="btn-group">
                            <button class="btn btn-success" id="awardBadge" style="border-bottom-right-radius: 4px;border-top-right-radius: 4px;">
                                <i class="icon-plus"></i> Award
                            </button>
                        </div>
                    % endif
                </div>
            </div>
        </div>
        <div id="contributors" class="row" style="line-height:25px">
            <div class="col-sm-12">
                Contributors:
                % if node['anonymous'] and not node['is_public']:
                    <ol>Anonymous Contributors</ol>
                % else:
                    <ol>
                        <div mod-meta='{
                            "tpl": "util/render_contributors.mako",
                            "uri": "${node["api_url"]}get_contributors/",
                            "replace": true
                        }'></div>
                    </ol>
                % endif
                % if node['is_fork']:
                    <br />Forked from <a class="node-forked-from" href="/${node['forked_from_id']}/">${node['forked_from_display_absolute_url']}</a> on
                    <span data-bind="text: dateForked.local, tooltip: {title: dateForked.utc}"></span>
                % endif
                % if node['is_registration'] and node['registered_meta']:
                    <br />Registration Supplement:
                    % for meta in node['registered_meta']:
                        <a href="${node['url']}register/${meta['name_no_ext']}">${meta['name_clean']}</a>
                    % endfor
                % endif
                <br />Date Created:
                <span data-bind="text: dateCreated.local, tooltip: {title: dateCreated.utc}" class="date node-date-created"></span>
                | Last Updated:
                <span data-bind="text: dateModified.local, tooltip: {title: dateModified.utc}" class="date node-last-modified-date"></span>
                % if parent_node['id']:
                    <br />Category: <span class="node-category">${node['category']}</span>
                % elif node['description'] or 'write' in user['permissions']:
                    <br /><span id="description">Description:</span> <span id="nodeDescriptionEditable" class="node-description overflow" data-type="textarea">${node['description']}</span>
                % endif
            </div>
        </div>
        
    </header>
</div>


<%def name="title()">${node['title']}</%def>

<%include file="project/modal_add_pointer.mako"/>

% if node['node_type'] == 'project':
    <%include file="project/modal_add_component.mako"/>
% endif

% if user['can_comment'] or node['has_comments']:
    <%include file="include/comment_template.mako"/>
% endif

<div class="row">

    <div class="col-sm-6 osf-dash-col">

        % if addons:

            <!-- Show widgets in left column if present -->
            % for addon in addons_enabled:
                % if addons[addon]['has_widget']:
                    %if addon == 'wiki':
                        %if user['show_wiki_widget']:
                            <div class="addon-widget-container" mod-meta='{
                            "tpl": "../addons/wiki/templates/wiki_widget.mako",
                            "uri": "${node['api_url']}wiki/widget/"
                        }'></div>
                        %endif

                    %else:
                    <div class="addon-widget-container" mod-meta='{
                            "tpl": "../addons/${addon}/templates/${addon}_widget.mako",
                            "uri": "${node['api_url']}${addon}/widget/"
                        }'></div>
                    %endif
                % endif
            % endfor

        % else:
            <!-- If no widgets, show components -->
            ${children()}

        % endif

        <div class="addon-widget-container">
            <div class="addon-widget-header clearfix"> 
                <h4>Files</h4>
                <div class="pull-right">
                   <a href="${node['url']}files/" class="btn"> <i class="icon icon-external-link"></i> </a>
                </div>
            </div>
            <div class="addon-widget-body">
                <div id="treeGrid">
                    <div class="fangorn-loading"> 
                        <i class="icon-spinner fangorn-spin"></i> <p class="m-t-sm fg-load-message"> Loading files...  </p> 
                    </div>
                </div>
            </div>
        </div>
    </div>

    <div class="col-sm-6 osf-dash-col">

        <!-- Citations -->
        % if not node['anonymous']:
        <div class="citations addon-widget-container" >
            <div class="addon-widget-header clearfix"> 
                <h4>Citation <small>${node['display_absolute_url']}</small></h4>
                <div class="pull-right">
                  <a href="#" class="btn project-toggle"><i class="icon icon-angle-down"></i></a>
                </div>
            </div>
            <div class="addon-widget-body" style="display : none;">
                <dl class="citation-list">
                    <dt>APA</dt>
                        <dd class="citation-text">${node['citations']['apa']}</dd>
                    <dt>MLA</dt>
                        <dd class="citation-text">${node['citations']['mla']}</dd>
                    <dt>Chicago</dt>
                        <dd class="citation-text">${node['citations']['chicago']}</dd>
                </dl>
            </div> 
        </div>

        % endif

        <!-- Show child on right if widgets -->
        % if addons:
            ${children()}
        % endif


        %if node['tags'] or 'write' in user['permissions']:
         <div class="tags addon-widget-container">
            <div class="addon-widget-header clearfix"> 
                <h4>Tags </h4>
                <div class="pull-right">
                </div>
            </div>
            <div class="addon-widget-body">
                <input name="node-tags" id="node-tags" value="${','.join([tag for tag in node['tags']]) if node['tags'] else ''}" />
            </div> 
        </div>

        %endif


        <%include file="log_list.mako"/>

    </div>

</div>

<%def name="children()">
% if node['node_type'] == 'project':
     <div class="components addon-widget-container">
        <div class="addon-widget-header clearfix"> 
            <h4>Components </h4>
            <div class="pull-right">
              % if 'write' in user['permissions'] and not node['is_registration']:
                    <a class="btn btn-sm btn-default" data-toggle="modal" data-target="#newComponent">Add Component</a>
                    <a class="btn btn-sm btn-default" data-toggle="modal" data-target="#addPointer">Add Links</a>
                % endif

            </div>
        </div>
        <div class="addon-widget-body">
              % if node['children']:
                  <div id="containment">
                      <div mod-meta='{
                              "tpl": "util/render_nodes.mako",
                              "uri": "${node["api_url"]}get_children/",
                              "replace": true,
                      "kwargs": {"sortable" : ${'true' if not node['is_registration'] else 'false'}}
                          }'></div>
                  </div>
              % else:
                <p>No components have been added to this project.</p>
              % endif

        </div> 
    </div>
% endif

% for name, capabilities in addon_capabilities.iteritems():
    <script id="capabilities-${name}" type="text/html">${capabilities}</script>
% endfor

</%def>

<%def name="stylesheets()">
    ${parent.stylesheets()}
    % for style in addon_widget_css:
    <link rel="stylesheet" href="${style}" />
    % endfor
    % for stylesheet in tree_css:
    <link rel='stylesheet' href='${stylesheet}' type='text/css' />
    % endfor
</%def>

<%def name="javascript_bottom()">
<% import json %>

${parent.javascript_bottom()}

% for script in tree_js:
<script type="text/javascript" src="${script | webpack_asset}"></script>
% endfor

<script type="text/javascript">
    // Hack to allow mako variables to be accessed to JS modules

    window.contextVars = $.extend(true, {}, window.contextVars, {
        currentUser: {
            name: '${user_full_name | js_str}',
            canComment: ${json.dumps(user['can_comment'])},
            canEdit: ${json.dumps(user['can_edit'])}
        },
        node: {
            hasChildren: ${json.dumps(node['has_children'])},
            isRegistration: ${json.dumps(node['is_registration'])},
            tags: ${json.dumps(node['tags'])}
        }
    });
</script>

<script src="${"/static/public/js/project-dashboard.js" | webpack_asset}"></script>

% for asset in addon_widget_js:
<script src="${asset | webpack_asset}"></script>
% endfor

</%def><|MERGE_RESOLUTION|>--- conflicted
+++ resolved
@@ -22,20 +22,6 @@
             <div class="col-sm-6 col-md-7 cite-container">
                 % if parent_node['id']:
                     % if parent_node['can_view'] or parent_node['is_public'] or parent_node['is_contributor']:
-<<<<<<< HEAD
-                        <h1 class="node-parent-title">
-                            <a href="${parent_node['url']}">${parent_node['title']}</a>&nbsp;/
-                        </h1>
-                    % else:
-                        <h1 class="node-parent-title unavailable">
-                            <span>Private Project</span>&nbsp;/
-                        </h1>
-                    % endif
-                % endif
-                <h1 class="node-title">
-                    <span id="nodeTitleEditable" class="overflow">${node['title']}</span>
-                </h1>
-=======
                         <h2 class="node-parent-title">
                             <a href="${parent_node['url']}">${parent_node['title']}</a> <i class="icon icon-level-down icon-dark-lg"> </i>
                         </h2>
@@ -48,7 +34,6 @@
                 <h2 class="node-title">
                     <span id="nodeTitleEditable" class="overflow">${node['title']}</span>
                 </h2>
->>>>>>> 1e2354d7
             </div>
             <div class="col-sm-6 col-md-5">
                 <div class="btn-toolbar node-control pull-right">

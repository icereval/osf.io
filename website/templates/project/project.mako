<%inherit file="project/project_base.mako"/>
<%namespace name="render_nodes" file="util/render_nodes.mako" />
<%namespace name="contributor_list" file="util/contributor_list.mako" />
<%namespace name="render_addon_widget" file="util/render_addon_widget.mako" />
<%include file="project/nodes_privacy.mako"/>

<%
    is_project = node['node_type'] == 'project'
%>

<div id="projectScope">
    <header class="subhead" id="overview">
        <div class="row no-gutters">
            <div class="col-lg-8 col-md-12 cite-container">
                % if parent_node['exists']:
                    % if parent_node['can_view'] or parent_node['is_public'] or parent_node['is_contributor']:
                        <h2 class="node-parent-title">
                            <a href="${parent_node['url']}">${parent_node['title']}</a> &nbsp;/
                        </h2>
                    % else:
                        <h2 class="node-parent-title unavailable">
                            <span>Private Project</span>&nbsp;/
                        </h2>
                    % endif
                % endif

                % if node['institutions'] != [] and enable_institutions and not node['anonymous']:
                    <div id="instLogo"></div>
                % endif

                <h2 class="node-title" style="float: left;">
                    <span id="nodeTitleEditable" class="overflow">${node['title']}</span>
                </h2>
            </div>
            <div class="clearfix visible-md-block"></div>
            <div class="col-lg-4">
                <div class="btn-toolbar node-control pull-right">
                    <div class="btn-group">
                    % if not node["is_public"]:
                        <button class="btn btn-default disabled">Private</button>
                        % if 'admin' in user['permissions'] and not (node['is_pending_registration'] or node['is_pending_embargo']) and not (node['is_embargoed'] and parent_node['exists']):
                        <a disabled data-bind="attr: {'disabled': false}, css: {'disabled': nodeIsPendingEmbargoTermination}" class="btn btn-default" href="#nodesPrivacy" data-toggle="modal">
                          Make Public
                          <!-- ko if: nodeIsPendingEmbargoTermination -->
                          <span class="fa fa-info-circle hidden" data-bind="css: {'hidden': false}, tooltip: {title: makePublicTooltip, placement: 'bottom', disabled: true}"></span>
                          <!-- /ko -->
                        </a>
                        % endif
                    % else:
                        % if 'admin' in user['permissions'] and not node['is_registration']:
                            <a class="btn btn-default" href="#nodesPrivacy" data-toggle="modal">Make Private</a>
                        % endif
                        <button class="btn btn-default disabled">Public</button>
                    % endif
                    </div>
                    <div class="btn-group"
                        % if not user_name:
                            data-bind="tooltip: {title: 'Log in or create an account to duplicate this project', placement: 'top'}"
                        % endif
                        >
                            <div class="dropdown">
                                <a
                                % if user_name:
                                    class="btn btn-default dropdown-toggle" data-toggle="dropdown" type="button" aria-expanded="false"
                                % else:
                                    class="btn btn-default disabled"
                                % endif
                                >
                                    <i class="fa fa-code-fork"></i>&nbsp; ${ node['fork_count'] }
                                </a>
                                <ul class="duplicate-menu dropdown-menu" role="menu">
                                    <div class="arrow-up m-b-xs"></div>
                                    % if not disk_saving_mode:
                                    <li class="p-h-md">
                                        <span class="btn btn-primary btn-block m-t-sm form-control${ '' if user_name and (user['is_contributor'] or node['is_public']) else ' disabled'}"
                                           data-dismiss="modal"
                                           onclick="NodeActions.forkNode();"
                                        >
                                            ${ language.FORK_ACTION | n }
                                        </span>
                                    </li>
                                    %endif
                                    <li class="p-h-md">
                                        <span class="btn btn-primary btn-block m-t-sm form-control${'' if user_name and (user['is_contributor'] or node['is_public']) else ' disabled'}"
                                           onclick="NodeActions.useAsTemplate();"
                                        >
                                            ${ language.TEMPLATE_ACTION | n }
                                        </span>
                                    </li>
                                    % if not disk_saving_mode:
                                    <li class="p-h-md">
                                        <span class="btn btn-primary btn-block m-v-sm" onclick="NodeActions.redirectForkPage();">
                                            View Forks (${ node['fork_count']})
                                        </span>
                                    </li>
                                    %endif
                                </ul>
                            </div>
                    </div>
                    <!-- ko if: canBeOrganized -->
                    <div class="btn-group" style="display: none;" data-bind="visible: true">

                        <!-- ko ifnot: inDashboard -->
                           <a id="addDashboardFolder" data-bind="click: addToDashboard, tooltip: {title: 'Add to bookmarks',
                            placement: 'bottom', container : 'body'}" class="btn btn-default">
                               <i class="fa fa-bookmark"></i>
                               <i class="fa fa-plus"></i>
                           </a>
                        <!-- /ko -->
                        <!-- ko if: inDashboard -->
                           <a id="removeDashboardFolder" data-bind="click: removeFromDashboard, tooltip: {title: 'Remove from bookmarks',
                            placement: 'bottom', container : 'body'}" class="btn btn-default">
                               <i class="fa fa-bookmark"></i>
                               <i class="fa fa-minus"></i>
                           </a>
                        <!-- /ko -->

                    </div>
                    <!-- /ko -->
                    % if node["is_public"]:
                        <div class="btn-group" id="shareButtonsPopover"></div>
                    % endif
                </div>
            </div>
        </div>
        <div id="contributors" class="row" style="line-height:25px">
            <div class="col-sm-12">
                <div id="contributorsList" style="height: 25px; overflow: hidden">
                % if user['is_contributor']:
                    <a class="link-dashed" href="${node['url']}contributors/">Contributors</a>:
                % else:
                    Contributors:
                % endif

                % if node['anonymous']:
                    <ol>Anonymous Contributors</ol>
                % else:
                    <ol>
                        ${contributor_list.render_contributors_full(contributors=node['contributors'])}
                    </ol>
                % endif
                </div>
                % if enable_institutions and not node['anonymous']:
                    % if ('admin' in user['permissions'] and not node['is_registration']) and (len(node['institutions']) != 0 or len(user['institutions']) != 0):
                        <a class="link-dashed" href="${node['url']}settings/#configureInstitutionAnchor" id="institution">Affiliated Institutions:</a>
                        % if node['institutions'] != []:
                            % for inst in node['institutions']:
                                % if inst != node['institutions'][-1]:
                                    <span><a href="/institutions/${inst['id']}">${inst['name']}</a>, </span>
                                % else:
                                    <a href="/institutions/${inst['id']}">${inst['name']}</a>
                                % endif
                            % endfor
                        % else:
                            <span> None </span>
                        % endif
                    % endif
                    % if not ('admin' in user['permissions'] and not node['is_registration']) and node['institutions'] != []:
                        Affiliated institutions:
                        % for inst in node['institutions']:
                            % if inst != node['institutions'][-1]:
                                <span><a href="/institutions/${inst['id']}">${inst['name']}</a>, </span>
                            % else:
                                <a href="/institutions/${inst['id']}">${inst['name']}</a>
                            % endif
                        % endfor
                    % endif
                % endif
                % if node['is_fork']:
                    <p>
                    Forked from <a class="node-forked-from" href="/${node['forked_from_id']}/">${node['forked_from_display_absolute_url']}</a> on
                    <span data-bind="text: dateForked.local, tooltip: {title: dateForked.utc}"></span>
                    </p>
                % endif
                % if node['is_registration']:
                    <p>
                    Date registered:
                    <span data-bind="text: dateRegistered.local, tooltip: {title: dateRegistered.utc}" class="date node-date-registered"></span>
                    </p>
                % endif
                    <p>
                    Date created:
                    <span data-bind="text: dateCreated.local, tooltip: {title: dateCreated.utc}" class="date node-date-created"></span>
                    % if not node['is_registration']:
                        | Last Updated:
                        <span data-bind="text: dateModified.local, tooltip: {title: dateModified.utc}" class="date node-last-modified-date"></span>
                    % endif
                    </p>
<<<<<<< HEAD
                    <span data-bind="if: hasDoi()" class="scripted">
=======
                <span data-bind="if: hasDoi()" class="scripted">
>>>>>>> dfd1eb66
                  <p>
                    <span data-bind="text:identifier"></span>:
                  DOI <span data-bind="text: doi"></span>
                      <span data-bind="if: hasArk()" class="scripted">| ARK <span data-bind="text: ark"></span></span>
                  </p>
                </span>
                <span data-bind="if: canCreateIdentifiers()" class="scripted">
                  <!-- ko if: idCreationInProgress() -->
                    <p>
                      <i class="fa fa-spinner fa-lg fa-spin"></i>
                        <span class="text-info">Creating DOI. Please wait...</span>
                    </p>
                  <!-- /ko -->

                  <!-- ko ifnot: idCreationInProgress() -->
                  <p>
                  <a data-bind="click: askCreateIdentifiers, visible: !idCreationInProgress()">Create DOI</a>
                  </p>
                  <!-- /ko -->
                </span>
                <p>
                    Category: <span data-bind="css: icon"></span>
                    <span id="nodeCategoryEditable">${node['category']}</span>
                </p>

                % if (node['description']) or (not node['description'] and 'write' in user['permissions'] and not node['is_registration']):
                    <p>
                    <span id="description">Description:</span> <span id="nodeDescriptionEditable" class="node-description overflow" data-type="textarea">
                        ${node['description']}</span>
                    </p>
                % endif
                <div class="row">
                    % if not node['is_registration']:
                        <div class="col-xs-12">
                    % else:
                        <div class="col-xs-6">
                    % endif
                            % if ('admin' in user['permissions'] or node['license'].get('name', 'No license') != 'No license'):
                                <p>
                                  <license-picker params="saveUrl: '${node['update_url']}',
                                                          saveMethod: 'PUT',
                                                          license: window.contextVars.node.license,
                                                          saveLicenseKey: 'node_license',
                                                          readonly: ${ node['is_registration'] | sjson, n}">
                                    <span id="license">License:</span>
                                    <span class="text-muted"> ${node['license'].get('name', 'No license')} </span>
                                  </license-picker>
                                </p>
                             % endif
                        </div>
                        % if node['is_registration']:
                            <div class="col-xs-6">
                                % if len(node['registered_schemas']) == 1:
                                    <a class="btn btn-primary pull-right" href="${node['url']}register/${node['registered_schemas'][0]['id']}">View Registration Form</a>
                                % else:
                                    ## This is a special case that is right now only possible on 12 Nodes in production
                                    <div class="dropdown">
                                        <button class="btn btn-primary dropdown-toggle pull-right" type="button" id="RegFormMenu" data-toggle="dropdown">
                                            View Registration Forms
                                            <span class="caret"></span>
                                        </button>
                                        <ul class="dropdown-menu pull-right">
                                            % for meta_schema in node['registered_schemas']:
                                                <li><a href="${node['url']}register/${meta_schema['id']}">${meta_schema['schema_name']}</a></li>
                                            % endfor
                                        </ul>
                                    </div>
                                % endif
                            </div>
                    % endif
                </div>
            </div>
        </div>

    </header>
</div>


<%def name="title()">${node['title']}</%def>

<%include file="project/modal_add_pointer.mako"/>

% if (user['can_comment'] or node['has_comments']) and not node['anonymous']:
    <%include file="include/comment_pane_template.mako"/>
% endif

% if node['is_preprint'] and (user['is_contributor'] or node['has_published_preprint']):
<div class="row">
    <div class="col-xs-12">
        <div class="pp-notice m-b-md p-md clearfix">
            % if node['has_moderated_preprint']:
                This project represents ${'an ' if node['preprint_state'] == 'accepted' else 'a '}
                ${node['preprint_state']} ${node['preprint_word']} submitted to ${node['preprint_provider']['name']}
                <% icon_tooltip = ''%>
                % if node['preprint_state'] == 'pending':
                    % if node['preprint_provider']['workflow'] == 'post-moderation':
                        <% icon_tooltip = 'This {preprint_word} is publicly available and searchable but is subject to' \
                        ' removal by a moderator.'.format(preprint_word=node['preprint_word'])%>
                    % else:
                        <% icon_tooltip = 'This {preprint_word} is not publicly available or searchable until approved ' \
                        'by a moderator.'.format(preprint_word=node['preprint_word'])%>
                    % endif
                % elif node['preprint_state'] == 'accepted':
                    <% icon_tooltip = 'This {preprint_word} is publicly available and searchable.'.format(preprint_word=node['preprint_word'])%>
                % else:
                    <% icon_tooltip = 'This {preprint_word} is not publicly available or searchable.'.format(preprint_word=node['preprint_word'])%>
                % endif
                <i class="fa fa-question-circle text-muted" data-toggle="tooltip" data-placement="bottom" title="${icon_tooltip}"></i>.
            % else:
                This project represents a ${node['preprint_word']}.
            % endif
            <a href="http://help.osf.io/m/preprints">Learn more</a> about how to work with ${node['preprint_word']} files.
            <a href="${node['preprint_url']}" class="btn btn-default btn-sm m-r-xs pull-right">View ${node['preprint_word']}</a>
            % if user['is_admin']:
                <a href="${node['preprint_url']}edit" class="btn btn-default btn-sm m-r-xs pull-right">Edit ${node['preprint_word']}</a>
            % endif
        </div>
    </div>
</div>
% endif

% if node['is_preprint_orphan'] and user['is_admin']:
<div class="row">
    <div class="col-xs-12">
        <div class="pp-notice pp-warning m-b-md p-md clearfix">
            This project used to represent a preprint, but the primary preprint file has been moved or deleted. <a href="/preprints/submit/" class="btn btn-default btn-sm m-r-xs pull-right">Create a new preprint</a>
        </div>
    </div>
</div>
% endif


<div class="row">

    <div class="col-sm-12 col-md-6 osf-dash-col">

        %if user['show_wiki_widget']:
            ${ render_addon_widget.render_addon_widget('wiki', addons_widget_data['wiki']) }
        %endif

        <!-- Files -->
        <div class="panel panel-default">
            <div class="panel-heading clearfix">
                <h3 class="panel-title">Files</h3>
                <div class="pull-right">
                   <a href="${node['url']}files/"> <i class="fa fa-external-link"></i> </a>
                </div>
            </div>
            % if not node['is_registration'] and not node['anonymous'] and 'write' in user['permissions']:
                <div class="row">
                    <div class="col-sm-12 m-t-sm m-l-md">
                        <span class="f-w-xl">Click on a storage provider or drag and drop to upload</span>
                    </div>
                </div>
               <div class="panel-body panel-body-with-instructions">
            %else:
               <div class="panel-body">
            %endif
                    <div id="treeGrid">
                        <div class="spinner-loading-wrapper">
                            <div class="ball-scale ball-scale-blue">
                                <div></div>
                            </div>
                             <p class="m-t-sm fg-load-message"> Loading files...  </p>
                        </div>
                    </div>
                </div><!-- end .panel-body -->


        </div>

        % if addons:
            <!-- Show widgets in left column if present -->
            % for addon in addons_enabled:
                % if addons[addon]['has_widget']:
                    %if addon != 'wiki': ## We already show the wiki widget at the top
                        ${ render_addon_widget.render_addon_widget(addon, addons_widget_data[addon]) }
                    %endif
                % endif
            % endfor
        % else:
            <!-- If no widgets, show components -->
            ${children()}
        % endif

    </div>

    <div class="col-sm-12 col-md-6 osf-dash-col">

        <!-- Citations -->
        % if not node['anonymous']:

         <div class="citations panel panel-default">
            <div class="panel-heading clearfix">
                <h3 class="panel-title"  style="padding-top: 3px">Citation</h3>
                <div class="pull-right">
                    <span class="permalink">${node['display_absolute_url']}</span><button class="btn btn-link project-toggle"><i class="fa fa-angle-down"></i></button>
                </div>
            </div>
            <div class="panel-body" style="display:none">
                <div id="citationList" class="m-b-md">
                    <div class="citation-list">
                        <div class="f-w-xl">APA</div>
                            <span data-bind="text: apa"></span>
                        <div class="f-w-xl m-t-md">MLA</div>
                            <span data-bind="text: mla"></span>
                        <div class="f-w-xl m-t-md">Chicago</div>
                            <span data-bind="text: chicago"></span>
                    </div>
                </div>
                <p><strong>Get more citations</strong></p>
                <div id="citationStylePanel" class="citation-picker">
                    <input id="citationStyleInput" type="hidden" />
                </div>
                <pre id="citationText" class="formatted-citation"></pre>
            </div>
         </div>
        % endif

        <!-- Show child on right if widgets -->
        % if addons:
            ${children()}
        % endif


        %if node['tags'] or 'write' in user['permissions']:
         <div class="tags panel panel-default">
            <div class="panel-heading clearfix">
                <h3 class="panel-title">Tags </h3>
                <div class="pull-right">
                </div>
            </div>
            <div class="panel-body">
                <input name="node-tags" id="node-tags" value="${','.join([tag for tag in node['tags']]) if node['tags'] else ''}" />
            </div>
        </div>

        %endif

        <!-- Recent Activity (Logs) -->
        <div class="panel panel-default">
            <div class="panel-heading clearfix">
                <h3 class="panel-title">Recent Activity</h3>
            </div>
            <div class="panel-body">
                <div id="logFeed">
                    <div class="spinner-loading-wrapper">
                        <div class="ball-scale ball-scale-blue">
                            <div></div>
                        </div>
                         <p class="m-t-sm fg-load-message"> Loading logs...  </p>
                    </div>
                </div>
            </div>
        </div>

    </div>

</div>

<%def name="children()">
% if ('write' in user['permissions'] and not node['is_registration']) or node['children']:
    <div class="components panel panel-default">
        <div class="panel-heading clearfix">
            <h3 class="panel-title" style="padding-bottom: 5px; padding-top: 5px;">Components </h3>
            <div class="pull-right">
                % if 'write' in user['permissions'] and not node['is_registration']:
                    <span id="newComponent">
                        <button class="btn btn-sm btn-default" disabled="true">Add Component</button>
                    </span>
                    <a class="btn btn-sm btn-default" id="linkProjects" role="button" data-toggle="modal" data-target="#addPointer">Link Projects</a>
                % endif
            </div>
        </div><!-- end addon-widget-header -->
        <div class="panel-body">
            % if node['children']:
                <div id="containment">
                    ${render_nodes.render_nodes(nodes=node['descendants'], sortable=user['can_sort'], user=user, pluralized_node_type='components', show_path=False, include_js=True)}
                </div>
            % else:
              <p class="text-muted">Add components to organize your project.</p>
            % endif
        </div><!-- end addon-widget-body -->
    </div><!-- end components -->
%endif

</%def>

<%def name="stylesheets()">
    ${parent.stylesheets()}
    % for style in addon_widget_css:
    <link rel="stylesheet" href="${style}" />
    % endfor
    % for stylesheet in tree_css:
    <link rel='stylesheet' href='${stylesheet}' type='text/css' />
    % endfor

    <link rel="stylesheet" href="/static/css/pages/project-page.css">
</%def>

<%def name="javascript_bottom()">

${parent.javascript_bottom()}

% for script in tree_js:
<script type="text/javascript" src="${script | webpack_asset}"></script>
% endfor

<script type="text/javascript">
    // Hack to allow mako variables to be accessed to JS modules
    window.contextVars = $.extend(true, {}, window.contextVars, {
        currentUser: {
            canComment: ${ user['can_comment'] | sjson, n },
            canEdit: ${ user['can_edit'] | sjson, n },
            canEditTags: ${ user['can_edit_tags'] | sjson, n },
        },
        node: {
            id: ${node['id'] | sjson, n},
            isRegistration: ${ node['is_registration'] | sjson, n },
            tags: ${ node['tags'] | sjson, n },
            institutions: ${node['institutions'] | sjson, n},
        },
        nodeCategories: ${ node_categories | sjson, n },
        analyticsMeta: {
            pageMeta: {
                title: 'Home',
                public: true,
            },
        },
        customCitations: ${ custom_citations | sjson, n }
    });
</script>

<script src="${"/static/public/js/project-dashboard.js" | webpack_asset}"></script>

% for asset in addon_widget_js:
<script src="${asset | webpack_asset}"></script>
% endfor

</%def><|MERGE_RESOLUTION|>--- conflicted
+++ resolved
@@ -186,11 +186,7 @@
                         <span data-bind="text: dateModified.local, tooltip: {title: dateModified.utc}" class="date node-last-modified-date"></span>
                     % endif
                     </p>
-<<<<<<< HEAD
-                    <span data-bind="if: hasDoi()" class="scripted">
-=======
                 <span data-bind="if: hasDoi()" class="scripted">
->>>>>>> dfd1eb66
                   <p>
                     <span data-bind="text:identifier"></span>:
                   DOI <span data-bind="text: doi"></span>

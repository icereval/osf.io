--- conflicted
+++ resolved
@@ -299,16 +299,10 @@
     <div class="collections-container">
     % for i, collection in enumerate(node['collections'][:5]):
     <div class="row">
-<<<<<<< HEAD
-        <div class="col-xs-12 col-md-6">
+        <div class="col-xs-12">
             <div style="margin-top: 5px;">
                 Included in <a href="${collection['url']}" target="_blank">${collection['title']}</a>
                 <img style="margin: 0px 0px 2px 5px;" height="16", width="16" src="${collection['logo']}">
-=======
-        <div class="col-xs-12">
-            <div style="margin-top: 5px;">Included in <a href="${collection['url']}" target="_blank">${collection['title']}</a>
-                <img style="margin: 0px 0px 2px 5px;" src="${collection['logo']}">
->>>>>>> f9402a57
             % if any([collection['type'], collection['status']]):
               &nbsp;<span id="metadata${i}-toggle" class="fa bk-toggle-icon fa-angle-down" data-toggle="collapse" data-target="#metadata${i}"></span>
             % endif

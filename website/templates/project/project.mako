--- conflicted
+++ resolved
@@ -1,15 +1,11 @@
 <%inherit file="project/project_base.mako"/>
 
-<<<<<<< HEAD
-<div id="projectScope" class="scripted">
-=======
 <%
     import json
     is_project = node['node_type'] == 'project'
 %>
 
 <div id="projectScope">
->>>>>>> 7300ed99
     <header class="subhead" id="overview">
         <div class="row">
             <div class="col-sm-6 col-md-7 cite-container">
@@ -76,7 +72,7 @@
                             <span data-bind="text: watchButtonDisplay" id="watchCount"></span>
                         </a>
                         <a rel="tooltip" title="Duplicate" data-placement="bottom"
-                            class="btn btn-default" href="#"
+                            class="btn btn-default${ '' if is_project else ' disabled'}" href="#"
                             data-toggle="modal" data-target="#duplicateModal">
                             <span class="glyphicon glyphicon-share"></span>&nbsp; ${ node['templated_count'] + node['fork_count'] + node['points'] }
                         </a>

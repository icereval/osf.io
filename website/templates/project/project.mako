--- conflicted
+++ resolved
@@ -79,24 +79,12 @@
             <input name="node-tags" id="node-tags" value="${','.join([tag for tag in node['tags']]) if node['tags'] else ''}" />
         </div>
 
-<<<<<<< HEAD
+        <hr />
 
         <div class="logs">
             <div id='logScope'>
                 <%include file="log_list.mako"/>
                 <a class="moreLogs" data-bind="click: moreLogs">more</a>
-            </div><!-- end #logScope -->
-            ## Hide More widget until paging for logs is implemented
-            ##<div class="paginate pull-right">more</div>
-        </div>
-
-=======
-        <hr />
->>>>>>> 61d2d61f
-
-        <div class="logs">
-            <div id='logScope'>
-                <%include file="log_list.mako"/>
             </div><!-- end #logScope -->
             ## Hide More widget until paging for logs is implemented
             ##<div class="paginate pull-right">more</div>

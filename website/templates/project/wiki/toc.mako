<div class="osf-sidenav hidden-print" role="complementary">

    <ul class="nav bs-sidenav">

        <h4 style="margin-left: 10px;">Project Wiki Pages</h4>

        % for k in pages_current:
            <li>
                <a href="/${node['id']}/wiki/${k}/${node['url_params']}">${k}</a>
            </li>
        % endfor

        % if category == 'project':
            <hr />
            <h4 style="margin-left: 10px;">Component Wiki Pages</h4>

            % for child in toc:
                <li class="nav-header">
<<<<<<< HEAD

                    <a href="/${node['id']}/node/${child['id']}/wiki/home/${child['url_params']}">${child['title']} (${child['category']})</a>
=======
                    <a href="/${node['id']}/node/${child['id']}/wiki/home">
                        ${child['title']}
                        % if child['category']:
                            (${child['category']})
                        % endif
                    </a>
>>>>>>> 5a270a48
                    <ul style="list-style-type: none;">
                        % for k in child['pages']:
                            % if k != 'home':
                                <li class="">
<<<<<<< HEAD
                                    <a href="/${node_id}/node/${child['id']}/wiki/${k}/${child['url_params']}">${k}</a>
=======
                                    <a href="/${node['id']}/node/${child['id']}/wiki/${k}">${k}</a>
>>>>>>> 5a270a48
                                </li>
                            % endif
                        % endfor
                    </ul>

                </li>
            % endfor

        % endif

    </ul>

</div><|MERGE_RESOLUTION|>--- conflicted
+++ resolved
@@ -16,26 +16,20 @@
 
             % for child in toc:
                 <li class="nav-header">
-<<<<<<< HEAD
 
-                    <a href="/${node['id']}/node/${child['id']}/wiki/home/${child['url_params']}">${child['title']} (${child['category']})</a>
-=======
-                    <a href="/${node['id']}/node/${child['id']}/wiki/home">
+                    <a href="/${node['id']}/node/${child['id']}/wiki/home/${child['url_params']}">
                         ${child['title']}
                         % if child['category']:
                             (${child['category']})
                         % endif
                     </a>
->>>>>>> 5a270a48
+
                     <ul style="list-style-type: none;">
                         % for k in child['pages']:
                             % if k != 'home':
                                 <li class="">
-<<<<<<< HEAD
                                     <a href="/${node_id}/node/${child['id']}/wiki/${k}/${child['url_params']}">${k}</a>
-=======
-                                    <a href="/${node['id']}/node/${child['id']}/wiki/${k}">${k}</a>
->>>>>>> 5a270a48
+
                                 </li>
                             % endif
                         % endfor

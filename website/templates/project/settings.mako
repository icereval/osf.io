<%inherit file="project/project_base.mako"/>
<%def name="title()">${node['title']} Settings</%def>

##<!-- Show API key settings -->
##<div mod-meta='{
##        "tpl": "util/render_keys.mako",
##        "uri": "${node["api_url"]}keys/",
##        "replace": true,
##        "kwargs": {
##            "route": "${node["url"]}"
##        }
##    }'></div>

<div class="page-header visible-xs">
  <h2 class="text-300">Settings</h2>
</div>

<div class="row project-page">
    <div class="col-sm-3 affix-parent">
        % if 'write' in user['permissions'] and not node['is_registration']:
            <div class="panel panel-default" data-spy="affix" data-offset-top="60" data-offset-bottom="268">
                <ul class="nav nav-stacked nav-pills">
                    <li><a href="#configureNodeAnchor">Configure ${node['node_type'].capitalize()}</a></li>

                    % if 'admin' in user['permissions'] and not node['is_registration']:
                        <li><a href="#configureCommentingAnchor">Configure Commenting</a></li>
                    % endif

<<<<<<< HEAD
=======
                    % if 'write' in user['permissions'] and not node['is_registration']:
                        <li><a href="#selectAddonsAnchor">Select Add-ons</a></li>
    
>>>>>>> 2b3be8ec
                    % if addon_enabled_settings:
                        <li><a href="#configureAddonsAnchor">Configure Add-ons</a></li>
                    % endif

<<<<<<< HEAD
                    <li><a href="#configureNotificationsAnchor">Configure Notifications</a></li>
                %endif

                % if node['is_registration'] and (node['is_public'] or node['is_embargoed']) and 'admin' in user['permissions']:
                    <li><a href="#retractRegistrationAnchor">Retract Public Registration</a></li>
                % endif
            </ul>
        </div><!-- end sidebar -->
=======
                        <li><a href="#configureNotificationsAnchor">Configure Notifications</a></li>
                    %endif
                </ul>
            </div><!-- end sidebar -->
        % endif
>>>>>>> 2b3be8ec
    </div>

    <div class="col-sm-9">

        % if 'write' in user['permissions'] and not node['is_registration']:
            <div class="panel panel-default">
                <span id="configureNodeAnchor" class="anchor"></span>

                <div class="panel-heading">
                    <h3 id="configureNode" class="panel-title">Configure ${node['node_type'].capitalize()}</h3>
                </div>
                <div id="nodeCategorySettings" class="panel-body">
                  <h5>
                    Category: <select data-bind="attr.disabled: disabled,
                                                 options: categories,
                                                 optionsValue: 'value',
                                                 optionsText: 'label',
                                                 value: selectedCategory"></select>
                  </h5>
                  <p data-bind="if: !disabled">
                    <button data-bind="css: {disabled: !dirty()},
                                       click: updateCategory"
                            class="btn btn-primary">Change</button>
                    <button data-bind="css: {disabled: !dirty()},
                                       click: cancelUpdateCategory"
                            class="btn btn-default">Cancel</button>
                  </p>
                  <span data-bind="css: messageClass, html: message"></span>
                  <span data-bind="if: disabled" class="help-block">
                    A top-level project's category cannot be changed
                  </span>
                </div>

                % if 'admin' in user['permissions'] and not node['is_registration']:
                    <hr />
                    <div class="panel-body">
                        <div class="help-block">
                            A project cannot be deleted if it has any components within it.
                            To delete a parent project, you must first delete all child components
                            by visiting their settings pages.
                        </div>
                        <button id="deleteNode" class="btn btn-danger btn-delete-node">Delete ${node['node_type']}</button>

                    </div>
                % endif
            </div>
        % endif

        % if 'admin' in user['permissions'] and not node['is_registration']:
            <div class="panel panel-default">
                <span id="configureCommentingAnchor" class="anchor"></span>

                <div class="panel-heading">
                    <h3 class="panel-title">Configure Commenting</h3>
                </div>

                <div class="panel-body">

                    <form class="form" id="commentSettings">

                        <div class="radio">
                            <label>
                                <input type="radio" name="commentLevel" value="private" ${'checked' if comments['level'] == 'private' else ''}>
                                Only contributors can post comments
                            </label>
                        </div>
                        <div class="radio">
                            <label>
                                <input type="radio" name="commentLevel" value="public" ${'checked' if comments['level'] == 'public' else ''}>
                                When the ${node['node_type']} is public, any OSF user can post comments
                            </label>
                        </div>

                        <button class="btn btn-success">Submit</button>

                        <!-- Flashed Messages -->
                        <div class="help-block">
                            <p id="configureCommentingMessage"></p>
                        </div>
                    </form>

                </div>

            </div>

        % endif


        % if 'write' in user['permissions'] and not node['is_registration']:
        <div class="panel panel-default">
            <span id="selectAddonsAnchor" class="anchor"></span>
             <div class="panel-heading">
                 <h3 class="panel-title">Select Add-ons</h3>
             </div>
                <div class="panel-body">
                    <form id="selectAddonsForm">

                        % for category in addon_categories:

                            <%
                                addons = [
                                    addon
                                    for addon in addons_available
                                    if category in addon.categories
                                ]
                            %>

                            % if addons:
                                <h3>${category.capitalize()}</h3>
                                % for addon in addons:
                                    <div>
                                        <label>
                                            <input
                                                type="checkbox"
                                                name="${addon.short_name}"
                                                class="addon-select"
                                                ${'checked' if addon.short_name in addons_enabled else ''}
                                                ${'disabled' if (node['is_registration'] or bool(addon.added_mandatory)) else ''}
                                            />
                                            ${addon.full_name}
                                        </label>
                                    </div>
                                % endfor
                            % endif

                        % endfor

                        <br />

                    % if not node['is_registration']:
                        <button id="settings-submit" class="btn btn-success">
                            Submit
                        </button>
                        <div class="addon-settings-message text-success" style="padding-top: 10px;"></div>
                    % endif

                </form>


                </div>
            </div>

            % if addon_enabled_settings:
                <span id="configureAddonsAnchor" class="anchor"></span>

                <div id="configureAddons" class="panel panel-default">

                    <div class="panel-heading">
                        <h3 class="panel-title">Configure Add-ons</h3>
                    </div>

                    <div class="panel-body">

                    % for node_settings_dict in addon_enabled_settings or []:
                        ${render_node_settings(node_settings_dict)}

                            % if not loop.last:
                                <hr />
                            % endif

                        % endfor
                    </div>
                </div>

            % endif

        % endif

        % if not node['is_registration'] and user['has_read_permissions']:
            <div class="panel panel-default">
                <span id="configureNotificationsAnchor" class="anchor"></span>

                <div class="panel-heading">
                    <h3 class="panel-title">Configure Notifications</h3>
                </div>
                <div class="help-block" style="padding-left: 15px">
                    <p>These notification settings only apply to you. They do NOT affect any other contributor on this project.</p>
                </div>
                <form id="notificationSettings" class="osf-treebeard-minimal">
                    <div id="grid">
    <div class="notifications-loading"> <i class="fa fa-spinner notifications-spin"></i> <p class="m-t-sm fg-load-message"> Loading notification settings...  </p> </div>
                    </div>
                    <div class="help-block" style="padding-left: 15px">
                            <p id="configureNotificationsMessage"></p>
                    </div>
                </form>
            </div>
         % endif

        % if node['is_registration'] and (node['is_public'] or node['is_embargoed']) and 'admin' in user['permissions']:
            <div class="panel panel-osf">
                <span id="retractRegistrationAnchor" class="anchor"></span>

                <div class="panel-heading">
                    <h3 class="panel-title">Retract Retraction</h3>
                </div>

                <div class="panel-body">
                    <div class="help-block">
                        Retracting a registration will remove its content from the OSF, but leave basic meta-data
                        behind. The title of a retracted registration and its contributor list will remain, as will
                        justification or explanation of the retraction, should you wish to provide it. Retracted
                        registrations will be marked with a <strong>retracted</strong> tag.
                    </div>
                    %if not node['pending_retraction']:
                        <a class="btn btn-danger" href="${web_url_for('node_registration_retraction_get', pid=node['id'])}">Retract Registration</a>
                    % else:
                        <p><strong>This registration is already pending a retraction.</strong></p>
                    %endif


                </div>

            </div>
        % endif
    </div>

</div>

<%def name="render_node_settings(data)">
    <%
       template_name = data['node_settings_template']
       tpl = data['template_lookup'].get_template(template_name).render(**data)
    %>
    ${tpl}
</%def>

% for name, capabilities in addon_capabilities.iteritems():
    <script id="capabilities-${name}" type="text/html">${capabilities}</script>
% endfor

<%def name="javascript_bottom()">
    <% import json %>
    ${parent.javascript_bottom()}
    <script>
      window.contextVars = window.contextVars || {};
      window.contextVars.node = window.contextVars.node || {};
      window.contextVars.node.nodeType = '${node['node_type']}';
      window.contextVars.nodeCategories = ${json.dumps(categories)};
    </script>

    <script type="text/javascript" src=${"/static/public/js/project-settings-page.js" | webpack_asset}></script>

    % for js_asset in addon_js:
    <script src="${js_asset | webpack_asset}"></script>
    % endfor

</%def><|MERGE_RESOLUTION|>--- conflicted
+++ resolved
@@ -26,32 +26,23 @@
                         <li><a href="#configureCommentingAnchor">Configure Commenting</a></li>
                     % endif
 
-<<<<<<< HEAD
-=======
+
                     % if 'write' in user['permissions'] and not node['is_registration']:
                         <li><a href="#selectAddonsAnchor">Select Add-ons</a></li>
     
->>>>>>> 2b3be8ec
-                    % if addon_enabled_settings:
-                        <li><a href="#configureAddonsAnchor">Configure Add-ons</a></li>
-                    % endif
-
-<<<<<<< HEAD
-                    <li><a href="#configureNotificationsAnchor">Configure Notifications</a></li>
-                %endif
-
-                % if node['is_registration'] and (node['is_public'] or node['is_embargoed']) and 'admin' in user['permissions']:
-                    <li><a href="#retractRegistrationAnchor">Retract Public Registration</a></li>
-                % endif
-            </ul>
-        </div><!-- end sidebar -->
-=======
+                        % if addon_enabled_settings:
+                            <li><a href="#configureAddonsAnchor">Configure Add-ons</a></li>
+                        % endif
+
                         <li><a href="#configureNotificationsAnchor">Configure Notifications</a></li>
                     %endif
+
+                    % if node['is_registration'] and (node['is_public'] or node['is_embargoed']) and 'admin' in user['permissions']:
+                        <li><a href="#retractRegistrationAnchor">Retract Public Registration</a></li>
+                    % endif
                 </ul>
             </div><!-- end sidebar -->
         % endif
->>>>>>> 2b3be8ec
     </div>
 
     <div class="col-sm-9">

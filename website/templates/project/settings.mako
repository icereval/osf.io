--- conflicted
+++ resolved
@@ -78,17 +78,13 @@
 
                         <button class="btn btn-success">Submit</button>
 
-<<<<<<< HEAD
-                    <!-- Flashed Messages -->
-                    <div class="help-block">
-                        <p id="configureCommentingMessage"></p>
-                    </div>
-                </form>
-=======
+                        <!-- Flashed Messages -->
+                        <div class="help-block">
+                            <p id="configureCommentingMessage"></p>
+                        </div>
                     </form>
 
                 </div>
->>>>>>> ec46b759
 
             </div>
 

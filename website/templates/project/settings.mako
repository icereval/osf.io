<%inherit file="project/project_base.mako"/>
<%include file="project/nodes_delete.mako"/>
<%def name="title()">${node['title']} Settings</%def>

<div class="page-header visible-xs">
  <h2 class="text-300">Settings</h2>
</div>

<div class="row project-page">
    <!-- Begin left column -->
    <div class="col-md-3 col-xs-12 affix-parent scrollspy">

        % if 'write' in user['permissions']:

            <div class="panel panel-default osf-affix" data-spy="affix" data-offset-top="0" data-offset-bottom="263"><!-- Begin sidebar -->
                <ul class="nav nav-stacked nav-pills">

                    % if not node['is_registration']:
                        <li><a href="#configureNodeAnchor">${node['node_type'].capitalize()}</a></li>

                        % if 'admin' in user['permissions']:
                            <li><a href="#createVolsAnchor">View-Only Links</a></li>
                        % endif

                        <li><a href="#configureWikiAnchor">Wiki</a></li>

                        % if 'admin' in user['permissions']:
                            <li><a href="#configureCommentingAnchor">Commenting</a></li>
                        % endif

                        <li><a href="#configureNotificationsAnchor">Email Notifications</a></li>

                        <li><a href="#redirectLink">Redirect Link</a></li>

                    % endif

                    % if node['is_registration']:

                        % if (node['is_public'] or node['embargo_end_date']) and 'admin' in user['permissions']:
                            <li><a href="#withdrawRegistrationAnchor">Withdraw Public Registration</a></li>
                        % endif

                    % endif

                    % if enable_institutions:
                        <li><a href="#configureInstitutionAnchor">Project Affiliation / Branding</a></li>
                    % endif

                </ul>
            </div><!-- End sidebar -->
        % endif

    </div>
    <!-- End left column -->

    <!-- Begin right column -->
    <div class="col-md-9 col-xs-12">

        % if 'write' in user['permissions']:  ## Begin Configure Project

            % if not node['is_registration']:
                <div class="panel panel-default">
                    <span id="configureNodeAnchor" class="anchor"></span>
                    <div class="panel-heading clearfix">
                        <h3 id="configureNode" class="panel-title">${node['node_type'].capitalize()}</h3>
                    </div>

                    <div id="projectSettings" class="panel-body">
                        <div class="form-group">
                            <label for="category">Category:</label>
                            <i>(For descriptive purposes)</i>
                            <div class="dropdown generic-dropdown category-list">
                                <button class="btn btn-default dropdown-toggle" type="button" data-toggle="dropdown">
                                    <span data-bind="getIcon: selectedCategory"></span>
                                    <span data-bind="text: selectedCategory" class="text-capitalize"></span>
                                    <span data-bind="ifnot: selectedCategory">Uncategorized</span>
                                    <i class="fa fa-sort"></i>
                                </button>
                                <ul class="dropdown-menu" data-bind="foreach: {data: categoryOptions, as: 'category'}">
                                    <li>
                                          <a href="#" data-bind="click: $root.setCategory.bind($root, category.value)">
                                              <span data-bind="getIcon: category.value"></span>
                                              <span data-bind="text: category.label"></span>
                                          </a>
                                    </li>
                                </ul>
                            </div>
                        </div>
                        <div class="form-group">
                            <label for="title">Title:</label>
                            <input class="form-control" type="text" maxlength="200" placeholder="Required" data-bind="value: title,
                                                                                                      valueUpdate: 'afterkeydown'">
                            <span class="text-danger" data-bind="validationMessage: title"></span>
                        </div>
                        <div class="form-group">
                            <label for="description">Description:</label>
                            <textarea placeholder="Optional" data-bind="value: description,
                                             valueUpdate: 'afterkeydown'",
                            class="form-control resize-vertical" style="max-width: 100%"></textarea>
                        </div>
                           <button data-bind="click: cancelAll"
                            class="btn btn-default">Cancel</button>
                            <button data-bind="click: updateAll"
                            class="btn btn-success">Save changes</button>
                        <div class="help-block">
                            <span data-bind="css: messageClass, html: message"></span>
                        </div>
                    % if 'admin' in user['permissions']:
                        <hr />
                            <button id="deleteNode" class="btn btn-danger btn-delete-node" data-toggle="modal" data-target="#nodesDelete">Delete ${node['node_type']}</button>
                    % endif
                    </div>
                </div>

            % endif

        % endif  ## End Configure Project
        
        % if 'admin' in user['permissions']:  ## Begin create VOLS
            % if not node['is_registration']:
                <div class="panel panel-default">
                    <span id="createVolsAnchor" class="anchor"></span>
                    <div class="panel-heading clearfix">
                        <h3 class="panel-title">View-Only Links</h3>
                    </div>
                    <div class="panel-body">
                        <p>
                            Create a link to share this project so those who have the link can view&mdash;but not edit&mdash;the project.
                        </p>
                        <a href="#addPrivateLink" data-toggle="modal" class="btn btn-success btn-sm">
                          <i class="fa fa-plus"></i> Add
                        </a>
                        <%include file="project/private_links.mako"/>
                    </div>
                </div>
            % endif
        % endif ## End create vols
        % if 'write' in user['permissions']:  ## Begin Wiki Config
            % if not node['is_registration']:
                <div class="panel panel-default">
                    <span id="configureWikiAnchor" class="anchor"></span>
                    <div class="panel-heading clearfix">
                        <h3 class="panel-title">Wiki</h3>
                    </div>

                <div class="panel-body">
                    %if wiki:
                        <form id="selectWikiForm">
                            <div>
                                <label class="break-word">
                                    <input
                                            type="checkbox"
                                            name="${wiki.short_name}"
                                            class="wiki-select"
                                            data-bind="checked: enabled"
                                    />
                                    Enable the wiki in <b>${node['title']}</b>.
                                </label>

                                <div data-bind="visible: enabled()" class="text-success" style="padding-left: 15px">
                                    <p data-bind="text: wikiMessage"></p>
                                </div>
                                <div data-bind="visible: !enabled()" class="text-danger" style="padding-left: 15px">
                                    <p data-bind="text: wikiMessage"></p>
                                </div>
                            </div>
                        </form>
                    %endif

                        % if include_wiki_settings:
                            <h3>Configure</h3>
                            <div style="padding-left: 15px">
                                %if  node['is_public']:
                                    <p class="text">Control who can edit the wiki of <b>${node['title']}</b></p>
                                %else:
                                    <p class="text">Control who can edit your wiki. To allow all OSF users to edit the wiki, <b>${node['title']}</b> must be public.</p>
                                %endif
                            </div>

                            <form id="wikiSettings" class="osf-treebeard-minimal">
                                <div id="wgrid">
                                    <div class="spinner-loading-wrapper">
                                        <div class="logo-spin logo-lg"></div>
                                        <p class="m-t-sm fg-load-message"> Loading wiki settings...  </p>
                                    </div>
                                </div>
                                <div class="help-block" style="padding-left: 15px">
                                    <p id="configureWikiMessage"></p>
                                </div>
                            </form>
                        % else:
                            <p class="text">To allow all OSF users to edit the wiki, <b>${node['title']}</b> must be public and the wiki enabled.</p>
                        %endif
                    </div>
                </div>
            %endif
        %endif ## End Wiki Config

        % if 'admin' in user['permissions']:  ## Begin Configure Commenting

            % if not node['is_registration']:

                <div class="panel panel-default">
                    <span id="configureCommentingAnchor" class="anchor"></span>
                    <div class="panel-heading clearfix">
                        <h3 class="panel-title">Commenting</h3>
                    </div>

                    <div class="panel-body">

                        <form class="form" id="commentSettings">

                            <div class="radio">
                                <label>
                                    <input type="radio" name="commentLevel" value="private" ${'checked' if comments['level'] == 'private' else ''}>
                                    Only contributors can post comments
                                </label>
                            </div>
                            <div class="radio">
                                <label>
                                    <input type="radio" name="commentLevel" value="public" ${'checked' if comments['level'] == 'public' else ''}>
                                    When the ${node['node_type']} is public, any OSF user can post comments
                                </label>
                            </div>

                            <button class="btn btn-success">Save</button>

                            <!-- Flashed Messages -->
                            <div class="help-block">
                                <p id="configureCommentingMessage"></p>
                            </div>
                        </form>

                    </div>

                </div>
                %endif
            % endif  ## End Configure Commenting

        % if user['has_read_permissions']:  ## Begin Configure Email Notifications

            % if not node['is_registration']:

                <div class="panel panel-default">
                    <span id="configureNotificationsAnchor" class="anchor"></span>
                    <div class="panel-heading clearfix">
                        <h3 class="panel-title">Email Notifications</h3>
                    </div>
                    <div class="panel-body">
                        <div class="help-block">
                            <p class="text-muted">These notification settings only apply to you. They do NOT affect any other contributor on this project.</p>
                        </div>
                        <form id="notificationSettings" class="osf-treebeard-minimal">
                            <div id="grid">
                                <div class="spinner-loading-wrapper">
                                    <div class="logo-spin logo-lg"></div>
                                    <p class="m-t-sm fg-load-message"> Loading notification settings...  </p>
                                </div>
                            </div>
                            <div class="help-block" style="padding-left: 15px">
                                <p id="configureNotificationsMessage"></p>
                            </div>
                        </form>
                    </div>
                </div>

            %endif

        % endif ## End Configure Email Notifications

        % if 'write' in user['permissions']:  ## Begin Redirect Link Config
            % if not node['is_registration']:

                <div class="panel panel-default">
                    <span id="redirectLink" class="anchor"></span>
                    <div class="panel-heading clearfix">
                        <h3 class="panel-title">Redirect Link</h3>
                    </div>
                    <div class="panel-body" id="configureForward">
                        <div>
                            <label>
                                <input
                                    type="checkbox"
                                    name="forward"
                                    data-bind="checked: enabled, disable: pendingRequest"
                                    ${'disabled' if node['is_registration'] else ''}
                                />
                                Redirect visitors from your project page to an external webpage
                            </label>
                        </div>

                        <div data-bind="visible: enabled" style="display: none">

                            <div class="forward-settings">

                                <form class="form" data-bind="submit: submitSettings">

                                    <div class="form-group">
                                        <label for="forwardUrl">URL</label>
                                        <input
                                            id="forwardUrl"
                                            class="form-control"
                                            data-bind="value: url"
                                            placeholder="Send people who visit your OSF project page to this link instead"
                                        />
                                    </div>

                                    <div class="form-group">
                                        <label for="forwardLabel">Label</label>
                                        <input
                                            id="forwardLabel"
                                            class="form-control"
                                            data-bind="value: label"
                                            placeholder="Optional"
                                        />
                                    </div>

                                    <div class="row">
                                        <div class="col-md-10 overflow">
                                            <p data-bind="html: message, attr: {class: messageClass}"></p>
                                        </div>
                                        <div class="col-md-2">
                                            <input
                                                type="submit"
                                               class="btn btn-success pull-right"
                                               value="Save"
                                            />
                                        </div>
                                    </div>

                                </form>

                            </div><!-- end .forward-settings -->
                        </div><!-- end #configureForward -->

                    </div>
                </div>
            %endif
        %endif ## End Redirect Link Config

        % if 'admin' in user['permissions']:  ## Begin Retract Registration

            % if node['is_registration']:

                % if node['is_public'] or node['is_embargoed']:

                    <div class="panel panel-default">
                        <span id="withdrawRegistrationAnchor" class="anchor"></span>

                        <div class="panel-heading clearfix">
                            <h3 class="panel-title">Withdraw Registration</h3>
                        </div>

                        <div class="panel-body">

                            % if parent_node['exists']:

                                <div class="help-block">
                                  Withdrawing children components of a registration is not allowed. Should you wish to
                                  withdraw this component, please withdraw its parent registration <a href="${web_url_for('node_setting', pid=node['root_id'])}">here</a>.
                                </div>

                            % else:

                                <div class="help-block">
                                    Withdrawing a registration will remove its content from the OSF, but leave basic metadata
                                    behind. The title of a withdrawn registration and its contributor list will remain, as will
                                    justification or explanation of the withdrawal, should you wish to provide it. Withdrawn
                                    registrations will be marked with a <strong>withdrawn</strong> tag.
                                </div>

                                %if not node['is_pending_retraction']:
                                    <a class="btn btn-danger" href="${web_url_for('node_registration_retraction_get', pid=node['id'])}">Withdraw Registration</a>
                                % else:
                                    <p><strong>This registration is already pending withdrawal.</strong></p>
                                %endif

                            % endif

                        </div>
                    </div>

                % endif

            % endif

        % endif  ## End Retract Registration

        % if enable_institutions:
             <div class="panel panel-default scripted" id="institutionSettings">
                 <span id="configureInstitutionAnchor" class="anchor"></span>
                 <div class="panel-heading clearfix">
                     <h3 class="panel-title">Project Affiliation / Branding</h3>
                 </div>
                 <div class="panel-body">
                     <div class="help-block">
                         % if 'write' not in user['permissions']:
                             <p class="text-muted">Contributors with read-only permissions to this project cannot add or remove institutional affiliations.</p>
                         % endif:
                         <!-- ko if: affiliatedInstitutions().length == 0 -->
                         Projects can be affiliated with institutions that have created OSF for Institutions accounts.
                         This allows:
                         <ul>
                            <li>institutional logos to be displayed on public projects</li>
                            <li>public projects to be discoverable on specific institutional landing pages</li>
                            <li>single sign-on to the OSF with institutional credentials</li>
                            <li><a href="http://help.osf.io/m/os4i">FAQ</a></li>
                         </ul>
                         <!-- /ko -->
                     </div>
                     <!-- ko if: affiliatedInstitutions().length > 0 -->
                     <label>Affiliated Institutions: </label>
                     <!-- /ko -->
                     <table class="table">
                         <tbody>
                             <!-- ko foreach: {data: affiliatedInstitutions, as: 'item'} -->
                             <tr>
                                 <td><img class="img-circle" width="50px" height="50px" data-bind="attr: {src: item.logo_path}"></td>
                                 <td><span data-bind="text: item.name"></span></td>
                                 <td>
                                     % if 'admin' in user['permissions']:
                                         <button data-bind="disable: $parent.loading(), click: $parent.clearInst" class="pull-right btn btn-danger">Remove</button>
                                     % elif 'write' in user['permissions']:
                                         <!-- ko if: $parent.userInstitutionsIds.indexOf(item.id) !== -1 -->
                                            <button data-bind="disable: $parent.loading(), click: $parent.clearInst" class="pull-right btn btn-danger">Remove</button>
                                         <!-- /ko -->
                                     % endif
                                 </td>
                             </tr>
                             <!-- /ko -->
                         </tbody>
                     </table>
                         </br>
                     <!-- ko if: availableInstitutions().length > 0 -->
                     <label>Available Institutions: </label>
                     <table class="table">
                         <tbody>
                             <!-- ko foreach: {data: availableInstitutions, as: 'item'} -->
                             <tr>
                                 <td><img class="img-circle" width="50px" height="50px" data-bind="attr: {src: item.logo_path}"></td>
                                 <td><span data-bind="text: item.name"></span></td>
                                 % if 'write' in user['permissions']:
                                     <td><button
                                             data-bind="disable: $parent.loading(),
                                             click: $parent.submitInst"
                                             class="pull-right btn btn-success">Add</button></td>
                                 % endif
                             </tr>
                             <!-- /ko -->
                         </tbody>
                     </table>
                     <!-- /ko -->
                 </div>
            </div>
        % endif

    </div>
    <!-- End right column -->

</div>

<%def name="stylesheets()">
    ${parent.stylesheets()}
    <link rel="stylesheet" href="/static/css/pages/project-page.css">
    <link rel="stylesheet" href="/static/css/responsive-tables.css">
</%def>

<%def name="javascript_bottom()">
    ${parent.javascript_bottom()}
    <script>
      window.contextVars = window.contextVars || {};
      window.contextVars.node = window.contextVars.node || {};
      window.contextVars.node.description = ${node['description'] | sjson, n };
      window.contextVars.node.nodeType = ${ node['node_type'] | sjson, n };
      window.contextVars.node.institutions = ${ node['institutions'] | sjson, n };
      window.contextVars.nodeCategories = ${ categories | sjson, n };
      window.contextVars.wiki = window.contextVars.wiki || {};
      window.contextVars.wiki.isEnabled = ${wiki_enabled | sjson, n };
      window.contextVars.currentUser = window.contextVars.currentUser || {};
      window.contextVars.currentUser.institutions = ${ user['institutions'] | sjson, n };
      window.contextVars.currentUser.permissions = ${ user['permissions'] | sjson, n } ;
      window.contextVars.analyticsMeta = $.extend(true, {}, window.contextVars.analyticsMeta, {
          pageMeta: {
              title: 'Settings',
              pubic: false,
          },
      });
    </script>

    <script type="text/javascript" src=${"/static/public/js/project-settings-page.js" | webpack_asset}></script>
    <script src=${"/static/public/js/sharing-page.js" | webpack_asset}></script>

    % if not node['is_registration']:
        <script type="text/javascript" src=${"/static/public/js/forward/node-cfg.js" | webpack_asset}></script>
    % endif
<<<<<<< HEAD

    % for js_asset in addon_js:
        <script src="${js_asset | webpack_asset}"></script>
    % endfor
=======
    
>>>>>>> 5ae01a48

</%def><|MERGE_RESOLUTION|>--- conflicted
+++ resolved
@@ -115,7 +115,7 @@
             % endif
 
         % endif  ## End Configure Project
-        
+
         % if 'admin' in user['permissions']:  ## Begin create VOLS
             % if not node['is_registration']:
                 <div class="panel panel-default">
@@ -493,13 +493,6 @@
     % if not node['is_registration']:
         <script type="text/javascript" src=${"/static/public/js/forward/node-cfg.js" | webpack_asset}></script>
     % endif
-<<<<<<< HEAD
-
-    % for js_asset in addon_js:
-        <script src="${js_asset | webpack_asset}"></script>
-    % endfor
-=======
-    
->>>>>>> 5ae01a48
+
 
 </%def>
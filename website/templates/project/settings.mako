--- conflicted
+++ resolved
@@ -35,44 +35,26 @@
         % if not node['is_registration']:
             <div id="configureNode" class="panel panel-default">
 
-<<<<<<< HEAD
+
+        % if 'admin' in user['permissions'] and not node['is_registration']:
+
+            <div id="configureNode" class="panel panel-default">
+
                 <div class="panel-heading">
                     <h3 class="panel-title">Configure ${node['category'].capitalize()}</h3>
                 </div>
 
                 <div class="panel-body">
 
-<<<<<<< HEAD
                     <!-- Delete node -->
                     <button id="delete-node" class="btn btn-danger">Delete ${node['category']}</button>
 
-=======
-        % if 'admin' in user['permissions']:
-=======
-        % if 'admin' in user['permissions'] and not node['is_registration']:
->>>>>>> ff283943
-
-            <div id="configureNode" class="panel panel-default">
-
-                <div class="panel-heading">
-                    <h3 class="panel-title">Configure ${node['category'].capitalize()}</h3>
                 </div>
 
-                <div class="panel-body">
-
-                    <!-- Delete node -->
-                    <button id="delete-node" class="btn btn-danger">Delete ${node['category']}</button>
-
->>>>>>> bdc338d7dd597811a407bdc5a47b7aa57d40c95d
-                </div>
-
             </div>
 
-<<<<<<< HEAD
-            <div id="selectAddons" class="panel panel-default">
-=======
         % endif
->>>>>>> bdc338d7dd597811a407bdc5a47b7aa57d40c95d
+
 
         <div id="configureCommenting" class="panel panel-default">
 

<%inherit file="project/project_base.mako"/>
<%def name="title()">${node['title']} Settings</%def>

##<!-- Show API key settings -->
##<div mod-meta='{
##        "tpl": "util/render_keys.mako",
##        "uri": "${node["api_url"]}keys/",
##        "replace": true,
##        "kwargs": {
##            "route": "${node["url"]}"
##        }
##    }'></div>

<div class="page-header visible-xs">
  <h2 class="text-300">Settings</h2>
</div>

<div class="row project-page">
    <!-- Begin left column -->
    <div class="col-sm-3 affix-parent scrollspy">

        % if 'write' in user['permissions']:

            <div class="panel panel-default osf-affix" data-spy="affix" data-offset-top="60" data-offset-bottom="263"><!-- Begin sidebar -->
                <ul class="nav nav-stacked nav-pills">

                    % if not node['is_registration']:
                        <li><a href="#configureNodeAnchor">Configure ${node['node_type'].capitalize()}</a></li>

<<<<<<< HEAD
                        % if 'write' in user['permissions']:
                            <li><a href="#selectAddonsAnchor">Select Add-ons</a></li>

                            % if addon_enabled_settings:
                                <li><a href="#configureAddonsAnchor">Configure Add-ons</a></li>
                            % endif

                            <li><a href="#configureNotificationsAnchor">Configure Notifications</a></li>
=======
                        <li><a href="#selectAddonsAnchor">Select Add-ons</a></li>

                        % if addon_enabled_settings:
                            <li><a href="#configureAddonsAnchor">Configure Add-ons</a></li>
                        % endif

                        % if include_wiki_settings:
                            <li><a href="#configureWikiAnchor">Configure Wiki</a></li>
>>>>>>> e0440f22
                        % endif

                        % if 'admin' in user['permissions']:
                            <li><a href="#configureCommentingAnchor">Configure Commenting</a></li>
                        % endif

<<<<<<< HEAD
=======
                        <li><a href="#configureNotificationsAnchor">Configure Notifications</a></li>

>>>>>>> e0440f22
                    % endif

                    % if node['is_registration']:

                        % if (node['is_public'] or node['embargo_end_date']) and 'admin' in user['permissions']:
                            <li><a href="#retractRegistrationAnchor">Retract Public Registration</a></li>
                        % endif

                    % endif

                </ul>
            </div><!-- End sidebar -->
        % endif

    </div>
    <!-- End left column -->

    <!-- Begin right column -->
    <div class="col-sm-9">

        % if 'write' in user['permissions']:  ## Begin Configure Project

            % if not node['is_registration']:
                <div class="panel panel-default">
                    <span id="configureNodeAnchor" class="anchor"></span>
                    <div class="panel-heading clearfix">
                        <h3 id="configureNode" class="panel-title">Configure ${node['node_type'].capitalize()}</h3>
                    </div>
<<<<<<< HEAD

                    <div id="projectSettings" class="panel-body">
                        <div class="form-group">
                            <label>Category:</label>
                            <select data-bind="attr.disabled: disabled,
                                                         options: categories,
                                                         optionsValue: 'value',
                                                         optionsText: 'label',
                                                         value: selectedCategory"></select>
                            <span data-bind="if: disabled" class="help-block">
                              A top-level project's category cannot be changed
                            </span>
                        </div>
                        <div class="form-group">
                            <label for="title">Title:</label>
                            <input class="form-control" type="text" maxlength="200" data-bind="value: title,
                                                                                                      valueUpdate: 'afterkeydown'">
                            <span class="text-danger" id="titleInputMessage"></span>
                        </div>
                        <div class="form-group">
                            <label for="description">Description:</label>
                            <textarea data-bind="value: description,
                                             valueUpdate: 'afterkeydown'",
                            class="form-control resize-vertical"></textarea>
                            <span class="text-danger" id="descriptionInputMessage"></span>
                        </div>
                            <span>
                            <button data-bind="click: updateAll"
                            class="btn btn-success">Save Changes</button>
                            <button data-bind="click: cancelAll"
                            class="btn btn-default">Cancel</button>
                            </span>
                            <br>
                            <span data-bind="css: messageClass, html: message"></span>
=======
                    <div id="nodeCategorySettings" class="panel-body scripted">
                        <h5>
                            Category: <select data-bind="attr.disabled: disabled,
                                                        options: categories,
                                                        optionsValue: 'value',
                                                        optionsText: 'label',
                                                        value: selectedCategory"></select>
                        </h5>
                        <p data-bind="if: !disabled">
                            <button data-bind="css: {disabled: !dirty()},
                                               click: cancelUpdateCategory"
                                    class="btn btn-default">Cancel</button>
                            <button data-bind="css: {disabled: !dirty()},
                                               click: updateCategory"
                                    class="btn btn-primary">Change</button>
                        </p>
                        <span data-bind="css: messageClass, html: message"></span>

                        <span data-bind="if: disabled" class="help-block">
                            A top-level project's category cannot be changed.
                        </span>
                    </div>
>>>>>>> e0440f22

                    % if 'admin' in user['permissions']:
                        <hr />
                        <div class="panel-body">
                            <div class="help-block">
                                A project cannot be deleted if it has any components within it.
                                To delete a parent project, you must first delete all child components
                                by visiting their settings pages.
                            </div>
                            <button id="deleteNode" class="btn btn-danger btn-delete-node">Delete ${node['node_type']}</button>
                        </div>
                    % endif

                </div>

            % endif

        % endif  ## End Configure Project

        % if 'write' in user['permissions']:  ## Begin Select Addons

            % if not node['is_registration']:

                <div class="panel panel-default">
                    <span id="selectAddonsAnchor" class="anchor"></span>
                    <div class="panel-heading clearfix">
                        <h3 class="panel-title">Select Add-ons</h3>
                    </div>
                    <div class="panel-body">
                        <form id="selectAddonsForm">

                            % for category in addon_categories:

                                <%
                                    addons = [
                                        addon
                                        for addon in addons_available
                                        if category in addon.categories
                                    ]
                                %>

                                % if addons:
                                    <h3>${category.capitalize()}</h3>

                                    % for addon in addons:
                                        <div>
                                            <label>
                                                <input
                                                    type="checkbox"
                                                    name="${addon.short_name}"
                                                    class="addon-select"
                                                    ${'checked' if addon.short_name in addons_enabled else ''}
                                                    ${'disabled' if (node['is_registration'] or bool(addon.added_mandatory)) else ''}
                                                />
                                                ${addon.full_name}
                                            </label>
                                        </div>
                                    % endfor

                                % endif

                            % endfor

                            <br />

                            <button id="settings-submit" class="btn btn-success">
                                Apply
                            </button>
                            <div class="addon-settings-message text-success" style="padding-top: 10px;"></div>

                        </form>

                    </div>
                </div>

                % if addon_enabled_settings:
                    <span id="configureAddonsAnchor" class="anchor"></span>

                    <div id="configureAddons" class="panel panel-default">

                        <div class="panel-heading clearfix">
                            <h3 class="panel-title">Configure Add-ons</h3>
                        </div>
                        <div class="panel-body">

                        % for node_settings_dict in addon_enabled_settings or []:
                            ${render_node_settings(node_settings_dict)}

                                % if not loop.last:
                                    <hr />
                                % endif

                        % endfor

                        </div>
                    </div>

                % endif

            % endif

        % endif  ## End Select Addons

        % if include_wiki_settings:  ## Begin Configure Wiki

            % if not node['is_registration']:

                <div class="panel panel-default">
                    <span id="configureWikiAnchor" class="anchor"></span>

                    <div class="panel-heading clearfix">
                        <h3 class="panel-title">Configure Wiki</h3>
                    </div>
                    <div class="help-block" style="padding-left: 15px">
                        <p class="text-info">These settings control who can edit your wiki. To make a wiki editable by all OSF users, make your project/component public.</p>
                    </div>
                    <form id="wikiSettings" class="osf-treebeard-minimal">
                        <div id="wgrid">
                            <div class="spinner-loading-wrapper">
                                <div class="logo-spin logo-lg"></div>
                                <p class="m-t-sm fg-load-message"> Loading wiki settings...  </p>
                            </div>
                        </div>
                        <div class="help-block" style="padding-left: 15px">
                            <p id="configureWikiMessage"></p>
                        </div>
                    </form>
                </div>

            %endif

<<<<<<< HEAD
        % endif ## End Configure Notifications


=======
        % endif ## End Configure Wiki
>>>>>>> e0440f22

        % if 'admin' in user['permissions']:  ## Begin Configure Commenting

            % if not node['is_registration']:

                <div class="panel panel-default">
                    <span id="configureCommentingAnchor" class="anchor"></span>
                    <div class="panel-heading clearfix">
                        <h3 class="panel-title">Configure Commenting</h3>
                    </div>

                    <div class="panel-body">

                        <form class="form" id="commentSettings">

                            <div class="radio">
                                <label>
                                    <input type="radio" name="commentLevel" value="private" ${'checked' if comments['level'] == 'private' else ''}>
                                    Only contributors can post comments
                                </label>
                            </div>
                            <div class="radio">
                                <label>
                                    <input type="radio" name="commentLevel" value="public" ${'checked' if comments['level'] == 'public' else ''}>
                                    When the ${node['node_type']} is public, any OSF user can post comments
                                </label>
                            </div>

                            <button class="btn btn-success">Save</button>

                            <!-- Flashed Messages -->
                            <div class="help-block">
                                <p id="configureCommentingMessage"></p>
                            </div>
                        </form>

                    </div>

                </div>

            % endif

        % endif  ## End Configure Commenting

        % if user['has_read_permissions']:  ## Begin Configure Notifications

            % if not node['is_registration']:

                <div class="panel panel-default">
                    <span id="configureNotificationsAnchor" class="anchor"></span>
                    <div class="panel-heading clearfix">
                        <h3 class="panel-title">Configure Notifications</h3>
                    </div>
                    <div class="help-block" style="padding-left: 15px">
                        <p class="text-info">These notification settings only apply to you. They do NOT affect any other contributor on this project.</p>
                    </div>
                    <form id="notificationSettings" class="osf-treebeard-minimal">
                        <div id="grid">
                            <div class="spinner-loading-wrapper">
                                <div class="logo-spin logo-lg"></div>
                                <p class="m-t-sm fg-load-message"> Loading notification settings...  </p>
                            </div>
                        </div>
                        <div class="help-block" style="padding-left: 15px">
                            <p id="configureNotificationsMessage"></p>
                        </div>
                    </form>
                </div>

            %endif

        % endif ## End Configure Notifications

        % if 'admin' in user['permissions']:  ## Begin Retract Registration

            % if node['is_registration']:

                % if node['is_public'] or node['embargo_end_date']:

                    <div class="panel panel-default">
                        <span id="retractRegistrationAnchor" class="anchor"></span>

                        <div class="panel-heading clearfix">
                            <h3 class="panel-title">Retract Registration</h3>
                        </div>

                        <div class="panel-body">

                            % if parent_node['exists']:

                                <div class="help-block">
                                  Retracting children components of a registration is not allowed. Should you wish to
                                  retract this component, please retract its parent registration <a href="${web_url_for('node_setting', pid=node['root_id'])}">here</a>.
                                </div>

                            % else:

                                <div class="help-block">
                                    Retracting a registration will remove its content from the OSF, but leave basic metadata
                                    behind. The title of a retracted registration and its contributor list will remain, as will
                                    justification or explanation of the retraction, should you wish to provide it. Retracted
                                    registrations will be marked with a <strong>retracted</strong> tag.
                                </div>

                                %if not node['is_pending_retraction']:
                                    <a class="btn btn-danger" href="${web_url_for('node_registration_retraction_get', pid=node['id'])}">Retract Registration</a>
                                % else:
                                    <p><strong>This registration is already pending a retraction.</strong></p>
                                %endif

                            % endif


                        </div>
                    </div>

                % endif

            % endif

        % endif  ## End Retract Registration

    </div>
    <!-- End right column -->

</div>

<%def name="render_node_settings(data)">
    <%
       template_name = data['node_settings_template']
       tpl = data['template_lookup'].get_template(template_name).render(**data)
    %>
    ${ tpl | n }
</%def>

% for name, capabilities in addon_capabilities.iteritems():
    <script id="capabilities-${name}" type="text/html">${ capabilities | n }</script>
% endfor


<%def name="stylesheets()">
    ${parent.stylesheets()}

    <link rel="stylesheet" href="/static/css/pages/project-page.css">
</%def>


<%def name="javascript_bottom()">
    ${parent.javascript_bottom()}
    <script>
      window.contextVars = window.contextVars || {};
      window.contextVars.node = window.contextVars.node || {};
<<<<<<< HEAD
      window.contextVars.node.description = '${node['description']}';
      window.contextVars.node.api_url = '${node['api_url']}';
      window.contextVars.node.nodeType = '${node['node_type']}';
      window.contextVars.nodeCategories = ${json.dumps(categories)};
=======
      window.contextVars.node.nodeType = ${ node['node_type'] | sjson, n };
      window.contextVars.nodeCategories = ${ categories | sjson, n };
>>>>>>> e0440f22
    </script>

    <script type="text/javascript" src=${"/static/public/js/project-settings-page.js" | webpack_asset}></script>

    % for js_asset in addon_js:
    <script src="${js_asset | webpack_asset}"></script>
    % endfor

</%def><|MERGE_RESOLUTION|>--- conflicted
+++ resolved
@@ -27,16 +27,6 @@
                     % if not node['is_registration']:
                         <li><a href="#configureNodeAnchor">Configure ${node['node_type'].capitalize()}</a></li>
 
-<<<<<<< HEAD
-                        % if 'write' in user['permissions']:
-                            <li><a href="#selectAddonsAnchor">Select Add-ons</a></li>
-
-                            % if addon_enabled_settings:
-                                <li><a href="#configureAddonsAnchor">Configure Add-ons</a></li>
-                            % endif
-
-                            <li><a href="#configureNotificationsAnchor">Configure Notifications</a></li>
-=======
                         <li><a href="#selectAddonsAnchor">Select Add-ons</a></li>
 
                         % if addon_enabled_settings:
@@ -45,18 +35,14 @@
 
                         % if include_wiki_settings:
                             <li><a href="#configureWikiAnchor">Configure Wiki</a></li>
->>>>>>> e0440f22
                         % endif
 
                         % if 'admin' in user['permissions']:
                             <li><a href="#configureCommentingAnchor">Configure Commenting</a></li>
                         % endif
 
-<<<<<<< HEAD
-=======
                         <li><a href="#configureNotificationsAnchor">Configure Notifications</a></li>
 
->>>>>>> e0440f22
                     % endif
 
                     % if node['is_registration']:
@@ -85,7 +71,6 @@
                     <div class="panel-heading clearfix">
                         <h3 id="configureNode" class="panel-title">Configure ${node['node_type'].capitalize()}</h3>
                     </div>
-<<<<<<< HEAD
 
                     <div id="projectSettings" class="panel-body">
                         <div class="form-group">
@@ -120,30 +105,6 @@
                             </span>
                             <br>
                             <span data-bind="css: messageClass, html: message"></span>
-=======
-                    <div id="nodeCategorySettings" class="panel-body scripted">
-                        <h5>
-                            Category: <select data-bind="attr.disabled: disabled,
-                                                        options: categories,
-                                                        optionsValue: 'value',
-                                                        optionsText: 'label',
-                                                        value: selectedCategory"></select>
-                        </h5>
-                        <p data-bind="if: !disabled">
-                            <button data-bind="css: {disabled: !dirty()},
-                                               click: cancelUpdateCategory"
-                                    class="btn btn-default">Cancel</button>
-                            <button data-bind="css: {disabled: !dirty()},
-                                               click: updateCategory"
-                                    class="btn btn-primary">Change</button>
-                        </p>
-                        <span data-bind="css: messageClass, html: message"></span>
-
-                        <span data-bind="if: disabled" class="help-block">
-                            A top-level project's category cannot be changed.
-                        </span>
-                    </div>
->>>>>>> e0440f22
 
                     % if 'admin' in user['permissions']:
                         <hr />
@@ -275,13 +236,7 @@
 
             %endif
 
-<<<<<<< HEAD
-        % endif ## End Configure Notifications
-
-
-=======
         % endif ## End Configure Wiki
->>>>>>> e0440f22
 
         % if 'admin' in user['permissions']:  ## Begin Configure Commenting
 
@@ -434,15 +389,10 @@
     <script>
       window.contextVars = window.contextVars || {};
       window.contextVars.node = window.contextVars.node || {};
-<<<<<<< HEAD
       window.contextVars.node.description = '${node['description']}';
       window.contextVars.node.api_url = '${node['api_url']}';
-      window.contextVars.node.nodeType = '${node['node_type']}';
-      window.contextVars.nodeCategories = ${json.dumps(categories)};
-=======
       window.contextVars.node.nodeType = ${ node['node_type'] | sjson, n };
       window.contextVars.nodeCategories = ${ categories | sjson, n };
->>>>>>> e0440f22
     </script>
 
     <script type="text/javascript" src=${"/static/public/js/project-settings-page.js" | webpack_asset}></script>

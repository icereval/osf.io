--- conflicted
+++ resolved
@@ -21,11 +21,7 @@
 
         % if 'write' in user['permissions']:
 
-<<<<<<< HEAD
-            <div class="panel panel-default" data-spy="affix" data-offset-top="60" data-offset-bottom="263"><!-- Begin sidebar -->
-=======
-            <div class="osf-affix" data-spy="affix" data-offset-top="0" data-offset-bottom="268"><!-- Begin sidebar -->
->>>>>>> 9f1ba55e
+            <div class="panel panel-default osf-affix" data-spy="affix" data-offset-top="60" data-offset-bottom="263"><!-- Begin sidebar -->
                 <ul class="nav nav-stacked nav-pills">
 
                     % if not node['is_registration']:

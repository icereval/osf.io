--- conflicted
+++ resolved
@@ -150,18 +150,14 @@
                     <li><a href="${node['url']}registrations/">Registrations</a></li>
                 % endif
                 <li><a href="${node['url']}forks/">Forks</a></li>
-<<<<<<< HEAD
-                % if user['can_edit']:
-                        <li><a href="${node['url']}settings/">Settings</a></li>
-                % endif
-=======
+
                 % if user['is_contributor'] and not node['is_registration']:
                 <li><a href="${node['url']}contributors/">Contributors</a></li>
                 %endif
                 % if user['is_contributor'] and not node['is_registration']:
                 <li><a href="${node['url']}settings/">Settings</a></li>
                 %endif
->>>>>>> bdc338d7
+
             </ul>
         </nav>
     </header>

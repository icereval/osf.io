--- conflicted
+++ resolved
@@ -147,93 +147,4 @@
             </ul>
         </nav>
     </header>
-<<<<<<< HEAD
-</div><!-- end projectScope -->
-<%include file="modal_add_contributor.mako"/>
-<%include file="modal_add_pointer.mako"/>
-<%include file="modal_show_links.mako"/>
-## TODO: Find a better place to put this initialization code
-<script src="/static/js/accountClaimer.js"></script>
-<script>
-// TODO: pollution! namespace me
-    var userId = '${user_id}';
-    var nodeId = '${node['id']}';
-    var userApiUrl = '${user_api_url}';
-    var nodeApiUrl = '${node['api_url']}';
-
-    $script(['/static/js/app.js'], function() { // Wait until app.js is loaded
-
-        $logScope = $('#logScope');
-        if ($logScope.length > 0) {
-            progressBar = $('#logProgressBar')
-            progressBar.show();
-        }
-        // Get project data from the server and initiate the ProjectViewModel
-        $.ajax({
-            type: 'get',
-            url: nodeApiUrl,
-            contentType: 'application/json',
-            dataType: 'json',
-            cache: false,
-            success: function(data){
-                // Initialize ProjectViewModel with returned data
-                ko.applyBindings(new ProjectViewModel(data), $('#projectScope')[0]);
-
-                if (data.user.can_edit) {
-                    // Initiate AddContributorViewModel
-                    var $addContributors = $('#addContributors');
-                    addContribVM = new AddContributorViewModel(
-                        data.node.title,
-                        data.parent.id,
-                        data.parent.title
-                    );
-                    ko.applyBindings(addContribVM, $addContributors[0]);
-                    // Clear user search modal when dismissed; catches dismiss by escape key
-                    // or cancel button.
-                    $addContributors.on('hidden.bs.modal', function() {
-                        addContribVM.clear();
-                    });
-                }
-
-                // Initialize LogsViewModel when appropriate
-                if ($logScope.length > 0) {
-                    progressBar.hide();
-                    var logs = data['node']['logs'];
-                    // Create an array of Log model objects from the returned log data
-                    var logModelObjects = createLogs(logs);
-                    ko.applyBindings(new LogsViewModel(logModelObjects), $logScope[0]);
-                }
-            }
-        });
-
-        var $addPointer = $('#addPointer');
-        var addPointerVM = new AddPointerViewModel(${json.dumps(node['title'])});
-        ko.applyBindings(addPointerVM, $addPointer[0]);
-        $addPointer.on('hidden.bs.modal', function() {
-            addPointerVM.clear();
-        });
-
-        var linksModal = $('#showLinks')[0];
-        var linksVM = new LinksViewModel(linksModal);
-        ko.applyBindings(linksVM, linksModal);
-    });
-
-    // Make unregistered contributors claimable
-    if (!userId) { // If no user logged in, allow user claiming
-        var accountClaimer = new OSFAccountClaimer('.contributor-unregistered');
-    }
-
-
-</script>
-% if node.get('is_public') and node.get('piwik_site_id'):
-<script type="text/javascript">
-    $(function() {
-        // Note: Don't use cookies for global site ID; cookies will accumulate
-        // indefinitely and overflow uwsgi header buffer.
-        trackPiwik('${ piwik_host }', ${ node['piwik_site_id'] });
-    });
-</script>
-% endif
-=======
-</div><!-- end projectScope -->
->>>>>>> 4158c6ad
+</div><!-- end projectScope -->
--- conflicted
+++ resolved
@@ -140,11 +140,8 @@
             <div class="container-fluid">
                 <div class="row">
                     <ul class="nav navbar-nav project-nav collapse navbar-collapse" >
-<<<<<<< HEAD
+
                         <li><a href="${node['url']}">Overview</a></li>
-=======
-                        <li><a href="${node['url']}">Project Dashboard</a></li>
->>>>>>> 9cea2e32
 
                         <li><a href="${node['url']}files/">Files</a></li>
                         <!-- Add-on tabs -->

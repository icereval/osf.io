<%
    is_project = node['node_type'] == 'project'
%>

<div id="projectBanner" >
    <header class="subhead" id="overview">
        <nav id="projectSubnav" class="navbar osf-project-navbar" role="navigation">
            <div class="container">

                <div class="navbar-header">
                    <button type="button" class="navbar-toggle collapsed" data-toggle="collapse" data-target=".project-nav">
                        <span class="sr-only">Toggle navigation</span>
                        <span class="fa fa-bars fa-lg"></span>
                    </button>
                    <a class="navbar-brand visible-xs" href="${node['url']}">
                        ${'Project' if node['node_type'] == 'project' else 'Component'} Navigation
                    </a>
                </div>
                <div class="collapse navbar-collapse project-nav">
                    <ul class="nav navbar-nav">

                    % if parent_node['id']:

                        % if parent_node['can_view'] or parent_node['is_public'] or parent_node['is_contributor']:
                            <li><a href="${parent_node['url']}" data-toggle="tooltip" title="${parent_node['title']}" data-placement="bottom" style="padding: 12px 17px;"> <i class="fa fa-level-down fa-rotate-180"></i>  </a></li>

                        % else:
                            <li><a href="#" data-toggle="tooltip" title="Parent project is private" data-placement="bottom" style="cursor: default"> <i class="fa fa-level-down fa-rotate-180 text-muted"></i>  </a></li>
                        % endif

                    % endif
<<<<<<< HEAD
                        <li>
                            <a href="${node['url']}"  class="project-title">
                                ${node['title'] | n}
                                % if user['unread_comments']['node'] > 0:
                                    <span class="badge">${user['unread_comments']['node']}</span>
                                % endif
                            </a>
                        </li>
                    % if not node['is_retracted']:
                        <li>
                            <a href="${node['url']}files/">
                                Files
                                % if user['unread_comments']['files'] > 0:
                                    <span class="badge">${user['unread_comments']['files']}</span>
                                % endif
                            </a>
                        </li>
=======
                        <li><a href="${node['url']}"  class="project-title"> ${ node['title'] }  </a></li>

                    % if not node['is_retracted']:
                        <li id="projectNavFiles"><a href="${node['url']}files/">Files</a></li>
>>>>>>> ed059253
                        <!-- Add-on tabs -->
                        % for addon in addons_enabled:

                            % if addons[addon]['has_page']:
                                <li>
                                    <a href="${node['url']}${addons[addon]['short_name']}">

                                        % if addons[addon]['icon']:
                                            <img src="${addons[addon]['icon']}" class="addon-logo"/>
                                        % endif
                                        ${addons[addon]['full_name']}
                                        % if addons[addon]['full_name']=='Wiki' and user['unread_comments']['wiki'] > 0:
                                            <span class="badge">${user['unread_comments']['wiki']}</span>
                                        % endif
                                    </a>
                                </li>
                            % endif
                        % endfor

                        <li>
                            <a href="${node['url']}discussions/">Discussions
                                % if user['unread_comments']['total'] > 0:
                                    <span class="badge">${user['unread_comments']['total']}</span>
                                % endif
                            </a>
                        </li>
                        % if node['is_public'] or user['is_contributor']:
                            <li><a href="${node['url']}analytics/">Analytics</a></li>
                        % endif

                        % if not node['is_registration']:
                            <li><a href="${node['url']}registrations/">Registrations</a></li>
                        % endif

                        <li><a href="${node['url']}forks/">Forks</a></li>
                        % if user['is_contributor']:
                            <li><a href="${node['url']}contributors/">Contributors</a></li>
                        % endif

                        % if user['has_read_permissions'] and not node['is_registration'] or (node['is_registration'] and 'admin' in user['permissions']):
                            <li><a href="${node['url']}settings/">Settings</a></li>
                        % endif

                    % endif

                    </ul>
                </div>
            </div>
        </nav>
    </header>


    <style type="text/css">
    .watermarked {
        padding-top: 55px;
    }
    </style>


    % if node['is_registration']:  ## Begin registration undismissable labels

        % if not node['is_retracted']:
           % if not node['is_pending_registration']:
              <div class="alert alert-info">This ${node['node_type']} is a registration of <a class="link-solid" href="${node['registered_from_url']}">this ${node['node_type']}</a>; the content of the ${node['node_type']} has been frozen and cannot be edited.</div>

           % else:
              <div class="alert alert-info">This is a pending registration of <a class="link-solid" href="${node['registered_from_url']}">this ${node['node_type']}</a>, awaiting approval from project administrators. This registration will be final when all project administrators approve the registration or 48 hours pass, whichever comes first.</div>
           % endif

           <style type="text/css">
              .watermarked {
                  background-image:url('/static/img/read-only.png');
                  background-repeat:repeat;
              }
           </style>

        % endif

        % if node['is_pending_retraction']:
            <div class="alert alert-info">This ${node['node_type']} is currently pending entering into a retracted state.</div>
        % endif

        % if  node['is_retracted']:
            <div class="alert alert-danger">This ${node['node_type']} is a retracted registration of <a class="link-solid" href="${node['registered_from_url']}">this ${node['node_type']}</a>; the content of the ${node['node_type']} has been taken down for the reason(s) stated below.</div>
        % endif

        % if  node['is_pending_embargo']:
            <div class="alert alert-info">This ${node['node_type']} is currently pending registration, awaiting approval from project administrators. This registration will be final and enter the embargo period when all project administrators approve the registration or 48 hours pass, whichever comes first. The embargo will keep the registration private until the embargo period ends.</div>
        % endif

        % if  node['embargo_end_date']:
            <div class="alert alert-danger">This ${node['node_type']} is currently embargoed. It will remain private until its embargo date, ${ node['embargo_end_date'] }, passes or an admin manually makes it public.</div>
        % endif

    % endif  ## End registration undismissable labels

    % if node['anonymous'] and user['is_contributor']:
        <div class="alert alert-info">This ${node['node_type']} is being viewed through an anonymized, view-only link. If you want to view it as a contributor, click <a class="link-solid" href="${node['redirect_url']}">here</a>.</div>
    % endif

    % if node['link'] and not node['is_public'] and not user['is_contributor']:
        <div class="alert alert-info">This ${node['node_type']} is being viewed through a private, view-only link. Anyone with the link can view this project. Keep the link safe.</div>
    % endif

    % if disk_saving_mode:
        <div class="alert alert-info"><strong>NOTICE: </strong>Forks, registrations, and uploads will be temporarily disabled while the OSF undergoes a hardware upgrade. These features will return shortly. Thank you for your patience.</div>
    % endif

</div><|MERGE_RESOLUTION|>--- conflicted
+++ resolved
@@ -29,17 +29,16 @@
                         % endif
 
                     % endif
-<<<<<<< HEAD
                         <li>
-                            <a href="${node['url']}"  class="project-title">
-                                ${node['title'] | n}
+                            <a href="${node['url']}"  class="project-title"> 
+                                ${ node['title'] }
                                 % if user['unread_comments']['node'] > 0:
                                     <span class="badge">${user['unread_comments']['node']}</span>
                                 % endif
                             </a>
                         </li>
                     % if not node['is_retracted']:
-                        <li>
+                        <li id="projectNavFiles">
                             <a href="${node['url']}files/">
                                 Files
                                 % if user['unread_comments']['files'] > 0:
@@ -47,12 +46,6 @@
                                 % endif
                             </a>
                         </li>
-=======
-                        <li><a href="${node['url']}"  class="project-title"> ${ node['title'] }  </a></li>
-
-                    % if not node['is_retracted']:
-                        <li id="projectNavFiles"><a href="${node['url']}files/">Files</a></li>
->>>>>>> ed059253
                         <!-- Add-on tabs -->
                         % for addon in addons_enabled:
 

<%namespace file="_print_logs.mako" import="print_logs"/>
<%namespace file="_user_activity_meter.mako" import="print_ua_meter"/>
<script src="//code.jquery.com/ui/1.10.3/jquery-ui.js"></script>
<%def name="node_list(nodes, default=None, node_id=None, is_contributor=False, is_registration=False, profile_id=None, profile_fullname=None)">
    <!-- Get total project points for a user
         TODO: refactor computational functions -->
    <%
        # Cast nodes from listreverseiterator to list so we can iterate over it more than once
        nodes = list(nodes)
        max_node_logs = 0
        for node in nodes:
           if len(node.logs) > max_node_logs:
            max_node_logs = len(node.logs)
        rescale_ratio = max_node_logs / 1.0
    %>

    <!-- TODO: Sort projects by project activity level -->
    <ul class="list-group ${'sortable' if default=="project_dash" and is_contributor and not is_registration else ''}" node_class="${default}" style="margin-left: 0px;">

    % for node in nodes:
        % if node._primary_key is None or node.is_deleted:
            <% continue %>
        % endif
        <li id="projects-widget" node_id="${node._primary_key}" class="project list-group-item" style="display: list-item;">
            <h3 style="line-height:20px;">
                <span style="display:inline-block; width: 400px">
                %if not node.node__parent:
                    <a href="${node.url()}">${node.title}</a>
                %else:
                    <a href="${node.url()}">${node.title}</a>
                %endif
                % if node.is_registration:
                    | registered: ${node.registered_date.strftime('%Y/%m/%d %I:%M %p')}
                % endif
                </span>
                <i style="float:right;margin-top: 8px;" id="icon-${node._primary_key}" class="icon-plus" onclick="openCloseNode('${node._primary_key}');"></i>
            </h3>
            <div class="user-activity-meter">
                %if node.logs:
                    ${print_ua_meter(node.logs, profile_id, rescale_ratio, profile_fullname)}
                %endif
            </div>
            <div class="body hide" id="body-${node._primary_key}" style="overflow:hidden;">
                  Recent Activity
                  %if node.logs:
                    ${print_logs(reversed(node.logs), n=3)}
                  %endif
            </div>
        </li>
    % endfor
    </ul>

<<<<<<< HEAD

    function checkListChange(id_list, page, item){
        if(page=='project_dash'){
            var data_to_send = {}
            data_to_send['new_list'] = JSON.stringify(id_list);
            $.post('/api/v1/project/${node_id}/reorder_components/', data_to_send, function(response){
                if(response['success']=='false'){
                    $(item).sortable("cancel");
=======
    <script>
        $(function(){
            $('.sortable').sortable({
                containment: "#containment",
                tolerance: "pointer",
                items: "> li",
                stop: function(event, ui){
                    var sort_list_elm = this;
                    var id_list = $(sort_list_elm).sortable("toArray", {
                       attribute: "node_id"
                    });
                    var page = $(sort_list_elm).attr("node_class");
                    checkListChange(id_list, page, sort_list_elm);
>>>>>>> 7b53facb
                }
            });
        });


        function checkListChange(id_list, page, item){
            if(page=='project_dash'){
                var data_to_send = {}
                data_to_send['new_list'] = JSON.stringify(id_list);
                $.post('/api/v1/reorder_components/${node_id}', data_to_send, function(response){
                    if(response['success']=='false'){
                        $(item).sortable("cancel");
                    }
                });
              }
        };
    </script>
</%def><|MERGE_RESOLUTION|>--- conflicted
+++ resolved
@@ -50,17 +50,18 @@
     % endfor
     </ul>
 
-<<<<<<< HEAD
-
-    function checkListChange(id_list, page, item){
-        if(page=='project_dash'){
-            var data_to_send = {}
-            data_to_send['new_list'] = JSON.stringify(id_list);
-            $.post('/api/v1/project/${node_id}/reorder_components/', data_to_send, function(response){
-                if(response['success']=='false'){
-                    $(item).sortable("cancel");
-=======
     <script>
+        function checkListChange(id_list, page, item){
+            if(page=='project_dash'){
+                var data_to_send = {}
+                data_to_send['new_list'] = JSON.stringify(id_list);
+                $.post('${node_api_url}reorder_components/', data_to_send, function(response){
+                    if(response['success']=='false'){
+                        $(item).sortable("cancel");
+                    }
+                });
+            }
+        };
         $(function(){
             $('.sortable').sortable({
                 containment: "#containment",
@@ -73,22 +74,8 @@
                     });
                     var page = $(sort_list_elm).attr("node_class");
                     checkListChange(id_list, page, sort_list_elm);
->>>>>>> 7b53facb
                 }
             });
         });
-
-
-        function checkListChange(id_list, page, item){
-            if(page=='project_dash'){
-                var data_to_send = {}
-                data_to_send['new_list'] = JSON.stringify(id_list);
-                $.post('/api/v1/reorder_components/${node_id}', data_to_send, function(response){
-                    if(response['success']=='false'){
-                        $(item).sortable("cancel");
-                    }
-                });
-              }
-        };
     </script>
 </%def>
--- conflicted
+++ resolved
@@ -1,5 +1,4 @@
-<<<<<<< HEAD
-<div class="col-md-12 col-sm-12">
+<div class="col-sm-12">
     <span id="privacy" class="anchor"></span>
     <h4 class="m-t-lg f-w-lg">Privacy</h4>
     <p>All projects are private by default. However, you can choose to make your project's contents available for
@@ -8,22 +7,11 @@
     <p>Components you have added can have their own privacy settings. Making the project public does not make all
         of its components public. For example, you can make your methodology component public, but leave the data
         in a private component.</p>
-    <div class="col-md-8 col-md-offset-2 col-sm-12">
-=======
-<span id="privacy" class="anchor"></span>
-<h4>Privacy</h4>
-<p>All projects are private by default. However, you can choose to make your project's contents available for
-    anyone to view. Once you make a project public, you can gain more feedback about the impact of your work by
-    tracking how many people are visiting your project and downloading or forking your research materials.</p>
-<p>Components you have added can have their own privacy settings. Making the project public does not make all
-    of its components public. For example, you can make your methodology component public, but leave the data
-    in a private component.</p>
-
-<div class="row">
-    <div class="col-md-8 col-md-offset-2">
->>>>>>> e0de5776
-        <div class="gs-video embed-responsive embed-responsive-16by9">
-            <div class="embed-responsive-item youtube-loader" id="hmWjJ4En33Q"></div>
+    <div class="row">
+        <div class="col-md-8 col-md-offset-2 col-sm-12">
+            <div class="gs-video embed-responsive embed-responsive-16by9">
+                <div class="embed-responsive-item youtube-loader" id="hmWjJ4En33Q"></div>
+            </div>
         </div>
     </div>
 </div>
--- conflicted
+++ resolved
@@ -1,21 +1,16 @@
-<<<<<<< HEAD
-<div class="col-md-12 col-sm-12">
-    <span id="mendeley" class="anchor"></span>
-    <h4 class="m-t-lg f-w-lg">Mendeley</h4>
-    <p><a href="http://mendeley.com/">Mendeley</a> is a free reference and PDF manager. By Adding Mendeley to your OSF
+<div class="row">
+    <div class="col-sm-12">
+        <span id="mendeley" class="anchor"></span>
+        <h4 class="m-t-lg f-w-lg">Mendeley</h4>
+        <p><a href="http://mendeley.com/">Mendeley</a> is a free reference and PDF manager. By Adding Mendeley to your OSF
         projects you can view, copy, and download your citations.</p>
-=======
-<span id="mendeley" class="anchor"></span>
-<h4>Mendeley</h4>
-<p><a href="http://mendeley.com/">Mendeley</a> is a free reference and PDF manager. By Adding Mendeley to your OSF
-    projects you can view, copy, and download your citations.</p>
->>>>>>> e0de5776
-
-<p>First, visit the project to which you want to add Mendeley, then navigate to settings. Go to "Select Add-Ons", select
-    Mendeley, and then click submit. You will be asked to input your Mendeley information to create an access token.
-    Next, go to "Configure Add-Ons" and click "Import Access Token." Now you will be able to pick which folders you
-    want to incorporate into your project. Click submit and go to your project overview page to see your new Mendeley
-    widget.</p>
+        <p>First, visit the project to which you want to add Mendeley, then navigate to settings. Go to "Select Add-Ons", select
+        Mendeley, and then click submit. You will be asked to input your Mendeley information to create an access token.
+        Next, go to "Configure Add-Ons" and click "Import Access Token." Now you will be able to pick which folders you
+        want to incorporate into your project. Click submit and go to your project overview page to see your new Mendeley
+        widget.</p>
+    </div>
+</div>
 
 <div class="row">
     <div class="col-md-8 col-md-offset-2 col-sm-12">

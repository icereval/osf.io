--- conflicted
+++ resolved
@@ -1,39 +1,16 @@
-<<<<<<< HEAD
 <div class="col-sm-12">
     <span id="contributors" class="anchor"></span>
     <h4 class="m-t-lg f-w-lg">Contributors</h4>
     <p>Adding contributors to a project allows credit to be given to those who have worked on the project, and
         allows them to make changes to the project.</p>
-    <p>There are several levels of permissions that a contributor can have. Admins on a project can add contributors
-        by visiting the "Sharing" tab in the grey navigation bar under the project's name. Click on the top link
-        labeled "Click to add a contributor." A pop-up will appear where you can search for a person to add. If they
-        have an OSF account, their name will appear and you can add them and select their privileges. If they do not
-        have an OSF account, you can provide them as an unregistered user and they will be notified by email.  You can
-        select what components you would like to add them to.</p>
-    <P>Admins can also affect the order in which contributors are listed. To re-order, just click on a contributor
-        and drag and drop them to their new position.</P>
-    <p>Assigning "read" privileges means that the contributor can see any project or component they are listed as a contributor
-        on. "Read and write" privileges means that the contributor can see and edit any project or component they
-        are a contributor on, but they cannot add or remove contributors like an administrator.</p>
+    <p>Administrators of a project can add contributors by visiting the "Sharing" tab in the grey navigation bar under the project's name. Click on the top link, "Click to add a contributor." A pop-up will appear to search for a collaborator. If he or she has an OSF account, his or her name will appear; select the name and choose the permissions level. If he or she does not have an OSF account, click the link to "Add as an unregistered contributor," input an email address and he or she will be notified by email. Next, select which components (if any) you would like to add them to.</p>
+    <P>There are several levels of permissions for contributors. "Read" privileges allow contributor to see the contents of the project or component. "Read and write" privileges allow the contributor to: see the contents of the project; upload and delete files; create, edit, and delete wiki pages; configure add-ons; and create new components. "Administrator" privileges encompass everything "read and write" privileges do, as well as adding/deleting contributors and controlling permissions, controlling public/private settings of the project, and deleting the project. Administrators are also granted read access to all components within the project&mdash;even if the administrator is not a contributor on the component.</P>
+    <p>Project administrators can also choose the order in which contributors are listed. To re-order, drag and drop the names into their new positions.</p>
     <div class="row">
         <div class="col-md-8 col-md-offset-2 col-sm-12">
             <div class="gs-video embed-responsive embed-responsive-16by9">
                 <div class="embed-responsive-item youtube-loader" id="eYpAn59G6Yk"></div>
             </div>
-=======
-<span id="contributors" class="anchor"></span>
-<h4>Contributors</h4>
-<p>Adding contributors to a project allows credit to be given to those who have worked on the project, and
-    allows them to make changes to the project.</p>
-<p>Administrators of a project can add contributors by visiting the "Sharing" tab in the grey navigation bar under the project's name. Click on the top link, "Click to add a contributor." A pop-up will appear to search for a collaborator. If he or she has an OSF account, his or her name will appear; select the name and choose the permissions level. If he or she does not have an OSF account, click the link to "Add as an unregistered contributor," input an email address and he or she will be notified by email. Next, select which components (if any) you would like to add them to.</p>
-<P>There are several levels of permissions for contributors. "Read" privileges allow contributor to see the contents of the project or component. "Read and write" privileges allow the contributor to: see the contents of the project; upload and delete files; create, edit, and delete wiki pages; configure add-ons; and create new components. "Administrator" privileges encompass everything "read and write" privileges do, as well as adding/deleting contributors and controlling permissions, controlling public/private settings of the project, and deleting the project. Administrators are also granted read access to all components within the project&mdash;even if the administrator is not a contributor on the component.</P>
-<p>Project administrators can also choose the order in which contributors are listed. To re-order, drag and drop the names into their new positions.</p>
-
-<div class="row">
-    <div class="col-md-8 col-md-offset-2">
-        <div class="gs-video embed-responsive embed-responsive-16by9">
-            <div class="embed-responsive-item youtube-loader" id="eYpAn59G6Yk"></div>
->>>>>>> 2f913e68
         </div>
     </div>
 </div>
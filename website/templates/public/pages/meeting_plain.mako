<html>

<head>

    <title>${ meeting['name'] } Presentations</title>

    <%namespace name="globals" file="base.mako" />
    ${globals.includes_top()}}

    % for url in js_bottom:
        <script src="${url}"></script>
    % endfor

</head>

<body>

    <div class="container">

        <h2 style="padding-bottom: 30px;">${ meeting['name'] } Posters & Talks</h2>

        % if meeting['logo_url']:
            <img src="${ meeting['logo_url'] }" class="image-responsive" />
            <br /><br />
        % endif

        % if meeting['info_url']:
            <div><a href="${ meeting['info_url'] }" target="_blank">Add your poster or talk</a></div>
        % else:
            <div><a href="#submit">Add your poster or talk</a></div>
        % endif

        <div style="padding-bottom: 30px;">
            Search results by title or author:
            <input id="gridSearch" />
        </div>
        <div id="grid" style="width: 100%;"></div>

        % if not meeting.get('info_url'):
            <hr />
            <div id="submit">
                <h3>Add your poster or talk</h3>
                <p>
                    Send an email to one of the following addresses from the email
                    account you would like used on the OSF:
                </p>
                <ul>
                    <li>For posters, email <a href="mailto:${ label }-poster@osf.io">${ label }-poster@osf.io</a></li>
                    <li>For talks, email <a href="mailto:${ label }-talk@osf.io">${ label }-talk@osf.io</a></li>
                </ul>
                <p>The format of the email should be as follows:</p>
                <div>
                    <dl style="padding-left: 25px">
                        <dt>Subject</dt>
                        <dd>Presentation title</dd>
                        <dt>Message body</dt>
                        <dd>Presentation abstract (if any)</dd>
                        <dt>Attachment</dt>
                        <dd>Your presentation file (e.g., PowerPoint, PDF, etc.)</dd>
                    </dl>
                </div>
                <p>
                    Once sent, we will follow-up by sending you the permanent identifier
                    that others can use to cite your work; you can also login and make changes,
                    such as uploading additional files, to your project at that URL. If you
                    didn't have an OSF account, one will be created automatically and a link
                    to set your password will be emailed to you; if you do, we will simply create
                    a new project in your account.
                </p>
            </div>
        % endif

    </div>

    <script type="text/javascript">
        window.contextVars = window.contextVars || {};
        window.contextVars.meetingData = ${data};
    </script>
<<<<<<< HEAD
    <script src="/static/public/js/conference-page.js"></script>
=======
    <script src=${"/static/public/js/conference-page.js" | webpack_asset}></script>
>>>>>>> 6bb21554
</body>

</html><|MERGE_RESOLUTION|>--- conflicted
+++ resolved
@@ -76,11 +76,7 @@
         window.contextVars = window.contextVars || {};
         window.contextVars.meetingData = ${data};
     </script>
-<<<<<<< HEAD
-    <script src="/static/public/js/conference-page.js"></script>
-=======
     <script src=${"/static/public/js/conference-page.js" | webpack_asset}></script>
->>>>>>> 6bb21554
 </body>
 
 </html>
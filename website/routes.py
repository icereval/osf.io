--- conflicted
+++ resolved
@@ -224,16 +224,6 @@
             website_views.dashboard,
             OsfWebRenderer('dashboard.mako', trust=False)
         ),
-<<<<<<< HEAD
-=======
-
-        Rule(
-            '/reproducibility/',
-            'get',
-            website_views.reproducibility,
-            notemplate
-        ),
->>>>>>> 410c1609
 
         Rule(
             '/reproducibility/',

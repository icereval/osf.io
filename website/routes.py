--- conflicted
+++ resolved
@@ -29,7 +29,6 @@
 from website.oauth import views as oauth_views
 from website.profile import views as profile_views
 from website.project import views as project_views
-from website.project.citation import views as citation_views
 from website.addons.base import views as addon_views
 from website.discovery import views as discovery_views
 from website.conferences import views as conference_views
@@ -200,13 +199,6 @@
             OsfWebRenderer('public/pages/meeting_landing.mako'),
         ),
 
-        Rule(
-            '/api/v1/citation_styles/',
-            'get',
-            citation_views.styles,
-            json_renderer,
-        ),
-
         Rule('/news/', 'get', {}, OsfWebRenderer('public/pages/news.mako')),
 
     ])
@@ -256,8 +248,6 @@
         ),
     ])
 
-<<<<<<< HEAD
-=======
     process_rules(app, [
         Rule(
             [
@@ -270,7 +260,6 @@
     ], prefix='/api/v1')
 
 
->>>>>>> d3382b0a
     process_rules(app, [
         Rule('/dashboard/get_nodes/', 'get', website_views.get_dashboard_nodes, json_renderer),
         Rule(
@@ -381,11 +370,7 @@
                 '/project/<pid>/node/<nid>/citation/<style>/',
             ],
             'get',
-<<<<<<< HEAD
-            citation_views.view_citation,
-=======
             citation_views.node_citation,
->>>>>>> d3382b0a
             json_renderer,
         ),
 

--- conflicted
+++ resolved
@@ -149,11 +149,7 @@
     # https://stackoverflow.com/questions/23347387/x-forwarded-proto-and-flask
     if settings.LOAD_BALANCER:
         flask_app.wsgi_app = ProxyFix(flask_app.wsgi_app)
-<<<<<<< HEAD
+
     return flask_app
 
-from website.archiver import listeners  # noqa
-=======
-
-    return flask_app
->>>>>>> 31f7d5a1
+from website.archiver import listeners  # noqa
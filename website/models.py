# -*- coding: utf-8 -*-
'''Consolidates all necessary models from the framework and website packages.
'''

from framework.auth.core import User
from framework.guid.model import Guid
from framework.sessions.model import Session

from website.project.model import (
    ApiKey, Node, NodeLog,
    Tag, WatchConfig, MetaSchema, Pointer,
    Comment, PrivateLink, MetaData,
)
from website.citations.models import CitationStyle
from website.conferences.model import Conference, MailRecord
<<<<<<< HEAD
from website.notifications.model import Subscription, DigestNotification
=======
from website.oauth.models import ExternalAccount
>>>>>>> a0af991a

# All models
MODELS = (
    User, ApiKey, Node, NodeLog,
    Tag, WatchConfig, Session, Guid, MetaSchema, Pointer,
    MailRecord, Comment, PrivateLink, MetaData, Conference,
<<<<<<< HEAD
    Subscription, DigestNotification, CitationStyle,
=======
    CitationStyle, ExternalAccount,
>>>>>>> a0af991a
)

GUID_MODELS = (User, Node, Comment, MetaData)<|MERGE_RESOLUTION|>--- conflicted
+++ resolved
@@ -13,22 +13,16 @@
 )
 from website.citations.models import CitationStyle
 from website.conferences.model import Conference, MailRecord
-<<<<<<< HEAD
 from website.notifications.model import Subscription, DigestNotification
-=======
 from website.oauth.models import ExternalAccount
->>>>>>> a0af991a
 
 # All models
 MODELS = (
     User, ApiKey, Node, NodeLog,
     Tag, WatchConfig, Session, Guid, MetaSchema, Pointer,
     MailRecord, Comment, PrivateLink, MetaData, Conference,
-<<<<<<< HEAD
     Subscription, DigestNotification, CitationStyle,
-=======
     CitationStyle, ExternalAccount,
->>>>>>> a0af991a
 )
 
 GUID_MODELS = (User, Node, Comment, MetaData)
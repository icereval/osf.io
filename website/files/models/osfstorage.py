from __future__ import unicode_literals

import os

from modularodm import Q

<<<<<<< HEAD
from framework.auth import Auth
=======
from framework.guid.model import Guid
>>>>>>> 338976ff
from website.files import exceptions
from website.files.models.base import File, Folder, FileNode, FileVersion, TrashedFileNode


__all__ = ('OsfStorageFile', 'OsfStorageFolder', 'OsfStorageFileNode')


class OsfStorageFileNode(FileNode):
    provider = 'osfstorage'

    @classmethod
    def get(cls, _id, node):
        return cls.find_one(Q('_id', 'eq', _id) & Q('node', 'eq', node))

    @classmethod
    def get_or_create(cls, node, path):
        """Override get or create for osfstorage
        Path is always the _id of the osfstorage filenode.
        Use load here as its way faster than find.
        Just manually assert that node is equal to node.
        """
        inst = cls.load(path.strip('/'))
        # Use _id as odms default comparison mucks up sometimes
        if inst and inst.node._id == node._id:
            return inst

        # Dont raise anything a 404 will be raised later
        return cls.create(node=node, path=path)

    @classmethod
    def get_file_guids(cls, materialized_path, provider, node=None, guids=None):
        guids = guids or []
        path = materialized_path.strip('/')
        file_obj = cls.load(path)
        if not file_obj:
            file_obj = TrashedFileNode.load(path)

        if not file_obj.is_file:
            for item in file_obj.children:
                cls.get_file_guids(item.path, provider, guids, node)
        else:
            try:
                guid = Guid.find(Q('referent', 'eq', file_obj))[0]
            except IndexError:
                guid = None
            if guid:
                guids.append(guid._id)
        return guids

    @property
    def kind(self):
        return 'file' if self.is_file else 'folder'

    @property
    def materialized_path(self):
        """creates the full path to a the given filenode
        Note: Possibly high complexity/ many database calls
        USE SPARINGLY
        """
        if not self.parent:
            return '/'
        # Note: ODM cache can be abused here
        # for highly nested folders calling
        # list(self.__class__.find(Q(nodesetting),Q(folder))
        # may result in a massive increase in performance
        def lineage():
            current = self
            while current:
                yield current
                current = current.parent

        path = os.path.join(*reversed([x.name for x in lineage()]))
        if self.is_file:
            return '/{}'.format(path)
        return '/{}/'.format(path)

    @property
    def path(self):
        """Path is dynamically computed as storedobject.path is stored
        as an empty string to make the unique index work properly for osfstorage
        """
        return '/' + self._id + ('' if self.is_file else '/')

    @property
    def is_checked_out(self):
        return self.checkout is not None

    def delete(self, user=None, parent=None):
        if self.is_checked_out:
            raise exceptions.FileNodeCheckedOutError()
        return super(OsfStorageFileNode, self).delete(user=user, parent=parent)

    def move_under(self, destination_parent, name=None):
        if self.is_checked_out:
            raise exceptions.FileNodeCheckedOutError()
        return super(OsfStorageFileNode, self).move_under(destination_parent, name)

    def check_in_or_out(self, user, checkout, save=False):
        """
        Updates self.checkout with the requesting user or None if user has permission
        to check out file or folder. Adds log to self.node.
        """
        if self.is_checked_out and self.checkout != user:
            raise exceptions.FileNodeCheckedOutError()

        action = 'checked_out' if checkout else 'checked_in'
        self.checkout = checkout

        self.node.add_log(
            action=action,
            params={
                'kind': self.kind,
                'project': self.node.parent_id,
                'node': self.node._id,
                'urls': {
                    'download': "/project/{}/files/{}/{}/?action=download".format(self.node._id, self.provider, self._id),
                    'view': "/project/{}/files/{}/{}".format(self.node._id, self.provider, self._id)},
                'path': self.materialized_path
            },
            auth=Auth(user),
        )

        if save:
            self.save()

    def save(self):
        self.path = ''
        self.materialized_path = ''
        return super(OsfStorageFileNode, self).save()


class OsfStorageFile(OsfStorageFileNode, File):

    def touch(self, bearer, version=None, revision=None, **kwargs):
        try:
            return self.get_version(revision or version)
        except ValueError:
            return None

    @property
    def history(self):
        return [v.metadata for v in self.versions]

    def serialize(self, include_full=None, version=None):
        ret = super(OsfStorageFile, self).serialize()
        if include_full:
            ret['fullPath'] = self.materialized_path

        version = self.get_version(version)
        return dict(
            ret,
            version=len(self.versions),
            md5=version.metadata.get('md5') if version else None,
            sha256=version.metadata.get('sha256') if version else None,
        )

    def create_version(self, creator, location, metadata=None):
        latest_version = self.get_version()
        version = FileVersion(identifier=len(self.versions) + 1, creator=creator, location=location)

        if latest_version and latest_version.is_duplicate(version):
            return latest_version

        if metadata:
            version.update_metadata(metadata)

        version._find_matching_archive(save=False)

        version.save()
        self.versions.append(version)
        self.save()

        return version

    def get_version(self, version=None, required=False):
        if version is None:
            if self.versions:
                return self.versions[-1]
            return None

        try:
            return self.versions[int(version) - 1]
        except (IndexError, ValueError):
            if required:
                raise exceptions.VersionNotFoundError(version)
            return None

    def add_tag_log(self, action, tag, auth):
        node = self.node
        node.add_log(
            action=action,
            params={
                'parent_node': node.parent_id,
                'node': node._id,
                'urls': {
                    'download': '/project/{}/files/osfstorage/{}/?action=download'.format(node._id, self._id),
                    'view': '/project/{}/files/osfstorage/{}/'.format(node._id, self._id)},
                'path': self.materialized_path,
                'tag': tag,
            },
            auth=auth,
        )

    def add_tag(self, tag, auth, save=True, log=True):
        from website.models import Tag, NodeLog  # Prevent import error
        if tag not in self.tags and not self.node.is_registration:
            new_tag = Tag.load(tag)
            if not new_tag:
                new_tag = Tag(_id=tag)
            new_tag.save()
            self.tags.append(new_tag)
            if log:
                self.add_tag_log(NodeLog.FILE_TAG_ADDED, tag, auth)
            if save:
                self.save()
            return True
        return False

    def remove_tag(self, tag, auth, save=True, log=True):
        from website.models import Tag, NodeLog  # Prevent import error
        tag = Tag.load(tag)
        if tag and tag in self.tags and not self.node.is_registration:
            self.tags.remove(tag)
            if log:
                self.add_tag_log(NodeLog.FILE_TAG_REMOVED, tag._id, auth)
            if save:
                self.save()
            return True
        return False

    def delete(self, user=None, parent=None):
        from website.search import search
        search.update_file(self, delete=True)
        return super(OsfStorageFile, self).delete(user, parent)

    def save(self, skip_search=False):
        from website.search import search
        ret = super(OsfStorageFile, self).save()
        if not skip_search:
            search.update_file(self)
        return ret

class OsfStorageFolder(OsfStorageFileNode, Folder):

    @property
    def is_checked_out(self):
        if self.checkout:
            return True
        for child in self.children:
            if child.is_checked_out:
                return True
        return False

    def serialize(self, include_full=False, version=None):
        # Versions just for compatability
        ret = super(OsfStorageFolder, self).serialize()
        if include_full:
            ret['fullPath'] = self.materialized_path
        return ret<|MERGE_RESOLUTION|>--- conflicted
+++ resolved
@@ -4,11 +4,8 @@
 
 from modularodm import Q
 
-<<<<<<< HEAD
 from framework.auth import Auth
-=======
 from framework.guid.model import Guid
->>>>>>> 338976ff
 from website.files import exceptions
 from website.files.models.base import File, Folder, FileNode, FileVersion, TrashedFileNode
 

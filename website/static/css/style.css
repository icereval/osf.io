--- conflicted
+++ resolved
@@ -737,7 +737,15 @@
     color: #333;
 }
 
-<<<<<<< HEAD
+/* Remove gutters between bootstrap cols */
+.row.no-gutters {
+  margin-right: 0;
+  margin-left: 0;
+}
+.row.no-gutters > [class^="col-"],
+.row.no-gutters > [class*=" col-"] {
+  padding-right: 0;
+  padding-left: 0;
 /* counter */
 .counter-comment {
     margin-top: -20px;
@@ -746,15 +754,4 @@
 /* Prevents comment from overlapping with counter*/
 .comment-box {
     padding-bottom: 25px;
-=======
-/* Remove gutters between bootstrap cols */
-.row.no-gutters {
-  margin-right: 0;
-  margin-left: 0;
-}
-.row.no-gutters > [class^="col-"],
-.row.no-gutters > [class*=" col-"] {
-  padding-right: 0;
-  padding-left: 0;
->>>>>>> db202912
 }
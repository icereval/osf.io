/* Global Styles are in base.css */

html, body {
}

body {
    padding-top: 50px; /* body padding for fixed top nav */
    position: relative; /* for bootstrap affix */
    -webkit-font-smoothing: antialiased;
    font-family: 'Open Sans', 'Helvetica Neue', sans-serif;
}

a {
    cursor: pointer;
}

/*Meta Info
----------------------------------------------------*/

#metaInfo {
    text-shadow: 0 1px 0 #fff;
    border-top: 1px solid #e5e5e5;
    border-bottom: 1px solid #e5e5e5;
    width: 100%;
    color: #555;
    position: relative;
    padding-top:20px;
    padding-bottom:20px;
    z-index:10;
    background-color:white;
    border-top:2px solid black;
}

#metaInfo th, #metaInfo td{
    padding-left: 15px;
    text-align: left;
}

/* Footer
-------------------------------------------------- */
.footer {
    padding-top: 10px;
    margin-top: 20px;
    text-shadow: 0 1px 0 #FFF;
    width: 100%;
    color: #515151;
    text-align: center;
    background-color: #efefef;
}

.footer a {
    color: #2d6a9f;
}


.footer ul, .footer li {
    padding: 0;
    margin: 0;
    list-style-type: none;
}

/* Footer slide-in */
#footerSlideIn {
    position:fixed;
    bottom:0;
    width:100%;
    padding-top:20px;
    padding-bottom:20px;
    z-index:9;
    background-color:white;
    border-top:2px solid black;
    display:none;
}

#footerSlideIn h1 {
    margin-top:0;
}

#footerSlideIn img {
    width:100%;
}

#footerSlideIn div > a {
    margin-right: 5px;
    white-space: nowrap;
}


/* Copyright
-------------------------------------------------- */
.copyright{
    text-align: center;
    background: #fff;
    width: 100%;

}

/* Make images responsive */
.panel img {
    vertical-align: middle;
    max-width: 100%;
    height: auto;
}

/* Project page has project navigation bar, which is fixed and therefore increases the offset the anchors need */
.project-page .anchor {
    margin-top: -100px;
    padding-top: 100px;
    display: block;
    z-index: -1;
    position: relative;
}

.anchor {
    margin-top: -60px;
    padding-top: 60px;
    display: block;
    z-index: -1;
    position: relative;
}

.scripted {display: none;}

.pointer {cursor: pointer;}

/* Minimal Treebeard for Configure Notifications/Wiki in project and user settings */
.osf-treebeard-minimal #tb-tbody {
    border: none;
    max-height: 500px;
    height: inherit;
    margin-top: 10px;
}
.osf-treebeard-minimal .tb-row {
    padding-left: 10px;
}

.osf-treebeard-minimal .tb-row-titles {
    border: none;
}
.osf-treebeard-minimal .tb-td {
    padding-top: 4px;
}
.osf-treebeard-minimal .title-text {
    line-height: 25px;
}
.osf-treebeard-minimal .tb-head {
    display: none;
}

.osf-treebeard-minimal .form-control {
    height: 26px;
    padding: 0px;
}

.tb-no-icon .tb-expand-icon-holder {
    width : 0;
}

/* For menu icon */
.navbar-toggle {
    margin-top: 5px;
    margin-bottom: 3px;
}

/* Wrapper for Spinner  -- Applied for citation and file*/
.spinner-loading-wrapper {
    text-align: center;
    font-size: 16px;
    font-weight: 200;
    background: white;
    padding: 20px;
    border-radius: 4px;
}

#projectSubnav .navbar-collapse {
    padding-left: 0;
    padding-right: 0;
}

/* Multiple device support for project nav-bar */
@media (max-width: 767px) {
    .project-nav {
        overflow: hidden;
    }

    /* Allow project nav to move the content on small screen */
    #projectBanner .osf-project-navbar {
        position: relative;
        top: 0;
        margin-top: -55px;
    }
    #projectBanner {
        margin-right: -15px;
        margin-left: -15px;
    }
}

/* Allow search-bar and nav-bar to support mutiple size of screen */
@media (max-width: 767px) {
    #searchControls > .osf-search {
        z-index: 99;
    }
    .navbar-brand {
        margin-left: 0 !important;
        height: 48px !important;
        line-height: 27px !important;
        padding: 11px 15px 10px 15px !important;
    }
    .osf-navbar-logo {
        margin-top: 0px !important;
    }
    .sign-in .btn-group {
        width: 90%;
        padding-left: 5%;
    }
    .sign-in .btn {
        width: 100%;
        margin-bottom: 20px;
    }
}

@media (min-width: 768px) {
    .navbar-brand {
        margin-left: 0 !important;
        padding-left: 0;
    }
}

@media (min-width: 992px) {
}

@media (min-width: 1200px) {
}

@media (max-width: 991px) {
    .affix {
        position: relative; /*For project setting side-bar*/
    }
}

/* Settings side-nav positions. Min-width to prevent
 * affix scrolling into columns on small devices/affix
 * needs to be relative any smaller. See above @media.
 */
.osf-affix {
    display: none;
}
@media (min-width: 990px) {
    .osf-affix.profile-affix {
        top: 80px;
    }
}

#viewPanel > .osf-panel-body,
.mfr-file {
    height: 100%;
}

.text-center {
    text-align: center;
}

.osf-profile-image>img {
    border: 1px solid #CDCDCD;
    border-radius: 13px;
    margin-right: 5px;
}

.container-xxl {
    width : 100%;
    padding-left: 20px;
    padding-right: 20px;
}

.unselectable {
    -webkit-user-select: none;  /* Chrome all / Safari all */
    -moz-user-select: none;     /* Firefox all */
    -ms-user-select: none;      /* IE 10+ */

    /* No support for these yet, use at own risk */
    -o-user-select: none;
    user-select: none;
}

.no-border {
    border: none !important;
    box-shadow: none !important;
}

.bootbox.modal h4 {
    font-size: 24px;
    font-weight: normal;
}

.modal-body {
    word-wrap: break-word;
}

/* sub-header for modal*/
.modal-subheader {
    font-size: 20px;
}

.footer h4 {
    font-weight: normal;
}

.popover h3 {
    font-weight: 500;
}
/* In list group, not allow icon to be pushed down */
.component-overflow {
    word-wrap: break-word;
    max-width: 90%;
    display: inline-block;
}

/*  Add-on styles */
.addon-auth {
    margin-top: 4.8px;
}

.user-settings-addon-auth {
    font-size: 13.5px;
    border-bottom: 2px solid #DDD;
}

.default-authorized-by {
    font-weight: normal !important;
}
/* bootstrap disable doesn't disable pointer event. This disable class adds pointer event disable. */
.disabled {
    cursor: default !important;
    pointer-events: none;
}

/* OSF-panel */

.osf-panel {
    border: 1px solid #ddd;
    height: 764px;
    overflow: auto;
    display: block;
    position: relative;
    overflow-x: hidden;
}

/* removes the automatic height and overflow properties from the Edit Wiki pane */
.osf-panel-edit {
    height: auto;
}

@media (max-width: 991px) {
    .osf-panel {
        margin-bottom: 20px;
    }
}

.osf-panel  .fa-angle-right, .osf-panel .fa-angle-left {
    cursor: pointer;
}
.osf-panel .fa-list {
    color: #808080;
}

.osf-panel .navbar-collapse {
    background: #F5F5F5;
    padding: 0px;
}

.reset-height {
    height: auto;
}

.alert-notify-success {
    padding: 5px;
    color: #3C763D;
}

.alert-notify-danger {
    padding: 5px;
    color: #A94442;
}

.table-hover {
    word-break: break-all;
}

.keep-all {
    word-break: keep-all;
}

select {
    word-wrap: normal;
}

.tag:hover
{
    background-color: #337ab7;
    color: #E0EBF3;
}
.tag:hover > .tag-text, .tag:hover > a
{
    color: #E0EBF3;
}
.tag:hover > .remove-tag
{
    visibility: visible;
/* to make the center of the x not transparent */
    background: -moz-radial-gradient(center, ellipse cover,  rgba(255,255,255,1) 35%, rgba(255,255,255,1) 44%, rgba(255,255,255,1) 53%, rgba(255,255,255,0) 64%, rgba(255,255,255,0) 72%); /* FF3.6+ */
    background: -webkit-gradient(radial, center center, 0px, center center, 100%, color-stop(35%,rgba(255,255,255,1)), color-stop(44%,rgba(255,255,255,1)), color-stop(53%,rgba(255,255,255,1)), color-stop(64%,rgba(255,255,255,0)), color-stop(72%,rgba(255,255,255,0))); /* Chrome,Safari4+ */
    background: -webkit-radial-gradient(center, ellipse cover,  rgba(255,255,255,1) 35%,rgba(255,255,255,1) 44%,rgba(255,255,255,1) 53%,rgba(255,255,255,0) 64%,rgba(255,255,255,0) 72%); /* Chrome10+,Safari5.1+ */
    background: -o-radial-gradient(center, ellipse cover,  rgba(255,255,255,1) 35%,rgba(255,255,255,1) 44%,rgba(255,255,255,1) 53%,rgba(255,255,255,0) 64%,rgba(255,255,255,0) 72%); /* Opera 12+ */
    background: -ms-radial-gradient(center, ellipse cover,  rgba(255,255,255,1) 35%,rgba(255,255,255,1) 44%,rgba(255,255,255,1) 53%,rgba(255,255,255,0) 64%,rgba(255,255,255,0) 72%); /* IE10+ */
    background: radial-gradient(ellipse at center,  rgba(255,255,255,1) 35%,rgba(255,255,255,1) 44%,rgba(255,255,255,1) 53%,rgba(255,255,255,0) 64%,rgba(255,255,255,0) 72%); /* W3C */
    filter: progid:DXImageTransform.Microsoft.gradient( startColorstr='#ffffff', endColorstr='#00ffffff',GradientType=1 ); /* IE6-9 fallback on horizontal gradient */
}
.tag-big
{
    font-size: 13pt;
}

.tag-med
{
    font-size: 11pt;
}
.tag-container
{
    position: relative;
}

.remove-tag
{
    visibility: hidden;
    position: absolute;
    top: -5px;
    right: -5px;
    color: #AAAAAA;
}

.remove-tag.big
{
    top: -8px;
    right: -8px;
}

.remove-tag.med
{
    top: -6px;
    right: -6px;
}

.tagsinput {
    border:1px solid #CCC;
    float: left;
    padding: 5px;
    background: #FFF;
    padding:5px;
    width:300px;
    height:100px;
    overflow-y: auto;
}
#node-tags_tag:focus {
    outline: 2px solid #DEF;
}

.tagsinput div {
    float: left;
}

.tagsinput span.tag {
    float: left;
    padding: 5px;
}

.tagsinput input {
    width:80px;
    margin:0px;
    font-family: helvetica;
    font-size: 13px;
    border:1px solid transparent;
    padding:5px;
    margin-right:5px;
    margin-bottom:5px;
}

.tag a {
    font-weight: bold;
    color: #000;
    text-decoration:none;
    font-size: 11px;
    vertical-align: top;
}

.tag {
    text-decoration:none;
    display: inline-block;
    background: #DEF;
    margin-right: 5px;
    margin-bottom:5px;
    font-size:13px;
    padding:5px;
    border:1px solid transparent;
    border-radius: 2px;
    cursor: pointer;
}

.btn-link.project-toggle {
    padding-top: 0;
    padding-bottom:0;
}

.btn-link.project-toggle:focus {
    outline: none;
}

/* list group node item display*/
.list-group-item-node.unavailable {
    background-color: #EEEEEE;
}

button.close {
    line-height: 0.9;
}

/* table for add link and contributor */
.osf-icon-td {
    width: 50px;
}

/* Override Select2 CSS*/
.select2-search-choice-close {
    margin-top: -3px;
}

.affix-bottom {
    position: relative;
    word-break: break-all;
    word-break: break-word; /* Non standard for webkit*/
}

/* Style for toggle height knockout helper */
.toggle-height-toggle {
    border: 1px solid #EEE;
    background-color: #F8F8F8;
    height: 15px;
    line-height: 10px;
    color: #888;
    width: 100%;
    margin-bottom: 10px;
}
.toggle-height-toggle:hover {
    background-color: #F5F5F5;
    color: #666;
    cursor: pointer;
}
.toggle-height-gradient {
    background: -moz-linear-gradient(top,  rgba(255,255,255,0) 0%, rgba(255,255,255,1) 100%); /* FF3.6+ */
    background: -webkit-gradient(linear, left top, left bottom, color-stop(0%,rgba(255,255,255,0)), color-stop(100%,rgba(255,255,255,1))); /* Chrome,Safari4+ */
    background: -webkit-linear-gradient(top,  rgba(255,255,255,0) 0%,rgba(255,255,255,1) 100%); /* Chrome10+,Safari5.1+ */
    background: -o-linear-gradient(top,  rgba(255,255,255,0) 0%,rgba(255,255,255,1) 100%); /* Opera 11.10+ */
    background: -ms-linear-gradient(top,  rgba(255,255,255,0) 0%,rgba(255,255,255,1) 100%); /* IE10+ */
    background: linear-gradient(to bottom,  rgba(255,255,255,0) 0%,rgba(255,255,255,1) 100%); /* W3C */
    filter: progid:DXImageTransform.Microsoft.gradient( startColorstr='#ffffff', endColorstr='#ffffff',GradientType=0 ); /* IE6-9 */
    width: 100%;
    height: 30px;
    position: absolute;
    bottom: 0;
}
.toggle-height-parent {
    position: relative;
    overflow: hidden;
}

/* growlBox style */
.alert.growl-animated {
    padding-right: 35px; /* work as alert-dismissable in bootstrap */
}

.tb-modal-shade {
    /*  Override z-index here to avoid clashing with navigation elements */
    z-index: 98 !important;
}


/* Cards
-------------------------------------------------- */

.toggle-icon {
    color: #337ab7;
    margin-right: 10px;
}

.header-content {
    max-width: 75%;
    display: inline-block
}

/* Override insane add tag font
-------------------------------------------------- */
.tagsinput input {
    font-family : 'Open Sans', Helvetica, sans-serif;
}

/* Bootstrap Accesibility Override */
.btn-success-high-contrast {
    background-color: #52A452;
    border-color: #54AC54;
}

.action-buttons {
    margin-top: 10px;
    margin-bottom: 10px;
}

.token-warning {
    margin-bottom: 5px;
    margin-top: 15px;
    padding-left: 10px;
    padding-top: 5px;
    padding-bottom: 5px;
}

#copy-button {
    margin-top: 10px;
}

.create-password {
    margin-top: 5px;
    margin-bottom: 5px;
    height: inherit;
}
.more-replies {
    margin-right: 15px;
}

div.ball-scale-blue>div, span.ball-scale-blue>div {
    background-color: #BED1E2;
}

span.ball-pulse-small>div {
    height: 8px;
    width: 8px;
}

/* Make registrations modal scrollable and background hidden
-------------------------------------------------- */

.background-unscrollable {
    overflow: hidden;
}

.modal-scrollable {
    overflow: scroll;
}

/* Add Links Modal
----------------------- */
.node-dates {
    white-space: pre;
}

/* Password strength check component colors for darker backgrounds  */
.pv-darkbg .text-danger {
    color: #f97773;
}
.pv-darkbg .text-warning {
    color: #f0ad4e;
}
.pv-darkbg .text-success {
    color: #5cb85c;
}

.pv-darkbg .osf-box-lt {
    background-color: #a8bbc9
}

/* Maintenance alert  */
#maintenance.alert {
    margin-bottom: 0;
}

/* To be added to osf-style: generic dropdown-menu */

.generic-dropdown .dropdown-menu {
    /* Prevents dropdowns from obscuring navs and subnavs */
    z-index: 98;
}
.generic-dropdown ul.dropdown-menu > li > a {
    color: #000;
}

.generic-dropdown ul.dropdown-menu > li > a:hover,
.generic-dropdown ul.dropdown-menu > li > a:focus {
    background-image: none;
    background-color: #D9D9D9;
}

.generic-dropdown button.dropdown-toggle-sm {
    padding: 4px 12px;
    line-height: 0;
}

.generic-dropdown ul {
    background-color: #EFEFEF;
    min-width: 180px;
}

.generic-dropdown a {
    color: #333;
}

.generic-dropdown li .disabled {
    opacity: 0.65;
}

/* Table
-----------------------*/
table.add-links tr {
    padding: 5px;
  }

table.add-links td {
    padding: 10px;
}

table.add-links {
    width: 100%;
    margin:0;
    padding:0;
    border-collapse: collapse;
    border-spacing: 0;
}

.fa-fix-width {
    width: 20px;
}

.fa-button {
    padding: 5px;
    margin-right: 5px;
}

@media screen and (max-width: 600px) {
    table.add-links  {
        border: 0;
    }

    table.add-links  tr {
        border: 1px solid #ddd;
        margin-bottom: 10px;
        display: block;
        border-bottom: 2px solid #ddd;
    }

    table.add-links  td {
        display: block;
        text-align: right;
        font-size: 13px;
        border-bottom: 1px dotted #ccc;
    }

    table.add-links  td:first-child {
        border-top: 0;
        text-align: left;
    }

    table.add-links  td:last-child {
        border-bottom: 0;
    }

    table.add-links  td:before {
        content: attr(data-label);
        float: left;
        font-weight: bold;
    }
}

.generic-dropdown.dropdown.pull-right .fa {
    padding-right: 0px;
}

.generic-dropdown .fa {
    padding-right: 7px;
    width: 20px;
}

.generic-dropdown i.fa.fa-sort {
    padding-left: 20px;
}

.category-list button {
    padding: 5px 6px;
}

.category-list ul.dropdown-menu > li > a {
    line-height: 1.65;
    padding-left: 8px;
}

/* Remove gutters between bootstrap cols */
.row.no-gutters {
    margin-right: 0;
    margin-left: 0;
}

.row.no-gutters > [class^="col-"],
.row.no-gutters > [class*=" col-"] {
    padding-right: 0;
    padding-left: 0;
}

/* counter */
.counter-comment {
    margin-top: -20px;
    margin-right: 5px;
}

/* Prevents comment from overlapping with counter*/
.comment-box {
    padding-bottom: 25px;
}

<<<<<<< HEAD
/* Collection list */

.collections-container {
    margin-bottom: 20px;
}

.fa.bk-toggle-icon {
    border: 2px solid #FFFFFF;
    color: #000000;
=======


/* Override jumbotron to be a bit smaller.
   Used for the updated terms of service banner on all pages. */
.jumbotron {
    padding: 10px 40px 10px 40px;
    margin-bottom: 0;
>>>>>>> b14cf963
}<|MERGE_RESOLUTION|>--- conflicted
+++ resolved
@@ -821,7 +821,6 @@
     padding-bottom: 25px;
 }
 
-<<<<<<< HEAD
 /* Collection list */
 
 .collections-container {
@@ -831,13 +830,11 @@
 .fa.bk-toggle-icon {
     border: 2px solid #FFFFFF;
     color: #000000;
-=======
-
+}
 
 /* Override jumbotron to be a bit smaller.
    Used for the updated terms of service banner on all pages. */
 .jumbotron {
     padding: 10px 40px 10px 40px;
     margin-bottom: 0;
->>>>>>> b14cf963
 }
--- conflicted
+++ resolved
@@ -401,7 +401,6 @@
     word-wrap: normal;
 }
 
-<<<<<<< HEAD
 tr a {
     word-break: break-all;
 }
@@ -413,9 +412,9 @@
 
 .btn-link.project-toggle:focus {
     outline: none;
-=======
+}
+
 /* list group node item display*/
 .list-group-item-node.unavailable {
     background-color: #EEEEEE;
->>>>>>> 48582d1c
 }
--- conflicted
+++ resolved
@@ -15,7 +15,7 @@
     padding: 8px 0px 7px;
 }
 
-<<<<<<< HEAD
+
 /* Footer
 -------------------------------------------------- */
 .footer {
@@ -41,11 +41,11 @@
     background: #fff;
     width: 100%;
 
-=======
+}
+
 /* Make images responsive */
 .panel img {
     vertical-align: middle;
     max-width: 100%;
     height: auto;
->>>>>>> ac9de62e
 }
/* Body and structure
-------------------------------------------------- */

/*CSS Johanna added for front page*/
.verticalline {
border-left:  thin solid #D9E8F4;
}

#carousel-control-left-blue{
/* IE10 Consumer Preview */
background-image: -ms-linear-gradient(right, #FFFFFF 50%, #D9E8F4 100%);

/* Mozilla Firefox */
background-image: -moz-linear-gradient(right, #FFFFFF 50%, #D9E8F4 100%);

/* Opera */
background-image: -o-linear-gradient(right, #FFFFFF 50%, #D9E8F4 100%);

/* Webkit (Safari/Chrome 10) */
background-image: -webkit-gradient(linear, right top, left top, color-stop(.50, #FFFFFF), color-stop(1, #D9E8F4));

/* Webkit (Chrome 11+) */
background-image: -webkit-linear-gradient(right, #FFFFFF 50%, #D9E8F4 100%);

/* W3C Markup, IE10 Release Preview */
background-image: linear-gradient(to left, #FFFFFF 50%, #D9E8F4 100%);

}

#carousel-control-right-blue{
/* IE10 Consumer Preview */
background-image: -ms-linear-gradient(left, #FFFFFF 50%, #D9E8F4 100%);

/* Mozilla Firefox */
background-image: -moz-linear-gradient(left, #FFFFFF 50%, #D9E8F4 100%);

/* Opera */
background-image: -o-linear-gradient(left, #FFFFFF 50%, #D9E8F4 100%);

/* Webkit (Safari/Chrome 10) */
background-image: -webkit-gradient(linear, right top, left top, color-stop(.50, #FFFFFF), color-stop(1, #D9E8F4));

/* Webkit (Chrome 11+) */
background-image: -webkit-linear-gradient(left, #FFFFFF 50%, #D9E8F4 100%);

/* W3C Markup, IE10 Release Preview */
background-image: linear-gradient(to right, #FFFFFF 50%, #D9E8F4 100%);
}

.FP_Header {
color: #b4b4b4;
font-weight: bold;

}

.FP_Question{
color: #b4b4b4;
font-weight: bold;
font-size:500%
}

.FP_Center {
text-align: center;
}

#FP_great {
color: #b4b4b4;
}

.video_header {
background-color: #D9E8F4;
opacity:.3;

}

#video_font_head {
color: #428bca;
font-weight: bold;
}

.hrBlue {
  margin-top: 20px;
  margin-bottom: 20px;
  border: 0;
  border-top: 1px solid #D9E8F4;
}

/*End Johanna's CSS*/

/*
'Modern Business' HTML Theme. Licensed under Apache 2.0.
*/

/* Global Styles */

#addPointer td {
    vertical-align: middle;
}

/* Add-on styles */

.dropdown-scroll {
    height: auto;
    max-height: 200px;
    overflow-x: hidden;
}

.comment-container {
    margin-top: 10px;
    margin-bottom: 10px;
}

.comment-body {
    padding: 5px;
    background-color: white;
}

.comment-author {
    color: #999999;
}

.comment-date {
    color: #999999;
}
.edit-comment {
    background-color: #F3F3F3;
    cursor: pointer;
}

.comment-body i {
    cursor: pointer;
    padding-right: 5px;
}

.comment-handle-icon {
    color: white;
    vertical-align: middle;
    line-height: 50px;
    cursor: pointer;
}

/* Make embedded iframes responsive */
.addon-widget-container iframe {
    max-width: 100%;
}

.comment-error {
    color: #a94442;
}

.addon-widget-container:first-of-type h1,
.addon-widget-container:first-of-type h2,
.addon-widget-container:first-of-type h3 {
    margin-top: 0;
}

/* Make wiki images responsive */
.wiki img,
.addon-widget-container img {
  vertical-align: middle;
  display: block;
  max-width: 100%;
  height: auto;
}

img.hg-addon-icon {
    width: 16px;
    display: inline;
    vertical-align: middle;
}

/* End add-on styles */

html, body {
    height:100%;
}

body {
    padding-top: 70px; /* body padding for fixed top nav */
}

.img-home-portfolio,
.img-customer,
.portfolio-item {
    margin-bottom: 30px;
    position: relative;
    padding-top: 60px;
    background-color: #fff;
}

a.disabled {
    color: grey;
    cursor: default;
}

.citation-label {
    font-weight: bold;
}

.citation-list {
    display: none;
}

.citation-text {
    text-indent: -3em;
    margin-left: 3em;
}

.disabled {
    cursor: default !important;
    pointer-events: none;
}

.editing .display,
.edit {
    display: none;
}
.editing .edit {
    display: block;
}

h4 {
    padding-bottom: 10px;
}

.social img {
    padding: 0px 0px 10px 0px;
}

.social {
    padding-right: 60px;
}


/* Navbar */
.navbar .search-query {
    width:190px
}

.tab-pane {
    margin-top: 15px;
}


/* Page Sections */
.section,
.section-colored {
    padding: 50px 0;
}

.section-colored {
    background-color: #e1e1e1; /* change this to change the background color of a colored section */
}

.sidebar {
    margin-top: 40px;
}

.sidebar ul {
    border-radius: 5px;
    padding: 5px;
    border: 1px solid #cccccc;
}


/* Half Page Height Carousel Customization */


.carousel {
    height: 50%;
}

.item,
.carousel-inner {
    height: 100%;
}

.fill {
    width: 100%;
    height: 100%;
    background-position: center;
    background-size: cover;
}

/* Social Icons Styles */
.list-social-icons {
    margin-bottom: 45px;
}

.tooltip-social a {
    text-decoration: none;
    color: inherit;
}

.facebook-link a:hover {
    color: #3b5998;
}

.linkedin-link a:hover {
    color: #007fb1;
}

.twitter-link a:hover {
    color: #39a9e0;
}

.google-plus-link a:hover {
    color: #d14836;
}

/* Service Page Styles */
.service-icon {
    font-size: 50px;
}

/* 404 Page Styles */
.error-404 {
    font-size: 8em;
}

/* Pricing Page Styles */
.price {
    font-size: 4em;
}

.price-cents {
    vertical-align: super;
    font-size: 50%;
}

.price-month {
    font-size: 35%;
    font-style: italic;
}

/* End Modern Biz theme */

.content {
    padding-top: 30px;
}

/* Footer Styles */


.footer a i {
    color: #666666;
}

.header-image {
    background: url(http://placehold.it/200x300) repeat;/* Use a tiling background image or a full width image - if you're using full width you will need to change no-repeat center center cover  */
    background-position: top;
    height: auto;
    display: block;
    width: 100%;
    text-align: center;
}


.tagline {
    color: #7e7e7e;
}

/* Make wiki and mfr images responsive */
.wiki img, .mfr img {
  vertical-align: middle;
  display: block;
  max-width: 100%;
  height: auto;
}



/* Jumbotrons
-------------------------------------------------- */
.jumbotron {
  position: relative;
  background-color: #fff;
}
.jumbotron h1 {
  margin-bottom: 9px;
  font-size: 50px;
  letter-spacing: -1px;
  line-height: 1;
}
.jumbotron p {
  margin-bottom: 18px;
  font-weight: 300;
}
.jumbotron .btn-large {
  font-size: 20px;
  font-weight: normal;
  padding: 14px 24px;
  margin-right: 10px;
  -webkit-border-radius: 6px;
     -moz-border-radius: 6px;
          border-radius: 6px;
}

/* Masthead (docs home) */
.masthead {
  padding-top: 36px;
  margin-bottom: 72px;
}
.masthead h1,
.masthead p {
  text-align: center;
}
.masthead h1 {
  margin-bottom: 18px;
}
.masthead p {
  margin-left: 5%;
  margin-right: 5%;
  font-size: 30px;
  line-height: 36px;
}

/* Universal
-------------------------------------------------- */

.centered{
    float: none;
    margin: 0 auto;
}

.btn-xl {
padding: 10px 16px;
font-size: 40px;
line-height: 1.33;
border-radius: 6px;
}

.brand-version {
    font-size: 8px;
}


/* Profile gravatar
-------------------------------------------------- */
.profile-gravatar{
    border-radius: 4px;
    -webkit-border-radius: 4px;
}

/* Data Vis
-------------------------------------------------- */
/* Activity meters (user profile) */
.ua_meter_legend ul{
    list-style:none;
}
.ua_meter_legend li{
    display:inline;
    float:left;
}
.user-activity-meter{
    height: 10px;
    margin: 8px 0px;
}
.user-activity-meter ul{
    height:100%;
    list-style:none;
    padding-left: 0px;
}
.user-activity-meter ul li{
    display:inline;
    float:left;
    height:100%;
}

.pa-meter{
    background:#4572A7;
}
.ua-meter{
    background:#89A54E;
}
.pa-meter-label{
    margin: -4px 0 0 5px;
    font-size: 11px;
}


/* Footer
-------------------------------------------------- */
.footer {
  margin-top: 45px;
  padding: 25px 0 35px;
  background-color: #eee;
  text-shadow: 0 1px 0 #fff;
  border-top: 1px solid #e5e5e5;
  border-bottom: 1px solid #e5e5e5;
  min-width: 940px;
  color: #555;
}

.footer h4{}

.footer ul, .footer li {
    padding: 0;
    margin: 0;
    list-style-type: none;
}

/* Copyright
-------------------------------------------------- */
.copyright{
    padding-top: 10px;
    text-align: center;
}

/*****************************************************/
table.table.table-plain th, table.table.table-plain td {
  padding: 8px;
  line-height: 10px;
  text-align: left;
  border-top: 0px solid #ddd;
}

ul#projects-list{
    list-style-image:url('/static/img/folder.gif');
    width:210px;
}

input.ui-autocomplete-input{
    outline:0;
    background-color:#ffffff;
    color:#404040;
    text-shadow:none;
    padding:5px 10px;
    -webkit-box-shadow:none;
    -moz-box-shadow:none;
    box-shadow:none;
}

/*****************************************************/

li.list-group-item-node {
    margin-bottom: 10px;
}
li.pointer {
    border-style: dashed;
}

li .project-meta {
    position: absolute;
    top: 10px;
    right: 10px;
    font-weight: normal;
    font-style: italic;
}

/*****************************************************/

li.node{
    margin:0;
    margin-bottom:10px;
    padding:0;
    list-style-type:none;
    -webkit-border-radius:6px;
    -moz-border-radius:6px;
    border-radius:6px;
    border: 1px solid #DDD;
}

li.node h3{
    line-height:10px;
    font-size:14px;
    background-color:white;
    padding:10px;
    -webkit-border-radius:6px;
    -webkit-border-bottom-left-radius:0px;
    -webkit-border-bottom-right-radius:0px;
    -moz-border-radius:6px;
    -moz-border-bottom-left-radius:0px;
    -moz-border-bottom-left-radius:0px;
    border-radius:6px;
    border-bottom-left-radius:0px;
    border-bottom-left-radius:0px;
}

li.node div.body{
    border-top: 1px solid #EEE;
    padding: 10px;
}

li.node p.description{
    color: black;
}
li.node p.date{
    color: #888;
}

/***********/

h1.node-title, h1.node-parent-title {
  line-height: 36px;
  border-bottom: none;
  margin-top: 0.3em;
}

.btn-toolbar.node-control {
    margin-top: 0.9em;
}

.editable {
    border-bottom: none;
}

.editable:hover{
  background-color:#F3F3F3;
}

/* File list tables */

table tbody.files td {
    vertical-align:middle;
}

/* Custom icons */

.icon-fork {
    background-position: 0 -144px;
}

/* Modal forms */
div.modal form {
    margin:0;
}

.modal-subheader {
    font-size: 30px;
    margin-right: 10px;
}

div.modal div.modal-header h3.img-add {
    height:30px;
    padding-left:40px;
    background: url(/static/img/add_48.png) no-repeat;
    background-size: 30px;
    line-height:30px;
}

form.form-horizontal.form-horizontal-narrow .controls {
    margin-left: 50px;
}

form.form-horizontal.form-horizontal-narrow .control-group {
    padding-left:55px;
}


/* Static pages */
.staticpage img {
    border:2px solid black;
}
.staticpage p { font-size: 14px; }


/* Project page */


#addContributors table {
    border-collapse: separate;
    border-spacing: 5px;
}

table#manageContributors td {
    vertical-align: middle;
}

#addContributors .error {
    color: red;
}

#node-tags_tagsinput {
    margin-bottom: 20px;
}

li.unavailable {
    border-style: dashed;
}

h1.unavailable {
    font-style: italic;
}

/* Search */
.nested
    {
        padding-left: 25px;
    }
.navigate
    {
        padding:25px;
        font-size: 18px;
    }

/* Searh Contributors */

.search-contributor-result td {
    padding-right: 10px;
}

/* Markdown editing */

.wmd-panel
{
    width: 100%;
}

.wmd-button-bar
{
    width: 100%;
    background-color: Silver;
}

.wmd-input
{
    border: 1px solid DarkGray;
}


.wmd-button-row
{
    position: relative;
    margin-left: 5px;
    margin-right: 5px;
    margin-bottom: 5px;
    margin-top: 10px;
    padding: 0px;
    height: 20px;
}

.wmd-spacer
{
    width: 1px;
    height: 20px;
    margin-left: 14px;

    position: absolute;
    background-color: Silver;
    display: inline-block;
    list-style: none;
}

.wmd-button {
    width: 20px;
    height: 20px;
    padding-left: 2px;
    padding-right: 3px;
    position: absolute;
    display: inline-block;
    list-style: none;
    cursor: pointer;
}

.wmd-button > span {
    background-image: url(../vendor/pagedown/wmd-buttons.png);
    background-repeat: no-repeat;
    background-position: 0px 0px;
    width: 20px;
    height: 20px;
    display: inline-block;
}

.wmd-spacer1
{
    left: 50px;
}
.wmd-spacer2
{
    left: 175px;
}
.wmd-spacer3
{
    left: 300px;
}

.wmd-prompt-background
{
    background-color: Black;
}

.wmd-prompt-dialog
{
    border: 1px solid #999999;
    background-color: #F5F5F5;
}

.wmd-prompt-dialog > div {
    font-size: 0.8em;
    font-family: arial, helvetica, sans-serif;
}


.wmd-prompt-dialog > form > input[type="text"] {
    border: 1px solid #999999;
    color: black;
}

.wmd-prompt-dialog > form > input[type="button"]{
    border: 1px solid #888888;
    font-family: trebuchet MS, helvetica, sans-serif;
    font-size: 0.8em;
    font-weight: bold;
}

/* Sidenav */
.osf-sidenav.affix {
  position: static;
}

/* First level of nav */
.bs-sidenav {
  margin-top: 30px;
  margin-bottom: 30px;
  padding-top:    10px;
  padding-bottom: 10px;
  text-shadow: 0 1px 0 #fff;
  background-color: #f7f5fa;
  border-radius: 5px;
}

/* All levels of nav */
.osf-sidenav .nav > li > a {
  display: block;
  /*color: #716b7a;*/
  color: #006699;
  padding: 5px 20px;
  font-weight: bold;
}
.osf-sidenav .nav > li > a:hover,
.osf-sidenav .nav > li > a:focus {
  text-decoration: none;
  background-color: #e5e3e9;
  border-right: 1px solid #dbd8e0;
}
.osf-sidenav .nav > .active > a,
.osf-sidenav .nav > .active:hover > a,
.osf-sidenav .nav > .active:focus > a {
  font-weight: bold;
  color: #563d7c;
  background-color: transparent;
  border-right: 1px solid #563d7c;
}

/* Nav: second level (shown on .active) */
.osf-sidenav .nav .nav {
  display: none; /* Hide by default, but at >768px, show it */
  margin-bottom: 8px;
}
.osf-sidenav .nav .nav > li > a {
  padding-top:    3px;
  padding-bottom: 3px;
  padding-left: 30px;
  font-size: 90%;
}

/* Show and affix the side nav when space allows it */
@media (min-width: 992px) {
  .osf-sidenav .nav > .active > ul {
    display: block;
  }
  /* Widen the fixed sidebar */
  .osf-sidenav.affix,
  .osf-sidenav.affix-bottom {
    width: 213px;
  }
  .osf-sidenav.affix {
    position: fixed; /* Undo the static from mobile first approach */
    top: 80px;
  }
  .osf-sidenav.affix-bottom {
    position: absolute; /* Undo the static from mobile first approach */
  }
  .osf-sidenav.affix-bottom .bs-sidenav,
  .osf-sidenav.affix .bs-sidenav {
    margin-top: 0;
    margin-bottom: 0;
  }
}
@media (min-width: 1200px) {
  /* Widen the fixed sidebar again */
  .osf-sidenav.affix-bottom,
  .osf-sidenav.affix {
    width: 263px;
  }
}

@media (max-width: 992px) {
  /* Make sidebar static on medium sized screen */
  .sidebar.affix {
    position: static;
  }
}

/* Logs */

.log-file-link {
    cursor: pointer;
}

.log-date {
    font-size: 13px;
}

.alert a.alert-link {
    text-decoration: underline;
}

.overflow {
    word-wrap: break-word;
    max-width: 100%;
}

.preview-overflow{
    overflow:hidden;
    width:100%;
}

div#logScope a.moreLogs{
    margin-left:50px;
}

/* private_link*/
.link-name{
    margin-left: 10px;
}

#generate-private-link{
    margin:20px 20px;
}

/* Contributor page */

.contributor-self {
    font-weight: bold;
}
.contributor .btn-remove {
    display: none;
    cursor: pointer;
}
.contributor:hover .btn-remove,
.contributor-self .btn-remove {
    display: inline;
    cursor: pointer;
}

.contributor-delete-staged {
    background-color: #eeeeee;
}

li.contributor-list-item a.remove-contributor {
    margin-top:23px;
    margin-right:20px;
    float:right;
}

li.contributor-list-item img {
    margin-left:25px;
}

li.contributor-list-item a.name {
    margin-left:30px;
}

/* Handle popovers inside modals */
.popover {
    z-index: 999999;
}

.add-contributor {
    padding: 6px 18px;
}

.contributorTitle {
    font-size:150%;
}

.selectControl {
    font-size:95%;
}

.break {
    margin-bottom:20px;
}

button.sort {
    margin-left: 6%;
}

button.cancel {
    margin-left: 5%;
}

button.save {
    padding: 6px 17px;
}

/* Modular File Renderer */
.mfr-slickgrid {
    width: 750px;
    height: 503px;
    overflow: auto;
}

.mfr-pdf-button {
    height: 500px;
    width: 25px;
    display:inline-block;
    background: #F5F5F5;
    -moz-user-select: none;
    -khtml-user-select: none;
    -webkit-user-select: none;
    border-style:none;
    -webkit-box-shadow: none;
    -webkit-box-shadow: none;
    box-shadow: none;
    padding: 0;

}

.mfr-pdf-button.active {
    background: #D0D0D0;
}

.mfr-pdf-arrow.disabled {
    /*background: white;*/
    visibility:hidden;
}

.mfr-ipynb-body {
  vertical-align: middle;
  display: block;
  max-width: 100%;
  height: auto;
}


.editable {
  cursor: pointer;
}

a {
  cursor: pointer;
}

.btn-remove-contrib {
  cursor: pointer;
}

.contributor-unregistered {
  cursor: pointer;
}

.contributor-unregistered:hover{
  background-color: #F3F3F3;
}

/* jQuery UI Autocomplete (WTForms Widget) */
.ui-autocomplete-category { font-weight: bold }

.tagsinput .tag span { cursor:pointer; }

<<<<<<< HEAD
/* Badging interface CSS*/
.btn-success.editable:hover {
    background-color: #419641;
}

.badge-list {
  max-height:200px;
  overflow-y: auto;
  overflow-x: hidden;
}

.badge-list img {
  display: inline-block;
  margin-right: 10px;
  margin-bottom: 10px;
}

.profile-badge-list {
  max-height:200px;
  overflow-y: auto;
  overflow-x: hidden;
  display: inline-flex;
  padding-top: 10px;
}

.profile-badge-list div {
  margin: 5px;
}

.profile-badge-list img {
  display: inline-block;
  margin-bottom: 5px;
  cursor: pointer;
}

.profile-badge-list span {
  display: block;
}
=======
.scripted {display: none;}

.pointer {cursor: pointer;}
>>>>>>> 7f36831a
<|MERGE_RESOLUTION|>--- conflicted
+++ resolved
@@ -1061,7 +1061,6 @@
 
 .tagsinput .tag span { cursor:pointer; }
 
-<<<<<<< HEAD
 /* Badging interface CSS*/
 .btn-success.editable:hover {
     background-color: #419641;
@@ -1100,8 +1099,7 @@
 .profile-badge-list span {
   display: block;
 }
-=======
+
 .scripted {display: none;}
 
 .pointer {cursor: pointer;}
->>>>>>> 7f36831a

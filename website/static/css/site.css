/* Body and structure
-------------------------------------------------- */

html, body {
}

body {
    padding-top: 70px; /* body padding for fixed top nav */
    position: relative; /* for bootstrap affix */
}

/*News page*/
.spacer {
    height: 20px;
}
.dashes {
    background: url("/static/img/stripes.png");
}
.table-month {
    padding: 20px 20px 20px 20px;
    height: 100px;
    width: 150px;
    background-color:#D9E8F4 ;
    font-family: 'Carrois Gothic', Helvetica, sans-serif;
    font-size: 18px;
    font-weight: bold;
}

.table-description{
    padding-left: 50px;
}

/* Getting Started */

/* links */
.gs-sidebar .nav a,
.gs-sidebar .nav a:hover,
.gs-sidebar .nav a:focus {
    padding: 0;
    text-decoration: none;
    background-color: transparent;
}
/* nested links */
.gs-sidebar .nav .nav>li>a {
    font-size: 12px;
    padding: 4px 0 4px 15px;
    opacity: 0.8;
}
/* nested link icons */
.gs-sidebar .nav .nav>li>a i {
    display: none;
}
/* active & hover links */
.gs-sidebar .nav>.active>a,
.gs-sidebar .nav>li>a:hover,
.gs-sidebar .nav>li>a:focus {
    font-weight: bold;
}
/* nested active links */
.gs-sidebar .nav .nav>.active>a,
.gs-sidebar .nav .nav>.active:hover>a,
.gs-sidebar .nav .nav>.active:focus>a {
    font-weight: bold;
}
/* nested active link icons */
.gs-sidebar .nav .nav>.active>a i {
    display: inline-block;
}
/* affixed sidebar */
.gs-sidebar,
.gs-sidebar.affix,
.gs-sidebar.affix-top {
    position: fixed;
    top: 70px;
}
.gs-sidebar.affix-bottom {
    position: relative;
}

/* embedded video */
.gs-video {
    margin-top: 25px;
    margin-bottom: 25px;
    margin-left: auto;
    margin-right: auto;
    border: solid 1px #ddd;
}

/* phase number counters */
.gs-count {
    margin-bottom: 20px;
    margin-top: 50px;
}

/* headers */
.gs-header {
    display: block;
    font-family: 'Patua One', cursive;
    font-size: 24px;
    padding-bottom: 20px;
    padding-top: 20px;
}

#conferenceViewTable td {
    vertical-align: middle;
}

/*CSS Johanna added for front page*/

/* Knockout Validation Styles */

.validationMessage { color: #A94442; }
.customMessage { color: #ed9c28; }

.hideValidation .validationMessage { display: none; }


/* Home Page */
.hpLink:hover{
    text-decoration: none;
    color: red;
}
.hpContainerOne{
    margin-top: 0;
}
/* >= sm */
@media (min-width: 768px) {
    .hpContainerOne {
        margin-top: 50px;
    }
}
.headOne, /* TODO: cleanup getting started */
.hpHeadOne {
    font-family: 'Carrois Gothic', Helvetica;
    letter-spacing: 1px;
    font-size: 40px;
    color: black;
}
/* >=sm */
@media (min-width: 768px) {
    .headOne, /* TODO: cleanup getting started */
    .hpHeadOne {
       font-size: 50px;
    }
}
.hpHeadTwo {
    padding-top: 70px;
    font-family: 'Carrois Gothic', Helvetica;
    letter-spacing:1px;
    font-size: 40px;
    color: black;
}
.hpSubHeadOne {
    padding-bottom: 30px;
    font-family: 'Inika', Helvetica;
    font-size: 24px;
    letter-spacing: 1px;
}
.hpSubHeadTwo {
    font-size: 30px;
    font-family: 'Patua One', Helvetica;
    letter-spacing: 1px;
}
.hpSubHeadThree {
    font-size: 28px;
    color: #4089C7;
    font-family: 'Patua One', Helvetica;
    letter-spacing: 1px;
}
.subHeadFour, /* TODO: cleanup getting started */
.hpSubHeadFour {
    font-family: 'Carrois Gothic', Helvetica;
    letter-spacing:1px;
    font-size: 36px;
    color: black;
}
.hpSignUp {
    background: #aad4f7;
    padding: 30px 30px 30px 30px;
    border: solid #bacfd8 1px;
}
.hpSignUp .form-control {
    margin-top: 20px;
    height: 40px;
}
.hpSignUp .btn {
    font-family: 'Inika', Helvetica;
    font-size: 28px;
    letter-spacing: 1pt;
    margin-top: 40px;
}
.hpHeader {
    font-family: 'Patua One', cursive;
    font-size: 24px;
    padding-top: 70px;
}
.hpFeature {
    padding-bottom: 20px;
    padding-top: 70px;
    font-size: 22px;
    font-family: 'Carrois Gothic', sans-serif;
}
.hpFeature img {
    height: 85px;
    margin-bottom: 25px;
}
.hpFeature .hpFeatureInfo {
    font-family: 'Inika', serif;
    font-size: 16px;
}
.hpSteps {
    padding-bottom: 20px;
    padding-top: 20px;
}
.hpStepsText {
    font-family: 'Inika', serif;
    font-size: 16px;
    padding-top: 40px;
}


.padded {
    padding-top: 20px;
    padding-bottom: 20px;
}

.empty {
    height: 500px;
}
.verticalline {
border-left:  thin solid #D9E8F4;
}



.FP_Header {
color: #b4b4b4;
font-weight: bold;

}

.FP_Question{
color: #b4b4b4;
font-weight: bold;
font-size:500%
}

.FP_Center {
text-align: center;
}

#FP_great {
color: #b4b4b4;
}

.video_header {
background-color: #D9E8F4;
opacity:.3;

}

#video_font_head {
color: #428bca;
font-weight: bold;
}

.hrBlue {
  margin-top: 20px;
  margin-bottom: 20px;
  border: 0;
  border-top: 1px solid #D9E8F4;
}


/*End Johanna's CSS*/

/* Knockout Validation Styles */

.customMessage { color: #ed9c28; }

.spaced-buttons { margin-top: 10px; }

/*
'Modern Business' HTML Theme. Licensed under Apache 2.0.
*/

/* Global Styles */

.img-home-portfolio,
.img-customer,
.portfolio-item {
  margin-bottom: 30px;
  position: relative;
  padding-top: 60px;
  background-color: #fff;
}

a.disabled {
    color: grey;
    cursor: default;
}

a.btn-primary.disabled,
a.btn-success.disabled {
    color: white;
}

#addPointer td {
    vertical-align: middle;
}

li.pointer {
    border-style: dashed;
}

/* Add-on styles */

.dropdown-scroll {
    height: auto;
    max-height: 200px;
    overflow-x: hidden;
}

.comment-container {
    margin-top: 10px;
    margin-bottom: 10px;
}

.comment-body {
    padding: 5px;
    background-color: white;
}

.comment-author {
    color: #999999;
}

.comment-date {
    color: #999999;
}
.edit-comment {
    background-color: #F3F3F3;
    cursor: pointer;
}

.comment-body i {
    cursor: pointer;
    padding-right: 5px;
}

.comment-handle-icon {
    color: white;
    vertical-align: middle;
    line-height: 50px;
    cursor: pointer;
    position: relative;
}

.unread-comments-count {
    font-size: medium;
    color: white;
    position: absolute;
    margin-left: 40px;
}

.addon-auth {
    margin-top: 4.8px;
}

.addon-message {
    padding-top: 20px;
}

/* Make embedded iframes responsive */
.addon-widget-container iframe {
    max-width: 100%;
}

.comment-error {
    color: #a94442;
}

.addon-widget-container:first-of-type h1,
.addon-widget-container:first-of-type h2,
.addon-widget-container:first-of-type h3 {
    margin-top: 0;
}

/* Make wiki images responsive */
.wiki img,
.addon-widget-container img {
  vertical-align: middle;
  display: block;
  max-width: 100%;
  height: auto;
}

img.hg-addon-icon {
    width: 16px;
    display: inline;
    vertical-align: middle;
}

/* End add-on styles */

.citation-label {
    font-weight: bold;
}

.citation-list {
    display: none;
}

.citation-text {
    text-indent: -3em;
    margin-left: 3em;
}

.disabled {
    cursor: default !important;
    pointer-events: none;
}

.editing .display,
.edit {
    display: none;
}
.editing .edit {
    display: block;
}

h4 {
    padding-bottom: 10px;
}

.social img {
    padding: 0px 0px 10px 0px;
}

.social {
    padding-right: 60px;
}


/* Bootstrap Navbar */
.navbar .search-query {
    width:190px
}
/* Extra small devices */
@media (max-width: 767px) {
    .navbar-btn {
        margin-left: 15px;
    }

    /* navbar expand to fill entire display (visible logout button) */
    .navbar-fixed-top .navbar-collapse,
    .navbar-fixed-bottom .navbar-collapse {
        max-height: none;
    }
}

.tab-pane {
  margin-top: 15px;
}


/* Page Sections */
.section,
.section-colored {
  padding: 50px 0;
}

.section-colored {
  background-color: #e1e1e1; /* change this to change the background color of a colored section */
}

.sidebar {
  margin-top: 40px;
}

.sidebar ul {
  border-radius: 5px;
  padding: 5px;
  border: 1px solid #cccccc;
}


/* Half Page Height Carousel Customization */


.carousel {
  height: 50%;
}

.item,
.carousel-inner {
  height: 100%;
}

.fill {
  width: 100%;
  height: 100%;
  background-position: center;
  background-size: cover;
}

/* Social Icons Styles */
.list-social-icons {
  margin-bottom: 45px;
}

.tooltip-social a {
  text-decoration: none;
  color: inherit;
}

.facebook-link a:hover {
  color: #3b5998;
}

.linkedin-link a:hover {
  color: #007fb1;
}

.twitter-link a:hover {
  color: #39a9e0;
}

.google-plus-link a:hover {
  color: #d14836;
}

/* Service Page Styles */
.service-icon {
  font-size: 50px;
}

/* 404 Page Styles */
.error-404 {
  font-size: 8em;
}

/* Pricing Page Styles */
.price {
  font-size: 4em;
}

.price-cents {
  vertical-align: super;
  font-size: 50%;
}

.price-month {
  font-size: 35%;
  font-style: italic;
}

/* End Modern Biz theme */

.content {
    padding-top: 30px;
}

/* Footer Styles */


.footer a i {
    color: #666666;
}

@media (min-width: 992px) {
    .left-margin {
        margin-left: 2.083332%;
    }

    .custom-offset-left {
        margin-left: 15.625%;
    }

    .custom-offset-right {
        margin-right: 15.625%;
    }
}

.header-image {
    background: url(http://placehold.it/200x300) repeat;/* Use a tiling background image or a full width image - if you're using full width you will need to change no-repeat center center cover  */
    background-position: top;
    height: auto;
    display: block;
    width: 100%;
    text-align: center;
}

.headline {
    padding: 20px 0;
}

.tagline {
    color: #7e7e7e;
}

.headline > .container > h1 {
    font-size: 130px;
    background: #ffffff;
    background: rgba(255, 255, 255, 0.9);
}

.headline > .container > h2 {
    font-size: 70px;
    background: #ffffff;
    background: rgba(255, 255, 255, 0.9);
}

.featurette-divider {
    margin: 80px 0;
}
.featurette {
    overflow: hidden;
}

.featurette-image.pull-left {
    margin-right: 40px;
}
.featurette-image.pull-right {
    margin-left: 40px;
}

.featurette-heading {
    font-size: 50px;
}

.table-less {
    max-height: 140px;
    overflow-y: hidden;
}


/* Universal
-------------------------------------------------- */
.btn-xl {
    padding: 10px 16px;
    font-size: 40px;
    line-height: 1.33;
    border-radius: 6px;
}

.brand-version {
    font-size: 8px;
}


/* Profile gravatar
-------------------------------------------------- */
#profile-gravatar{
    float:left;
    margin-right:.5em;
    width:70px;
    height:70px;
}

/* Data Vis
-------------------------------------------------- */
/* Activity progress bar (user profile) */
.progress-user-activity {
    background-color: transparent;
    background-image: none;
    box-shadow: none;
    border-radius: 0;
    max-height: 10px;
    margin-top: 10px;
    margin-bottom: 5px;
}
.progress-user-activity>.progress-bar:first-child {
    border-top-left-radius: 4px;
    border-bottom-left-radius: 4px;
}
.progress-user-activity>.progress-bar.last {
    border-top-right-radius: 4px;
    border-bottom-right-radius: 4px;
}

/* Footer
-------------------------------------------------- */
.footer {
  margin-top: 45px;
  padding: 25px 0 35px;
  background-color: #eee;
  text-shadow: 0 1px 0 #fff;
  border-top: 1px solid #e5e5e5;
  border-bottom: 1px solid #e5e5e5;
  width: 100%;
  color: #555;
}

.footer h4{}

.footer ul, .footer li {
    padding: 0;
    margin: 0;
    list-style-type: none;
}

/* Copyright
-------------------------------------------------- */
.copyright{
    padding-top: 10px;
    text-align: center;
    background: #fff;
    width: 100%;

}

/*****************************************************/
table.table.table-plain th, table.table.table-plain td {
  text-align: left;
  border-top: 0px solid #ddd;
}

ul#projects-list{
    list-style-image:url('/static/img/folder.gif');
    width:210px;
}

input.ui-autocomplete-input{
    /*Typically "!important" is not something we like to use, however
    in this case it was the simplest way to deal with a JavaScript-related
    issue regarding the order of specificity in CSS. */
    border-top-left-radius: 4px !important;
    border-bottom-left-radius: 4px !important;
    border: 1px solid;
    border-color: #ccc;
    outline:0;
    background-color:#ffffff;
    color:#404040;
    text-shadow:none;
    padding:5px 10px;
    -webkit-box-shadow:none;
    -moz-box-shadow:none;
    box-shadow:none;
}

/*****************************************************/

li.list-group-item-node {
    margin-bottom: 10px;
}

li .project-meta {
    position: absolute;
    top: 10px;
    right: 10px;
    font-weight: normal;
    font-style: italic;
}

/*****************************************************/

li.node{
    margin:0;
    margin-bottom:10px;
    padding:0;
    list-style-type:none;
    -webkit-border-radius:6px;
    -moz-border-radius:6px;
    border-radius:6px;
    border: 1px solid #DDD;
}

li.node h3{
    line-height:10px;
    font-size:14px;
    background-color:white;
    padding:10px;
    -webkit-border-radius:6px;
    -webkit-border-bottom-left-radius:0px;
    -webkit-border-bottom-right-radius:0px;
    -moz-border-radius:6px;
    -moz-border-bottom-left-radius:0px;
    -moz-border-bottom-left-radius:0px;
    border-radius:6px;
    border-bottom-left-radius:0px;
    border-bottom-left-radius:0px;
}

li.node div.body{
    border-top: 1px solid #EEE;
    padding: 10px;
}

li.node p.description{
    color: black;
}
li.node p.date{
    color: #888;
}

/***********/

h1.node-title, h1.node-parent-title {
  line-height: 36px;
  border-bottom: none;
  margin-top: 0.3em;
}

.wiki-title {
    line-height: 36px;
    border-bottom: none;
    margin-top: 0.2em;
    margin-bottom: 20px;
}

/* Extra small devices */
@media (max-width: 767px) {
    .wiki-title-xs {
        font-size: 20px;
        line-height: 20px;
    }
    .wiki-status-sm {
        float: none;
        text-align: center;
        margin-top: 20px;
    }
}

@media (min-width: 768px) {
    .wiki-status-lg {
        float: right;
        margin-left: 20px;
        display: inline-block;
    }
}


.wiki-title-container {
    display: inline-block;
    width:60%;
}

.wiki-component {
    list-style-type: none;
    padding-right: 20px;
}

.wiki-component li {
    margin-bottom: 8px;
}

.btn-toolbar.node-control {
    margin-top: 0.9em;
}

/* Bootstrap Editable */

.editable {
    border-bottom: none;
}

.editable:hover{
  background-color:#F3F3F3;
}

.editable-error-block  {
    font-size: 16px;
    max-width: 100%;
}

/* File list tables */

table tbody.files td {
    vertical-align:middle;
}

/* Custom icons */

.icon-fork {
    background-position: 0 -144px;
}

/* Modal forms */
div.modal form {
    margin:0;
}

.modal-subheader {
    font-size: 30px;
    margin-right: 10px;
}

div.modal div.modal-header h3.img-add {
    height:30px;
    padding-left:40px;
    background: url(/static/img/add_48.png) no-repeat;
    background-size: 30px;
    line-height:30px;
}

form.form-horizontal.form-horizontal-narrow .controls {
    margin-left: 50px;
}

form.form-horizontal.form-horizontal-narrow .control-group {
    padding-left:55px;
}


/* Project page */
#addContributors table {
    border-collapse: separate;
    border-spacing: 5px;
}

#manageContributors td {
    vertical-align: middle;
}

#addContributors .error {
    color: red;
}

#node-tags_tagsinput {
    margin-bottom: 20px;
}

li.unavailable {
    border-style: dashed;
}

h1.unavailable {
    font-style: italic;
}

.anchor {
    margin-top: -60px;
    padding-top: 60px;
    display: block;
}

/* Search */
.page-header
    {
        overflow: hidden;
    }
.add-query
    {
        width: 190px;
        margin-left: 10px;
        display: inline-block;
        font-weight: normal;
    }
.navigate
    {
        padding:25px;
        font-size: 18px;
    }
.remove-button
    {
        color: #ffffff;
    }
.search-types a
    {
        font-size: 16px;
    }
.tag-cloud
    {
    word-break: break-all;
    }

.tag-cloud .cloud-tag
{
    font-size: 11pt;
    display: inline-block;
    word-break: break-all;
    margin: 5px;
    padding: 5px;
    border-radius: 5px;
}
.tag-cloud .cloud-tag:hover
{
    background-color: #31b0d5;
}
.tag-cloud .tag-big
{
    font-size: 13pt;
    background-color: #AABCDD;
}

.tag-cloud .tag-med
{
    font-size: 11pt;
    background-color: #CCDDEE;
}

.tag-cloud .tag-sm
{
    font-size: 9pt;
    background-color: #DDEEFF;
}

.tag-cloud h3
    {
        margin: 0;
    }

.registration a {
    color: #666;
}

.registration small{
    color: #000000;
}

.registration .tag-cloud .cloud-tag {
    background-color: #AAA;
    color: #ffffff;
}

.query-label
    {
        margin-right: .5em;
    }
.result
    {
        margin-bottom: 10px;
        overflow: hidden;
    }
.title h4
    {
        padding: 0;
        padding-bottom: 5px;
        margin: 0;
    }
.private-title
    {
        font-weight: normal;
        font-style: italic;
    }
.search-field
    {
        padding: 0;
        padding-top: 2px;
        padding-bottom: 2px;
        margin: 0;
        line-height: 16px;
    }
.search-field p
    {
        margin: 0;
    }
.description h5
    {
        padding: 0;
        padding-bottom: 4px;
        margin: 0;
        font-weight: normal;
        line-height: 16px;
    }
.search-tags
    {
        padding-top: 2px;
        line-height: 24px;
    }
.search-tags a
    {
        margin-right: .5em;
    }

div.search-result  {
    margin-bottom: 10pt;
    padding: 10px;
    border-bottom: 1px solid #d3d3d3;
    overflow-x: hidden;
}



.search-results.search-result h5 small{
    color: white;
    font-size: 10pt;
}

.search-result img{
    margin-top: 10px;
}

.search-results.search-result {
    overflow-x: hidden;

}
/* Search Contributors */

.search-contributor-result td {
    padding-right: 10px;
}
.search-contributor-links {
    padding-top: 10px;
}


/* Markdown editing */

.wmd-panel
{
    width: 100%;
}

.wmd-button-bar
{
    width: 100%;
    background-color: Silver;
}

.wmd-input
{
    border: 1px solid DarkGray;
}


.wmd-button-row
{
    position: relative;
    margin-left: 5px;
    margin-right: 5px;
    margin-bottom: 5px;
    margin-top: 0px;
    padding: 0px;
    height: 20px;
}

.wmd-spacer
{
    width: 1px;
    height: 20px;
    margin-left: 14px;

    position: absolute;
    background-color: Silver;
    display: inline-block;
    list-style: none;
}

.wmd-button {
    width: 20px;
    height: 20px;
    padding-left: 2px;
    padding-right: 3px;
    position: absolute;
    display: inline-block;
    list-style: none;
    cursor: pointer;
}

.wmd-button > span {
    background-image: url(../vendor/pagedown/wmd-buttons.png);
    background-repeat: no-repeat;
    background-position: 0px 0px;
    width: 20px;
    height: 20px;
    display: inline-block;
}

.wmd-spacer1
{
    left: 50px;
}
.wmd-spacer2
{
    left: 175px;
}
.wmd-spacer3
{
    left: 300px;
}

.wmd-prompt-background
{
    background-color: Black;
}

.wmd-prompt-dialog
{
    border: 1px solid #999999;
    background-color: #F5F5F5;
}

.wmd-prompt-dialog > div {
    font-size: 0.8em;
    font-family: arial, helvetica, sans-serif;
}


.wmd-prompt-dialog > form > input[type="text"] {
    border: 1px solid #999999;
    color: black;
}

.wmd-prompt-dialog > form > input[type="button"]{
    border: 1px solid #888888;
    font-family: trebuchet MS, helvetica, sans-serif;
    font-size: 0.8em;
    font-weight: bold;
}

/* Sidenav */
.osf-sidenav {
    /* overflow-wrap css3 */
    word-wrap: break-word;
}

.osf-sidenav.affix {
  position: static;
}

/* First level of nav */
.bs-sidenav {
  margin-top: 30px;
  margin-bottom: 30px;
  padding-top:    10px;
  padding-bottom: 10px;
  text-shadow: 0 1px 0 #fff;
  background-color: #f7f5fa;
  border-radius: 5px;
}

/* All levels of nav */
.osf-sidenav .nav > li > a {
  display: block;
  /*color: #716b7a;*/
  color: #006699;
  padding: 5px 20px;
  font-weight: bold;
}
.osf-sidenav .nav > li > a:hover,
.osf-sidenav .nav > li > a:focus {
  text-decoration: none;
  background-color: #e5e3e9;
  border-right: 1px solid #dbd8e0;
}
.osf-sidenav .nav > .active > a,
.osf-sidenav .nav > .active:hover > a,
.osf-sidenav .nav > .active:focus > a {
  font-weight: bold;
  color: #563d7c;
  background-color: transparent;
  border-right: 1px solid #563d7c;
}

/* Nav: second level (shown on .active) */
.osf-sidenav .nav .nav {
  display: none; /* Hide by default, but at >768px, show it */
  margin-bottom: 8px;
}
.osf-sidenav .nav .nav > li > a {
  padding-top:    3px;
  padding-bottom: 3px;
  padding-left: 30px;
  font-size: 90%;
}

/* Show and affix the side nav when space allows it */
@media (min-width: 992px) {
  .osf-sidenav .nav > .active > ul {
    display: block;
  }
  /* Widen the fixed sidebar */
  .osf-sidenav.affix,
  .osf-sidenav.affix-bottom {
    width: 213px;
  }
  .osf-sidenav.affix {
    position: fixed; /* Undo the static from mobile first approach */
    top: 80px;
  }
  .osf-sidenav.affix-bottom {
    position: absolute; /* Undo the static from mobile first approach */
  }
  .osf-sidenav.affix-bottom .bs-sidenav,
  .osf-sidenav.affix .bs-sidenav {
    margin-top: 0;
    margin-bottom: 0;
  }
}

.superlist li {
    display: inline-block;
    float: none;
}

@media (min-width: 1200px) {
  /* Widen the fixed sidebar again */
  .osf-sidenav.affix-bottom,
  .osf-sidenav.affix {
    width: 263px;
  }
}

/* Logs */

dl.activity-log dd {
    margin-bottom: 4px;
}

@media (min-width: 768px) and (max-width: 991px) {
    /* wrap dl in col-sm-* grid layout */
    dl.activity-log dt {
        float: inherit;
        width: inherit;
        text-align: inherit;
    }
    dl.activity-log dd {
        margin-left: 0;
    }
}

.log-file-link {
    cursor: pointer;
}

.log-node-title-link {
    font-weight: bold;
}

.log-date {
    font-size: 13px;
}

.alert a.alert-link {
    text-decoration: underline;
}

.overflow {
    word-wrap: break-word;
    max-width: 100%;
}

/* Need to use this class with a fixed width */
.overflow-block {
    display: block;
    word-wrap: break-word;
}

.preview-overflow{
    overflow:hidden;
    width:100%;
}


/* private_link*/

.narrow-list{
    margin: 0px 0px;
    list-style: none;
}

#generate-private-link {
    margin: 20px 20px;
}

.text-align{
    margin-left: 7px;
}

.list-overflow{
    max-height: 200px;
    overflow-y: auto;
}

#privateLinkTable .tooltip{
    word-wrap: break-word;
}

.more-link-node{
    margin-top: 5px;
}

.link-url{
    padding: 1px;
    border-left: 0px;
    border-top-right-radius: 5px 5px;
    border-bottom-right-radius: 5px 5px;
    color: grey;
}

#privateLinkTable .btn-group .btn-mini{
    padding:5px;
}

/** The project and wiki name editable inputs should be larger
 * than the editable inputs elsewhere on the site.
 */
#projectScope .form-control, #wikiName .form-control {
    width: 400px;
}

/* Contributors list */

#contributors {
    margin-bottom:10px;
}

#contributors #description {
    vertical-align: top;
}

#contributors ol {
    margin:0;
    padding:0;
    display:inline;
}

#contributors ol li {
    list-style-type:none;
    display:inline;
    white-space: nowrap;
}

#contributors ol li:after {
    content: ",";
}

#contributors ol li:last-child:after {
    content: "";
}

.contributor-name {
    margin-right: -4px;
}

/* Contributor page */

#addContributors form .col-md-6 > a {
    border-top: 1px solid #eee;
    margin-top: 5px;
    padding-top: 5px;
    display: block;
}

#addContributors form .col-md-6 > a:first-child {
    border-top: none;
    margin-top: 0;
    padding-top: 0;
}

.contributor-self {
    font-weight: bold;
}
.contributor .btn-remove {
    display: none;
    cursor: pointer;
}
.contributor:hover .btn-remove,
.contributor-self .btn-remove {
    display: inline;
    cursor: pointer;
}

.contributor-delete-staged {
    background-color: #eeeeee;
}

li.contributor-list-item a.remove-contributor {
    margin-top:23px;
    margin-right:20px;
    float:right;
}

li.contributor-list-item img {
    margin-left:25px;
}

li.contributor-list-item a.name {
    margin-left:30px;
}

.contributor-anonymous {
    font-style: italic;
}

/* Handle popovers inside modals */
.popover {
    z-index: 999999;
}

.add-contributor {
    padding: 6px 18px;
}

.contributorTitle {
    font-size:150%;
}

.selectControl {
    font-size:95%;
}

.break {
    margin-bottom:20px;
}

button.sort {
    margin-left: 6%;
}

button.cancel {
    margin-left: 5%;
}

button.save {
    padding: 6px 17px;
}

/* Modular File Renderer */
.mfr-slickgrid {
    width: 750px;
    height: 503px;
    overflow: auto;
}

.mfr-pdf-button-container {
    display: inline-block;
    vertical-align: top;
}

.mfr-pdf-button {
    height: 500px;
    width: 25px;
    display:inline-block;
    background: #F5F5F5;
    -moz-user-select: none;
    -khtml-user-select: none;
    -webkit-user-select: none;
    border-style:none;
    -webkit-box-shadow: none;
}

.mfr-pdf-button.active {
    background: #D0D0D0;
}

.mfr-pdf-arrow.disabled {
    /*background: white;*/
    visibility:hidden;
}

.mfr-ipynb-body {
  vertical-align: middle;
  display: block;
  max-width: 100%;
  height: auto;
}

.mfr-file > img {
    max-width:100%
}


.editable {
  cursor: pointer;
}

a {
  cursor: pointer;
}

.btn-remove-contrib {
  cursor: pointer;
}

.contributor-unregistered {
  cursor: pointer;
}

.contributor-unregistered:hover{
  background-color: #F3F3F3;
}

.collapse-button {
   color: #b0b0b0;
}

.collapse-button:hover {
    color: #505050;
}

/* Fix for pydocx bug */
div.pydocx-center{
	margin-left: 0 !important;
	margin-right: 0 !important;
}

/* jQuery UI Autocomplete (WTForms Widget) */
.ui-autocomplete-category { font-weight: bold }

.tagsinput .tag span { cursor:pointer; }

/* Badging interface CSS*/
.btn-success.editable:hover {
    background-color: #419641;
}

.badge-list {
  max-height:200px;
  overflow-y: auto;
  overflow-x: hidden;
}

.badge-list img {
  display: inline-block;
  margin-right: 10px;
  margin-bottom: 10px;
}

.profile-badge-list {
  max-height:200px;
  overflow-y: auto;
  overflow-x: hidden;
  display: inline-flex;
  padding-top: 10px;
}

.profile-badge-list div {
  margin: 5px;
}

.profile-badge-list img {
  display: inline-block;
  margin-bottom: 5px;
  cursor: pointer;
}

.profile-badge-list span {
  display: block;
}

.scripted {display: none;}

.pointer {cursor: pointer;}

#duplicateModal h4 {
    line-height: 34px;
}

.well-inline {
    padding:6px 12px;
    line-height:20px;
    font-weight:normal;
    font-size:14px;
}

<<<<<<< HEAD
.search-term-label,
.tag {
    white-space: pre;
=======
.bootbox-node-deletion-modal {
    font-weight: normal;
    font-size: medium;
    line-height: normal;
    padding-top: 10px;
}

.bootbox-node-deletion-modal ol {
    padding-left: 40px;
    list-style-type: disc;
>>>>>>> 3bb29f4c
}<|MERGE_RESOLUTION|>--- conflicted
+++ resolved
@@ -1646,11 +1646,11 @@
     font-size:14px;
 }
 
-<<<<<<< HEAD
 .search-term-label,
 .tag {
     white-space: pre;
-=======
+}
+
 .bootbox-node-deletion-modal {
     font-weight: normal;
     font-size: medium;
@@ -1661,5 +1661,4 @@
 .bootbox-node-deletion-modal ol {
     padding-left: 40px;
     list-style-type: disc;
->>>>>>> 3bb29f4c
 }
/* Body and structure
-------------------------------------------------- */

/*News page*/
.spacer {
    height: 20px;
}
.dashes {
    background: url("/static/img/stripes.png");
}
.table-month {
    padding: 20px 20px 20px 20px;
    height: 100px;
    width: 150px;
    background-color:#D9E8F4 ;
    font-family: 'Carrois Gothic', Helvetica;
    font-size: 18px;
    font-weight: bold;
}

.table-description{
    padding-left: 50px;
}

/* Getting Started */


.gs-sidenav > .active > a {

    padding: 9px 15px;
    font-weight: bold;
}
.gs-sidenav li {
    height: 25px;
}
.gs-sidenav a {
    height: 25px;
}
.gs-sidenav li i {
    display: none
}

.gs-sidenav .active i {
    display: inline-block;
}

.nav .little-nav>li>a {
 font-size: 12px;
 opacity: .8;
 padding-left: 30px;

}

.nav .little-nav> li>a>i{
    display:none;
}
.nav .little-nav> li > a:hover {
    background: none;
    font-weight: bold;
}
.gs-sidenav> li > a:hover {
     background: none;
    font-weight: bold;
}

.nav .little-nav .active a{
    font-weight: bold;
}
.nav .little-nav .active i {
    display: inline-block;
}

 .gs-video {
        margin-top: 25px;
        margin-bottom: 25px;
        margin-left: auto;
        margin-right: auto;
     border: solid 1px #ddd;
     width: 560px;
     height: 315px;
 ;
    }
 .gs-count {
     margin-bottom: 20px;
     margin-top: 50px;
 }

 .gs-header {
         display: block;
    font-family: 'Patua One', cursive;
    font-size: 24px;
    padding-bottom: 20px;
    padding-top: 20px;

 }


/*CSS Johanna added for front page*/

/* Knockout Validation Styles */

.validationMessage { color: #a94442; }
.customMessage { color: #ed9c28; }

.hideValidation .validationMessage { display: none; }

.hpLink:hover{
    text-decoration: none;
    color: red;
}

#hpContainerOne{
    height: 520px;
}
#hpContainerTwo {
    margin-top: 25px;
    margin-bottom: 25px;
    padding-top: 25px;
    padding-bottom: 25px;
    clear: both;
}

#hpContainerTwo  .featureDescriptions  .col-md-4  img {
    height: 85px;
    margin-bottom: 25px;
    padding-top: 5px;
}

#hpContainerThree {
    margin-top: 25px;
    margin-bottom: 25px;
    padding-top: 25px;
    padding-bottom: 25px;
    clear: both;
}
#containerOneHeader {
    float: left;
    margin-top: 50px;
}
.headOne {
    font-family: 'Carrois Gothic', Helvetica;
    letter-spacing:1px;
    font-size: 50px;
    color: black;
}

.headTwo {
    font-family: 'Carrois Gothic', Helvetica;
    letter-spacing:1px;
    font-size: 40px;
    color: black;
}
.subHeadOne {
    font-family: 'Inika', Helvetica;
    font-size: 24px;
    letter-spacing: 1px;
}
.subHeadTwo {
    font-size: 30px;
    font-family: 'Patua One', Helvetica;
    letter-spacing: 1px;
}
.subHeadThree {
    font-size: 28px;
    color: #4089C7;
    font-family: 'Patua One', Helvetica;
    letter-spacing: 1px;
}
.subHeadFour {
    font-family: 'Carrois Gothic', Helvetica;
    letter-spacing:1px;
    font-size: 36px;
    color: black;
}
.sign-up {
    margin-top: 50px;
    background: #aad4f7;
    float: right;
    padding: 30px 30px 30px 30px;
    border: solid #bacfd8 1px;
}
.sign-up .form-control {
    margin-top: 20px;
    height: 40px;
}
.sign-up .btn {
    font-family: 'Inika', Helvetica;
    font-size: 28px;
    letter-spacing: 1pt;
    margin-top: 40px;
    float: right;
}
.center {
    text-align: center;
}
.right {
    text-align: right;
}

.header {
    display: block;
    font-family: 'Patua One', cursive;
    font-size: 24px;
    padding-bottom: 20px;
    padding-top: 70px;
}

.featureDescriptions {
    padding-top: 75px;
    font-size: 22px;
    font-family: 'Carrois Gothic', sans-serif;
}

.featureDescriptions .featureInfo {
    font-family: 'Inika', serif;
    font-size: 16px;
}
.steps {
    padding-bottom: 20px;
    padding-top: 20px;
}

.stepsText {
    font-family: 'Inika', serif;
    font-size: 16px;
}

.padded {
    padding-top: 20px;
    padding-bottom: 20px;
}

.empty {
    height: 500px;
}
.verticalline {
border-left:  thin solid #D9E8F4;
}

#carousel-control-left-blue{
/* IE10 Consumer Preview */
background-image: -ms-linear-gradient(right, #FFFFFF 50%, #D9E8F4 100%);

/* Mozilla Firefox */
background-image: -moz-linear-gradient(right, #FFFFFF 50%, #D9E8F4 100%);

/* Opera */
background-image: -o-linear-gradient(right, #FFFFFF 50%, #D9E8F4 100%);

/* Webkit (Safari/Chrome 10) */
background-image: -webkit-gradient(linear, right top, left top, color-stop(.50, #FFFFFF), color-stop(1, #D9E8F4));

/* Webkit (Chrome 11+) */
background-image: -webkit-linear-gradient(right, #FFFFFF 50%, #D9E8F4 100%);

/* W3C Markup, IE10 Release Preview */
background-image: linear-gradient(to left, #FFFFFF 50%, #D9E8F4 100%);

}

#carousel-control-right-blue{
/* IE10 Consumer Preview */
background-image: -ms-linear-gradient(left, #FFFFFF 50%, #D9E8F4 100%);

/* Mozilla Firefox */
background-image: -moz-linear-gradient(left, #FFFFFF 50%, #D9E8F4 100%);

/* Opera */
background-image: -o-linear-gradient(left, #FFFFFF 50%, #D9E8F4 100%);

/* Webkit (Safari/Chrome 10) */
background-image: -webkit-gradient(linear, right top, left top, color-stop(.50, #FFFFFF), color-stop(1, #D9E8F4));

/* Webkit (Chrome 11+) */
background-image: -webkit-linear-gradient(left, #FFFFFF 50%, #D9E8F4 100%);

/* W3C Markup, IE10 Release Preview */
background-image: linear-gradient(to right, #FFFFFF 50%, #D9E8F4 100%);
}

.FP_Header {
color: #b4b4b4;
font-weight: bold;

}

.FP_Question{
color: #b4b4b4;
font-weight: bold;
font-size:500%
}

.FP_Center {
text-align: center;
}

#FP_great {
color: #b4b4b4;
}

.video_header {
background-color: #D9E8F4;
opacity:.3;

}

#video_font_head {
color: #428bca;
font-weight: bold;
}

.hrBlue {
  margin-top: 20px;
  margin-bottom: 20px;
  border: 0;
  border-top: 1px solid #D9E8F4;
}


/*End Johanna's CSS*/

<<<<<<< HEAD
/* Knockout Validation Styles */

.validationMessage { color: #d9534f; }
.customMessage { color: #ed9c28; }

.spaced-buttons { margin-top: 10px; }
=======

>>>>>>> afe36120

/*
'Modern Business' HTML Theme. Licensed under Apache 2.0.
*/

/* Global Styles */

html, body {
  height:100%;
}

body {
  padding-top: 70px; /* body padding for fixed top nav */
}

.img-home-portfolio,
.img-customer,
.portfolio-item {
  margin-bottom: 30px;
  position: relative;
  padding-top: 60px;
  background-color: #fff;
}

a.disabled {
    color: grey;
    cursor: default;
}

.citation-label {
    font-weight: bold;
}

.citation-list {
    display: none;
}

.citation-text {
    text-indent: -3em;
    margin-left: 3em;
}

.disabled {
    cursor: default !important;
    pointer-events: none;
}

.editing .display,
.edit {
    display: none;
}
.editing .edit {
    display: block;
}

h4 {
    padding-bottom: 10px;
}

.social img {
    padding: 0px 0px 10px 0px;
}

.social {
    padding-right: 60px;
}



/* Navbar */
.navbar .search-query {
    width:190px
}

.tab-pane {
  margin-top: 15px;
}


/* Page Sections */
.section,
.section-colored {
  padding: 50px 0;
}

.section-colored {
  background-color: #e1e1e1; /* change this to change the background color of a colored section */
}

.sidebar {
  margin-top: 40px;
}

.sidebar ul {
  border-radius: 5px;
  padding: 5px;
  border: 1px solid #cccccc;
}


/* Half Page Height Carousel Customization */


.carousel {
  height: 50%;
}

.item,
.carousel-inner {
  height: 100%;
}

.fill {
  width: 100%;
  height: 100%;
  background-position: center;
  background-size: cover;
}

/* Social Icons Styles */
.list-social-icons {
  margin-bottom: 45px;
}

.tooltip-social a {
  text-decoration: none;
  color: inherit;
}

.facebook-link a:hover {
  color: #3b5998;
}

.linkedin-link a:hover {
  color: #007fb1;
}

.twitter-link a:hover {
  color: #39a9e0;
}

.google-plus-link a:hover {
  color: #d14836;
}

/* Service Page Styles */
.service-icon {
  font-size: 50px;
}

/* 404 Page Styles */
.error-404 {
  font-size: 8em;
}

/* Pricing Page Styles */
.price {
  font-size: 4em;
}

.price-cents {
  vertical-align: super;
  font-size: 50%;
}

.price-month {
  font-size: 35%;
  font-style: italic;
}

/* End Modern Biz theme */

.content {
    padding-top: 30px;
}

/* Footer Styles */


.footer a i {
    color: #666666;
}

.header-image {
    background: url(http://placehold.it/200x300) repeat;/* Use a tiling background image or a full width image - if you're using full width you will need to change no-repeat center center cover  */
    background-position: top;
    height: auto;
    display: block;
    width: 100%;
    text-align: center;
}

.headline {
    padding: 20px 0;
}

.tagline {
    color: #7e7e7e;
}

.headline > .container > h1 {
    font-size: 130px;
    background: #ffffff;
    background: rgba(255, 255, 255, 0.9);
}

.headline > .container > h2 {
    font-size: 70px;
    background: #ffffff;
    background: rgba(255, 255, 255, 0.9);
}

.featurette-divider {
    margin: 80px 0;
}
.featurette {
    overflow: hidden;
}

.featurette-image.pull-left {
    margin-right: 40px;
}
.featurette-image.pull-right {
    margin-left: 40px;
}

.featurette-heading {
    font-size: 50px;
}


/* RESPONSIVE CSS */

@media (max-width: 1200px) {

.headline > .container > h1 {font-size: 140px;}
.headline > .container > h2 {font-size: 63px;}
.featurette-divider {margin: 50px 0;}
.featurette-image.pull-left {margin-right: 20px;}
.featurette-image.pull-right {margin-left: 20px;}
.featurette-heading {font-size: 35px;}

}

@media (max-width: 991px) {

.headline > .container > h1 {font-size: 105px;}
.headline > .container > h2 {font-size: 50px;}
.featurette-divider {margin: 40px 0;}
.featurette-image {max-width: 50%;}
.featurette-image.pull-left {margin-right: 10px;}
.featurette-image.pull-right {margin-left: 10px;}
.featurette-heading {font-size: 30px;}

}

@media (max-width: 768px) {

.container {margin: 0 15px;}
.featurette-divider {margin: 40px 0;}
.featurette-heading {font-size: 25px;}

}


@media (max-width: 668px) {

.headline > .container > h1 {font-size: 70px;}
.headline > .container > h2 {font-size: 32px;}
.featurette-divider {margin: 30px 0;}

}

@media (max-width: 640px) {

.headline {padding: 75px 0 25px 0;}
.headline > .container > h1 {font-size: 60px;}
.headline > .container > h2 {font-size: 30px;}

}

@media (max-width: 375px) {

.featurette-divider {margin: 10px 0;}
.featurette-image {max-width: 100%;}
.featurette-image.pull-left {margin-right: 0; margin-bottom: 10px;}
.featurette-image.pull-right {margin-left: 0; margin-bottom: 10px;}

}

/* Make wiki images responsive */
.wiki img {
  vertical-align: middle;
  display: block;
  max-width: 100%;
  height: auto;
}



/* Jumbotrons
-------------------------------------------------- */
.jumbotron {
  position: relative;
  background-color: #fff;
}
.jumbotron h1 {
  margin-bottom: 9px;
  font-size: 50px;
  letter-spacing: -1px;
  line-height: 1;
}
.jumbotron p {
  margin-bottom: 18px;
  font-weight: 300;
}
.jumbotron .btn-large {
  font-size: 20px;
  font-weight: normal;
  padding: 14px 24px;
  margin-right: 10px;
  -webkit-border-radius: 6px;
     -moz-border-radius: 6px;
          border-radius: 6px;
}

/* Masthead (docs home) */
.masthead {
  padding-top: 36px;
  margin-bottom: 72px;
}
.masthead h1,
.masthead p {
  text-align: center;
}
.masthead h1 {
  margin-bottom: 18px;
}
.masthead p {
  margin-left: 5%;
  margin-right: 5%;
  font-size: 30px;
  line-height: 36px;
}

/* Universal
-------------------------------------------------- */

.centered{
    float: none;
    margin: 0 auto;
}

.btn-xl {
padding: 10px 16px;
font-size: 40px;
line-height: 1.33;
border-radius: 6px;
}

.brand-version {
    font-size: 8px;
}


/* Profile gravatar
-------------------------------------------------- */
#profile-gravatar{
    float:left;
    margin-right:.5em;
    width:40px;
    height:40px;
}

/* Data Vis
-------------------------------------------------- */
/* Activity meters (user profile) */
.ua_meter_legend ul{
    list-style:none;
}
.ua_meter_legend li{
    display:inline;
    float:left;
}
.user-activity-meter{
    height: 10px;
    margin: 8px 0px;
}
.user-activity-meter ul{
    height:100%;
    list-style:none;
    padding-left: 0px;
}
.user-activity-meter ul li{
    display:inline;
    float:left;
    height:100%;
}

.pa-meter{
    background:#4572A7;
}
.ua-meter{
    background:#89A54E;
}
.pa-meter-label{
    margin: -4px 0 0 5px;
    font-size: 11px;
}


/* Footer
-------------------------------------------------- */
.footer {
  margin-top: 45px;
  padding: 25px 0 35px;
  background-color: #eee;
  text-shadow: 0 1px 0 #fff;
  border-top: 1px solid #e5e5e5;
  border-bottom: 1px solid #e5e5e5;
  width: 100%;
  color: #555;
}

.footer h4{}

.footer ul, .footer li {
    padding: 0;
    margin: 0;
    list-style-type: none;
}

/* Copyright
-------------------------------------------------- */
.copyright{
    padding-top: 10px;
    text-align: center;
    background: #fff;
    width: 100%;

}

/*****************************************************/
table.table.table-plain th, table.table.table-plain td {
  padding: 8px;
  line-height: 10px;
  text-align: left;
  border-top: 0px solid #ddd;
}

ul#projects-list{
    list-style-image:url('/static/img/folder.gif');
    width:210px;
}

input.ui-autocomplete-input{
    border: 0px solid;
    outline:0;
    background-color:#ffffff;
    color:#404040;
    text-shadow:none;
    border:0;
    padding:5px 10px;
    -webkit-box-shadow:none;
    -moz-box-shadow:none;
    box-shadow:none;
}

/*****************************************************/

li.list-group-item-node {
    margin-bottom: 10px;
}

li .project-meta {
    position: absolute;
    top: 10px;
    right: 10px;
    font-weight: normal;
    font-style: italic;
}

/*****************************************************/

li.node{
    margin:0;
    margin-bottom:10px;
    padding:0;
    list-style-type:none;
    -webkit-border-radius:6px;
    -moz-border-radius:6px;
    border-radius:6px;
    border: 1px solid #DDD;
}

li.node h3{
    line-height:10px;
    font-size:14px;
    background-color:white;
    padding:10px;
    -webkit-border-radius:6px;
    -webkit-border-bottom-left-radius:0px;
    -webkit-border-bottom-right-radius:0px;
    -moz-border-radius:6px;
    -moz-border-bottom-left-radius:0px;
    -moz-border-bottom-left-radius:0px;
    border-radius:6px;
    border-bottom-left-radius:0px;
    border-bottom-left-radius:0px;
}

li.node div.body{
    border-top: 1px solid #EEE;
    padding: 10px;
}

li.node p.description{
    color: black;
}
li.node p.date{
    color: #888;
}

/***********/

h1.node-title, h1.node-parent-title {
  line-height: 36px;
  border-bottom: none;
  margin-top: 0.3em;
}

.btn-toolbar.node-control {
    margin-top: 0.9em;
}

.editable {
    border-bottom: none;
}

.editable:hover{
  background-color:#F3F3F3;
}

/* File list tables */

table tbody.files td {
    vertical-align:middle;
}

/* Custom icons */

.icon-fork {
    background-position: 0 -144px;
}

/* Modal forms */
div.modal form {
    margin:0;
}

.modal-subheader {
    font-size: 30px;
    margin-right: 10px;
}

div.modal div.modal-header h3.img-add {
    height:30px;
    padding-left:40px;
    background: url(/static/img/add_48.png) no-repeat;
    background-size: 30px;
    line-height:30px;
}

form.form-horizontal.form-horizontal-narrow .controls {
    margin-left: 50px;
}

form.form-horizontal.form-horizontal-narrow .control-group {
    padding-left:55px;
}


/* Static pages */
.staticpage img {
    border:2px solid black;
}
.staticpage p { font-size: 14px; }

/* Subnav */
.subnav {
  width: 100%;
  height: 36px;
  margin-bottom: 15px;
  background-color: #eeeeee; /* Old browsers */
  background-repeat: repeat-x; /* Repeat the gradient */
  background-image: -moz-linear-gradient(top, #f5f5f5 0%, #eeeeee 100%); /* FF3.6+ */
  background-image: -webkit-gradient(linear, left top, left bottom, color-stop(0%,#f5f5f5), color-stop(100%,#eeeeee)); /* Chrome,Safari4+ */
  background-image: -webkit-linear-gradient(top, #f5f5f5 0%,#eeeeee 100%); /* Chrome 10+,Safari 5.1+ */
  background-image: -ms-linear-gradient(top, #f5f5f5 0%,#eeeeee 100%); /* IE10+ */
  background-image: -o-linear-gradient(top, #f5f5f5 0%,#eeeeee 100%); /* Opera 11.10+ */
  filter: progid:DXImageTransform.Microsoft.gradient( startColorstr='#f5f5f5', endColorstr='#eeeeee',GradientType=0 ); /* IE6-9 */
  background-image: linear-gradient(top, #f5f5f5 0%,#eeeeee 100%); /* W3C */
  border: 1px solid #e5e5e5;
  -webkit-border-radius: 4px;
     -moz-border-radius: 4px;
          border-radius: 4px;
}
.subnav .nav {
  margin-bottom: 0;
}
.subnav .nav > li > a {
  margin: 0;
  padding-top:    11px;
  padding-bottom: 11px;
  border-left: 1px solid #f5f5f5;
  border-right: 1px solid #e5e5e5;
  -webkit-border-radius: 0;
     -moz-border-radius: 0;
          border-radius: 0;
}
.subnav .nav > .active > a,
.subnav .nav > .active > a:hover {
  padding-left: 13px;
  color: #777;
  background-color: #e9e9e9;
  border-right-color: #ddd;
  border-left: 0;
  -webkit-box-shadow: inset 0 3px 5px rgba(0,0,0,.05);
     -moz-box-shadow: inset 0 3px 5px rgba(0,0,0,.05);
          box-shadow: inset 0 3px 5px rgba(0,0,0,.05);
}
.subnav .nav > .active > a .caret,
.subnav .nav > .active > a:hover .caret {
  border-top-color: #777;
}
.subnav .nav > li:first-child > a,
.subnav .nav > li:first-child > a:hover {
  border-left: 0;
  padding-left: 12px;
  -webkit-border-radius: 4px 0 0 4px;
     -moz-border-radius: 4px 0 0 4px;
          border-radius: 4px 0 0 4px;
}
.subnav .nav > li:last-child > a {
  border-right: 0;
}
.subnav .dropdown-menu {
  -webkit-border-radius: 0 0 4px 4px;
     -moz-border-radius: 0 0 4px 4px;
          border-radius: 0 0 4px 4px;
}

/* Fixed subnav on scroll, but only for 980px and up (sorry IE!) */
@media (min-width: 980px) {
  .subnav-fixed {
    position: fixed;
    top: 40px;
    left: 0;
    right: 0;
    z-index: 1030;
    border-color: #d5d5d5;
    border-width: 0 0 1px; /* drop the border on the fixed edges */
    -webkit-border-radius: 0;
       -moz-border-radius: 0;
            border-radius: 0;
    -webkit-box-shadow: inset 0 1px 0 #fff, 0 1px 5px rgba(0,0,0,.1);
       -moz-box-shadow: inset 0 1px 0 #fff, 0 1px 5px rgba(0,0,0,.1);
            box-shadow: inset 0 1px 0 #fff, 0 1px 5px rgba(0,0,0,.1);
  }
  .subnav-fixed .nav {
    width: 938px;
    margin: 0 auto;
    padding: 0 1px;
  }
  .subnav .nav > li:first-child > a,
  .subnav .nav > li:first-child > a:hover {
    -webkit-border-radius: 0;
       -moz-border-radius: 0;
            border-radius: 0;
  }
}

/* Project page */


#addContributors table {
    border-collapse: separate;
    border-spacing: 5px;
}

#addContributors .error {
    color: red;
}

#node-tags_tagsinput {
    margin-bottom: 20px;
}

li.unavailable {
    border-style: dashed;
}

h1.unavailable {
    font-style: italic;
}

/* Search */
.nested
    {
        padding-left: 25px;
    }
.navigate
    {
        padding:25px;
        font-size: 18px;
    }

/* Searh Contributors */

.search-contributor-result td {
    padding-right: 10px;
}

/* Markdown editing */

.wmd-panel
{
    width: 100%;
}

.wmd-button-bar
{
    width: 100%;
    background-color: Silver;
}

.wmd-input
{
    border: 1px solid DarkGray;
}


.wmd-button-row
{
    position: relative;
    margin-left: 5px;
    margin-right: 5px;
    margin-bottom: 5px;
    margin-top: 10px;
    padding: 0px;
    height: 20px;
}

.wmd-spacer
{
    width: 1px;
    height: 20px;
    margin-left: 14px;

    position: absolute;
    background-color: Silver;
    display: inline-block;
    list-style: none;
}

.wmd-button {
    width: 20px;
    height: 20px;
    padding-left: 2px;
    padding-right: 3px;
    position: absolute;
    display: inline-block;
    list-style: none;
    cursor: pointer;
}

.wmd-button > span {
    background-image: url(../vendor/pagedown/wmd-buttons.png);
    background-repeat: no-repeat;
    background-position: 0px 0px;
    width: 20px;
    height: 20px;
    display: inline-block;
}

.wmd-spacer1
{
    left: 50px;
}
.wmd-spacer2
{
    left: 175px;
}
.wmd-spacer3
{
    left: 300px;
}

.wmd-prompt-background
{
    background-color: Black;
}

.wmd-prompt-dialog
{
    border: 1px solid #999999;
    background-color: #F5F5F5;
}

.wmd-prompt-dialog > div {
    font-size: 0.8em;
    font-family: arial, helvetica, sans-serif;
}


.wmd-prompt-dialog > form > input[type="text"] {
    border: 1px solid #999999;
    color: black;
}

.wmd-prompt-dialog > form > input[type="button"]{
    border: 1px solid #888888;
    font-family: trebuchet MS, helvetica, sans-serif;
    font-size: 0.8em;
    font-weight: bold;
}

/* Sidenav */
.osf-sidenav.affix {
  position: static;
}

/* First level of nav */
.bs-sidenav {
  margin-top: 30px;
  margin-bottom: 30px;
  padding-top:    10px;
  padding-bottom: 10px;
  text-shadow: 0 1px 0 #fff;
  background-color: #f7f5fa;
  border-radius: 5px;
}

/* All levels of nav */
.osf-sidenav .nav > li > a {
  display: block;
  /*color: #716b7a;*/
  color: #006699;
  padding: 5px 20px;
  font-weight: bold;
}
.osf-sidenav .nav > li > a:hover,
.osf-sidenav .nav > li > a:focus {
  text-decoration: none;
  background-color: #e5e3e9;
  border-right: 1px solid #dbd8e0;
}
.osf-sidenav .nav > .active > a,
.osf-sidenav .nav > .active:hover > a,
.osf-sidenav .nav > .active:focus > a {
  font-weight: bold;
  color: #563d7c;
  background-color: transparent;
  border-right: 1px solid #563d7c;
}

/* Nav: second level (shown on .active) */
.osf-sidenav .nav .nav {
  display: none; /* Hide by default, but at >768px, show it */
  margin-bottom: 8px;
}
.osf-sidenav .nav .nav > li > a {
  padding-top:    3px;
  padding-bottom: 3px;
  padding-left: 30px;
  font-size: 90%;
}

/* Show and affix the side nav when space allows it */
@media (min-width: 992px) {
  .osf-sidenav .nav > .active > ul {
    display: block;
  }
  /* Widen the fixed sidebar */
  .osf-sidenav.affix,
  .osf-sidenav.affix-bottom {
    width: 213px;
  }
  .osf-sidenav.affix {
    position: fixed; /* Undo the static from mobile first approach */
    top: 80px;
  }
  .osf-sidenav.affix-bottom {
    position: absolute; /* Undo the static from mobile first approach */
  }
  .osf-sidenav.affix-bottom .bs-sidenav,
  .osf-sidenav.affix .bs-sidenav {
    margin-top: 0;
    margin-bottom: 0;
  }
}
@media (min-width: 1200px) {
  /* Widen the fixed sidebar again */
  .osf-sidenav.affix-bottom,
  .osf-sidenav.affix {
    width: 263px;
  }
}

/* Logs */

.log-date {
    font-size: 13px;
}

.alert a.alert-link {
    text-decoration: underline;
}

.overflow {
    word-wrap: break-word;
    max-width: 100%;
}

.preview-overflow{
    overflow:hidden;
    width:100%;
<<<<<<< HEAD
}

div#logScope a.moreLogs{
    margin-left:50px;
}

/* private_link*/
.key-name{
    margin-left: 10px;
}

#generate-private-link{
    margin:20px 20px;
}

.private-link-label{
    width:60%;
}

.link-name{
    width:55%;
}

.link-label{
    width:15%;
}

.link-date{
    width:15%;
}

.link-creator{
    width:20%;
}

/* Contributor page */

.contributor-self {
    font-weight: bold;
}
.contributor .btn-remove {
    display: none;
    cursor: pointer;
}
.contributor:hover .btn-remove,
.contributor-self .btn-remove {
    display: inline;
    cursor: pointer;
}

.contributor-delete-staged {
    background-color: #eeeeee;
}

li.contributor-list-item a.remove-contributor {
    margin-top:23px;
    margin-right:20px;
    float:right;
}

li.contributor-list-item img {
    margin-left:25px;
}

li.contributor-list-item a.name {
    margin-left:30px;
}

/* Handle popovers inside modals */
.popover {
    z-index: 999999;
}

.add-contributor {
    padding: 6px 18px;
}

.contributorTitle {
    font-size:150%;
}

.selectControl {
    font-size:95%;
}

.break {
    margin-bottom:20px;
}

button.sort {
    margin-left: 6%;
}

button.cancel {
    margin-left: 5%;
}

button.save {
    padding: 6px 17px;
}

/* Modular File Renderer */
.mfr-slickgrid {
    width: 750px;
    height: 503px;
    overflow: auto;
}

.mfr-pdf-button {
    height: 500px;
    width: 25px;
    display:inline-block;
    background: #F5F5F5;
    -moz-user-select: none;
    -khtml-user-select: none;
    -webkit-user-select: none;
    border-style:none;
    -webkit-box-shadow: none;
    -webkit-box-shadow: none;
    box-shadow: none;
    padding: 0;

}

.mfr-pdf-button.active {
    background: #D0D0D0;
}

.mfr-pdf-arrow.disabled {
    /*background: white;*/
    visibility:hidden;
}

.mfr-ipynb-body {
  vertical-align: middle;
  display: block;
  max-width: 100%;
  height: auto;
}


.editable {
  cursor: pointer;
}

a {
  cursor: pointer;
}

.btn-remove-contrib {
  cursor: pointer;
}

.contributor-unregistered {
  cursor: pointer;
}

.contributor-unregistered:hover{
  background-color: #F3F3F3;
}

/* jQuery UI Autocomplete (WTForms Widget) */
.ui-autocomplete-category { font-weight: bold }

.tagsinput .tag span { cursor:pointer; }

/* Badging interface CSS*/
.btn-success.editable:hover {
    background-color: #419641;
}

.badge-list {
  max-height:200px;
  overflow-y: auto;
  overflow-x: hidden;
}

.badge-list img {
  display: inline-block;
  margin-right: 10px;
  margin-bottom: 10px;
}

.profile-badge-list {
  max-height:200px;
  overflow-y: auto;
  overflow-x: hidden;
  display: inline-flex;
  padding-top: 10px;
}

.profile-badge-list div {
  margin: 5px;
}

.profile-badge-list img {
  display: inline-block;
  margin-bottom: 5px;
  cursor: pointer;
}

.profile-badge-list span {
  display: block;
}

.scripted {display: none;}

.pointer {cursor: pointer;}
=======
}
>>>>>>> afe36120
<|MERGE_RESOLUTION|>--- conflicted
+++ resolved
@@ -319,16 +319,12 @@
 
 /*End Johanna's CSS*/
 
-<<<<<<< HEAD
 /* Knockout Validation Styles */
 
 .validationMessage { color: #d9534f; }
 .customMessage { color: #ed9c28; }
 
 .spaced-buttons { margin-top: 10px; }
-=======
-
->>>>>>> afe36120
 
 /*
 'Modern Business' HTML Theme. Licensed under Apache 2.0.
@@ -1256,7 +1252,6 @@
 .preview-overflow{
     overflow:hidden;
     width:100%;
-<<<<<<< HEAD
 }
 
 div#logScope a.moreLogs{
@@ -1464,7 +1459,4 @@
 
 .scripted {display: none;}
 
-.pointer {cursor: pointer;}
-=======
-}
->>>>>>> afe36120
+.pointer {cursor: pointer;}
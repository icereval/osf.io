/* Body and structure
-------------------------------------------------- */

/*CSS Johanna added for front page*/
.verticalline {
border-left:  thin solid #D9E8F4;
}

#carousel-control-left-blue{
/* IE10 Consumer Preview */
background-image: -ms-linear-gradient(right, #FFFFFF 50%, #D9E8F4 100%);

/* Mozilla Firefox */
background-image: -moz-linear-gradient(right, #FFFFFF 50%, #D9E8F4 100%);

/* Opera */
background-image: -o-linear-gradient(right, #FFFFFF 50%, #D9E8F4 100%);

/* Webkit (Safari/Chrome 10) */
background-image: -webkit-gradient(linear, right top, left top, color-stop(.50, #FFFFFF), color-stop(1, #D9E8F4));

/* Webkit (Chrome 11+) */
background-image: -webkit-linear-gradient(right, #FFFFFF 50%, #D9E8F4 100%);

/* W3C Markup, IE10 Release Preview */
background-image: linear-gradient(to left, #FFFFFF 50%, #D9E8F4 100%);

}

#carousel-control-right-blue{
/* IE10 Consumer Preview */
background-image: -ms-linear-gradient(left, #FFFFFF 50%, #D9E8F4 100%);

/* Mozilla Firefox */
background-image: -moz-linear-gradient(left, #FFFFFF 50%, #D9E8F4 100%);

/* Opera */
background-image: -o-linear-gradient(left, #FFFFFF 50%, #D9E8F4 100%);

/* Webkit (Safari/Chrome 10) */
background-image: -webkit-gradient(linear, right top, left top, color-stop(.50, #FFFFFF), color-stop(1, #D9E8F4));

/* Webkit (Chrome 11+) */
background-image: -webkit-linear-gradient(left, #FFFFFF 50%, #D9E8F4 100%);

/* W3C Markup, IE10 Release Preview */
background-image: linear-gradient(to right, #FFFFFF 50%, #D9E8F4 100%);
}

.FP_Header {
color: #b4b4b4;
font-weight: bold;

}

.FP_Question{
color: #b4b4b4;
font-weight: bold;
font-size:500%
}

.FP_Center {
text-align: center;
}

#FP_great {
color: #b4b4b4;
}

.video_header {
background-color: #D9E8F4;
opacity:.3;

}

#video_font_head {
color: #428bca;
font-weight: bold;
}

.hrBlue {
  margin-top: 20px;
  margin-bottom: 20px;
  border: 0;
  border-top: 1px solid #D9E8F4;
}

/*End Johanna's CSS*/

/*
'Modern Business' HTML Theme. Licensed under Apache 2.0.
*/

/* Global Styles */

#addPointer td {
    vertical-align: middle;
}

/* Add-on styles */

.dropdown-scroll {
    height: auto;
    max-height: 200px;
    overflow-x: hidden;
}

.comment-container {
    margin-top: 10px;
    margin-bottom: 10px;
}

.comment-body {
    padding: 5px;
    background-color: white;
}

.comment-author {
    color: #999999;
}

.comment-date {
    color: #999999;
}
.edit-comment {
    background-color: #F3F3F3;
    cursor: pointer;
}

.comment-body i {
    cursor: pointer;
    padding-right: 5px;
}

.comment-handle-icon {
    color: white;
    vertical-align: middle;
    line-height: 50px;
    cursor: pointer;
}

/* Make embedded iframes responsive */
.addon-widget-container iframe {
    max-width: 100%;
}

.comment-error {
    color: #a94442;
}

.addon-widget-container:first-of-type h1,
.addon-widget-container:first-of-type h2,
.addon-widget-container:first-of-type h3 {
    margin-top: 0;
}

/* Make wiki images responsive */
.wiki img,
.addon-widget-container img {
  vertical-align: middle;
  display: block;
  max-width: 100%;
  height: auto;
}

img.hg-addon-icon {
    width: 16px;
    display: inline;
    vertical-align: middle;
}

/* End add-on styles */

html, body {
    height:100%;
}

body {
    padding-top: 70px; /* body padding for fixed top nav */
}

.img-home-portfolio,
.img-customer,
.portfolio-item {
    margin-bottom: 30px;
    position: relative;
    padding-top: 60px;
    background-color: #fff;
}

a.disabled {
    color: grey;
    cursor: default;
}

.citation-label {
    font-weight: bold;
}

.citation-list {
    display: none;
}

.citation-text {
    text-indent: -3em;
    margin-left: 3em;
}

.disabled {
    cursor: default !important;
    pointer-events: none;
}

.editing .display,
.edit {
    display: none;
}
.editing .edit {
    display: block;
}

h4 {
    padding-bottom: 10px;
}

.social img {
    padding: 0px 0px 10px 0px;
}

.social {
    padding-right: 60px;
}


/* Navbar */
.navbar .search-query {
    width:190px
}

.tab-pane {
    margin-top: 15px;
}


/* Page Sections */
.section,
.section-colored {
    padding: 50px 0;
}

.section-colored {
    background-color: #e1e1e1; /* change this to change the background color of a colored section */
}

.sidebar {
    margin-top: 40px;
}

.sidebar ul {
    border-radius: 5px;
    padding: 5px;
    border: 1px solid #cccccc;
}


/* Half Page Height Carousel Customization */


.carousel {
    height: 50%;
}

.item,
.carousel-inner {
    height: 100%;
}

.fill {
    width: 100%;
    height: 100%;
    background-position: center;
    background-size: cover;
}

/* Social Icons Styles */
.list-social-icons {
    margin-bottom: 45px;
}

.tooltip-social a {
    text-decoration: none;
    color: inherit;
}

.facebook-link a:hover {
    color: #3b5998;
}

.linkedin-link a:hover {
    color: #007fb1;
}

.twitter-link a:hover {
    color: #39a9e0;
}

.google-plus-link a:hover {
    color: #d14836;
}

/* Service Page Styles */
.service-icon {
    font-size: 50px;
}

/* 404 Page Styles */
.error-404 {
    font-size: 8em;
}

/* Pricing Page Styles */
.price {
    font-size: 4em;
}

.price-cents {
    vertical-align: super;
    font-size: 50%;
}

.price-month {
    font-size: 35%;
    font-style: italic;
}

/* End Modern Biz theme */

.content {
    padding-top: 30px;
}

/* Footer Styles */


.footer a i {
    color: #666666;
}

.header-image {
    background: url(http://placehold.it/200x300) repeat;/* Use a tiling background image or a full width image - if you're using full width you will need to change no-repeat center center cover  */
    background-position: top;
    height: auto;
    display: block;
    width: 100%;
    text-align: center;
}


.tagline {
    color: #7e7e7e;
}

/* Make wiki and mfr images responsive */
.wiki img, .mfr img {
  vertical-align: middle;
  display: block;
  max-width: 100%;
  height: auto;
}



/* Jumbotrons
-------------------------------------------------- */
.jumbotron {
  position: relative;
  background-color: #fff;
}
.jumbotron h1 {
  margin-bottom: 9px;
  font-size: 50px;
  letter-spacing: -1px;
  line-height: 1;
}
.jumbotron p {
  margin-bottom: 18px;
  font-weight: 300;
}
.jumbotron .btn-large {
  font-size: 20px;
  font-weight: normal;
  padding: 14px 24px;
  margin-right: 10px;
  -webkit-border-radius: 6px;
     -moz-border-radius: 6px;
          border-radius: 6px;
}

/* Masthead (docs home) */
.masthead {
  padding-top: 36px;
  margin-bottom: 72px;
}
.masthead h1,
.masthead p {
  text-align: center;
}
.masthead h1 {
  margin-bottom: 18px;
}
.masthead p {
  margin-left: 5%;
  margin-right: 5%;
  font-size: 30px;
  line-height: 36px;
}

/* Universal
-------------------------------------------------- */

.centered{
    float: none;
    margin: 0 auto;
}

.btn-xl {
padding: 10px 16px;
font-size: 40px;
line-height: 1.33;
border-radius: 6px;
}

.brand-version {
    font-size: 8px;
}


/* Profile gravatar
-------------------------------------------------- */
.profile-gravatar{
    border-radius: 4px;
    -webkit-border-radius: 4px;
}

/* Data Vis
-------------------------------------------------- */
/* Activity meters (user profile) */
.ua_meter_legend ul{
    list-style:none;
}
.ua_meter_legend li{
    display:inline;
    float:left;
}
.user-activity-meter{
    height: 10px;
    margin: 8px 0px;
}
.user-activity-meter ul{
    height:100%;
    list-style:none;
    padding-left: 0px;
}
.user-activity-meter ul li{
    display:inline;
    float:left;
    height:100%;
}

.pa-meter{
    background:#4572A7;
}
.ua-meter{
    background:#89A54E;
}
.pa-meter-label{
    margin: -4px 0 0 5px;
    font-size: 11px;
}


/* Footer
-------------------------------------------------- */
.footer {
  margin-top: 45px;
  padding: 25px 0 35px;
  background-color: #eee;
  text-shadow: 0 1px 0 #fff;
  border-top: 1px solid #e5e5e5;
  border-bottom: 1px solid #e5e5e5;
  min-width: 940px;
  color: #555;
}

.footer h4{}

.footer ul, .footer li {
    padding: 0;
    margin: 0;
    list-style-type: none;
}

/* Copyright
-------------------------------------------------- */
.copyright{
    padding-top: 10px;
    text-align: center;
}

/*****************************************************/
table.table.table-plain th, table.table.table-plain td {
  padding: 8px;
  line-height: 10px;
  text-align: left;
  border-top: 0px solid #ddd;
}

ul#projects-list{
    list-style-image:url('/static/img/folder.gif');
    width:210px;
}

input.ui-autocomplete-input{
    outline:0;
    background-color:#ffffff;
    color:#404040;
    text-shadow:none;
    padding:5px 10px;
    -webkit-box-shadow:none;
    -moz-box-shadow:none;
    box-shadow:none;
}

/*****************************************************/

li.list-group-item-node {
    margin-bottom: 10px;
}
li.pointer {
    border-style: dashed;
}

li .project-meta {
    position: absolute;
    top: 10px;
    right: 10px;
    font-weight: normal;
    font-style: italic;
}

/*****************************************************/

li.node{
    margin:0;
    margin-bottom:10px;
    padding:0;
    list-style-type:none;
    -webkit-border-radius:6px;
    -moz-border-radius:6px;
    border-radius:6px;
    border: 1px solid #DDD;
}

li.node h3{
    line-height:10px;
    font-size:14px;
    background-color:white;
    padding:10px;
    -webkit-border-radius:6px;
    -webkit-border-bottom-left-radius:0px;
    -webkit-border-bottom-right-radius:0px;
    -moz-border-radius:6px;
    -moz-border-bottom-left-radius:0px;
    -moz-border-bottom-left-radius:0px;
    border-radius:6px;
    border-bottom-left-radius:0px;
    border-bottom-left-radius:0px;
}

li.node div.body{
    border-top: 1px solid #EEE;
    padding: 10px;
}

li.node p.description{
    color: black;
}
li.node p.date{
    color: #888;
}

/***********/

h1.node-title, h1.node-parent-title {
  line-height: 36px;
  border-bottom: none;
  margin-top: 0.3em;
}

.btn-toolbar.node-control {
    margin-top: 0.9em;
}

.editable {
    border-bottom: none;
}

.editable:hover{
  background-color:#F3F3F3;
}

/* File list tables */

table tbody.files td {
    vertical-align:middle;
}

/* Custom icons */

.icon-fork {
    background-position: 0 -144px;
}

/* Modal forms */
div.modal form {
    margin:0;
}

.modal-subheader {
    font-size: 30px;
    margin-right: 10px;
}

div.modal div.modal-header h3.img-add {
    height:30px;
    padding-left:40px;
    background: url(/static/img/add_48.png) no-repeat;
    background-size: 30px;
    line-height:30px;
}

form.form-horizontal.form-horizontal-narrow .controls {
    margin-left: 50px;
}

form.form-horizontal.form-horizontal-narrow .control-group {
    padding-left:55px;
}


/* Static pages */
.staticpage img {
    border:2px solid black;
}
.staticpage p { font-size: 14px; }


/* Project page */


#addContributors table {
    border-collapse: separate;
    border-spacing: 5px;
}

table#manageContributors td {
    vertical-align: middle;
}

#addContributors .error {
    color: red;
}

#node-tags_tagsinput {
    margin-bottom: 20px;
}

li.unavailable {
    border-style: dashed;
}

h1.unavailable {
    font-style: italic;
}

/* Search */
.nested
    {
        padding-left: 25px;
    }
.navigate
    {
        padding:25px;
        font-size: 18px;
    }

/* Searh Contributors */

.search-contributor-result td {
    padding-right: 10px;
}

/* Markdown editing */

.wmd-panel
{
    width: 100%;
}

.wmd-button-bar
{
    width: 100%;
    background-color: Silver;
}

.wmd-input
{
    border: 1px solid DarkGray;
}


.wmd-button-row
{
    position: relative;
    margin-left: 5px;
    margin-right: 5px;
    margin-bottom: 5px;
    margin-top: 10px;
    padding: 0px;
    height: 20px;
}

.wmd-spacer
{
    width: 1px;
    height: 20px;
    margin-left: 14px;

    position: absolute;
    background-color: Silver;
    display: inline-block;
    list-style: none;
}

.wmd-button {
    width: 20px;
    height: 20px;
    padding-left: 2px;
    padding-right: 3px;
    position: absolute;
    display: inline-block;
    list-style: none;
    cursor: pointer;
}

.wmd-button > span {
    background-image: url(../vendor/pagedown/wmd-buttons.png);
    background-repeat: no-repeat;
    background-position: 0px 0px;
    width: 20px;
    height: 20px;
    display: inline-block;
}

.wmd-spacer1
{
    left: 50px;
}
.wmd-spacer2
{
    left: 175px;
}
.wmd-spacer3
{
    left: 300px;
}

.wmd-prompt-background
{
    background-color: Black;
}

.wmd-prompt-dialog
{
    border: 1px solid #999999;
    background-color: #F5F5F5;
}

.wmd-prompt-dialog > div {
    font-size: 0.8em;
    font-family: arial, helvetica, sans-serif;
}


.wmd-prompt-dialog > form > input[type="text"] {
    border: 1px solid #999999;
    color: black;
}

.wmd-prompt-dialog > form > input[type="button"]{
    border: 1px solid #888888;
    font-family: trebuchet MS, helvetica, sans-serif;
    font-size: 0.8em;
    font-weight: bold;
}

/* Sidenav */
.osf-sidenav.affix {
  position: static;
}

/* First level of nav */
.bs-sidenav {
  margin-top: 30px;
  margin-bottom: 30px;
  padding-top:    10px;
  padding-bottom: 10px;
  text-shadow: 0 1px 0 #fff;
  background-color: #f7f5fa;
  border-radius: 5px;
}

/* All levels of nav */
.osf-sidenav .nav > li > a {
  display: block;
  /*color: #716b7a;*/
  color: #006699;
  padding: 5px 20px;
  font-weight: bold;
}
.osf-sidenav .nav > li > a:hover,
.osf-sidenav .nav > li > a:focus {
  text-decoration: none;
  background-color: #e5e3e9;
  border-right: 1px solid #dbd8e0;
}
.osf-sidenav .nav > .active > a,
.osf-sidenav .nav > .active:hover > a,
.osf-sidenav .nav > .active:focus > a {
  font-weight: bold;
  color: #563d7c;
  background-color: transparent;
  border-right: 1px solid #563d7c;
}

/* Nav: second level (shown on .active) */
.osf-sidenav .nav .nav {
  display: none; /* Hide by default, but at >768px, show it */
  margin-bottom: 8px;
}
.osf-sidenav .nav .nav > li > a {
  padding-top:    3px;
  padding-bottom: 3px;
  padding-left: 30px;
  font-size: 90%;
}

/* Show and affix the side nav when space allows it */
@media (min-width: 992px) {
  .osf-sidenav .nav > .active > ul {
    display: block;
  }
  /* Widen the fixed sidebar */
  .osf-sidenav.affix,
  .osf-sidenav.affix-bottom {
    width: 213px;
  }
  .osf-sidenav.affix {
    position: fixed; /* Undo the static from mobile first approach */
    top: 80px;
  }
  .osf-sidenav.affix-bottom {
    position: absolute; /* Undo the static from mobile first approach */
  }
  .osf-sidenav.affix-bottom .bs-sidenav,
  .osf-sidenav.affix .bs-sidenav {
    margin-top: 0;
    margin-bottom: 0;
  }
}
@media (min-width: 1200px) {
  /* Widen the fixed sidebar again */
  .osf-sidenav.affix-bottom,
  .osf-sidenav.affix {
    width: 263px;
  }
}

@media (max-width: 992px) {
  /* Make sidebar static on medium sized screen */
  .sidebar.affix {
    position: static;
  }
}

/* Logs */

.log-file-link {
    cursor: pointer;
}

.log-date {
    font-size: 13px;
}

.alert a.alert-link {
    text-decoration: underline;
}

.overflow {
    word-wrap: break-word;
    max-width: 100%;
}

.preview-overflow{
    overflow:hidden;
    width:100%;
}

/* private_link*/
.link-name{
    margin-left: 10px;
}

.private-link{
    padding: 6px;
}


div#logScope a.moreLogs{
    margin-left:50px;
}

/* Contributor page */

.contributor-self {
    font-weight: bold;
}
.contributor .btn-remove {
    display: none;
    cursor: pointer;
}
.contributor:hover .btn-remove,
.contributor-self .btn-remove {
    display: inline;
    cursor: pointer;
}

.contributor-delete-staged {
    background-color: #eeeeee;
}

li.contributor-list-item a.remove-contributor {
    margin-top:23px;
    margin-right:20px;
    float:right;
}

li.contributor-list-item img {
    margin-left:25px;
}

li.contributor-list-item a.name {
    margin-left:30px;
}

/* Handle popovers inside modals */
.popover {
    z-index: 999999;
}

.add-contributor {
    padding: 6px 18px;
}

.contributorTitle {
    font-size:150%;
}

.selectControl {
    font-size:95%;
}

.break {
    margin-bottom:20px;
}

button.sort {
    margin-left: 6%;
}

button.cancel {
    margin-left: 5%;
}

button.save {
    padding: 6px 17px;
}

/* Modular File Renderer */
.mfr-slickgrid {
    width: 750px;
    height: 503px;
    overflow: auto;
}

.mfr-pdf-button {
    height: 500px;
    width: 25px;
    display:inline-block;
    background: #F5F5F5;
    -moz-user-select: none;
    -khtml-user-select: none;
    -webkit-user-select: none;
    border-style:none;
    -webkit-box-shadow: none;
    -webkit-box-shadow: none;
    box-shadow: none;
    padding: 0;

}

.mfr-pdf-button.active {
    background: #D0D0D0;
}

.mfr-pdf-arrow.disabled {
    /*background: white;*/
    visibility:hidden;
}

.mfr-ipynb-body {
  vertical-align: middle;
  display: block;
  max-width: 100%;
  height: auto;
}


.editable {
  cursor: pointer;
}

a {
  cursor: pointer;
}

.btn-remove-contrib {
  cursor: pointer;
}

.contributor-unregistered {
  cursor: pointer;
}

.contributor-unregistered:hover{
  background-color: #F3F3F3;
}

/* jQuery UI Autocomplete (WTForms Widget) */
.ui-autocomplete-category { font-weight: bold }
<<<<<<< HEAD
=======

.tagsinput .tag span { cursor:pointer; }
>>>>>>> 0c4e3d9b
<|MERGE_RESOLUTION|>--- conflicted
+++ resolved
@@ -1059,8 +1059,5 @@
 
 /* jQuery UI Autocomplete (WTForms Widget) */
 .ui-autocomplete-category { font-weight: bold }
-<<<<<<< HEAD
-=======
-
-.tagsinput .tag span { cursor:pointer; }
->>>>>>> 0c4e3d9b
+
+.tagsinput .tag span { cursor:pointer; }
var $ = require('jquery');
var ko = require('knockout');

var jedit = require('json-editor'); // TODO webpackify

var $osf = require('js/osfHelpers');
var oop = require('js/oop');

var MetaSchema = function(params) {
    this.name = params.schema_name;
    this.version = params.schema_version;
    this.title = params.title || params.schema.title;
    this.schema = params.schema || {};
    this.id = [this.name, this.version].join('_');
};

var Draft = function(params) {
    this.pk = params.pk;
    var metaSchema = params.registration_schema;
    this.metaSchema = new MetaSchema(metaSchema);
    this.schema = metaSchema.schema;
    this.schemaName = metaSchema.schema_name;
    this.schemaVersion = metaSchema.schema_version;
    this.schemaData = params.registration_metadata;
};

var RegistrationEditor = function(urls, editorId) {
    var self = this;

    self.urls = urls;
    self.editorId = editorId;
    self.editor = null;

    self.draft = ko.observable(
        new Draft({
            pk: null,
            registration_schema: {
                schema: {
                    pages: []
                },
                schema_name: '',
                schemaVersion: ''
            },
            registration_metadata: {}
        })
    );
    /*
    self.defaultOptions = [{
        id: 'DEFAULT',B
        name: null,
        schema_version: 0,
        title: 'Please select a registration form to initiate registration'
    }];
     */
    self.schemas = ko.observable([]);

    self.selectedSchemaName = ko.observable();
    self.selectedSchemaName.subscribe(self.selectSchema.bind(self));

    self.disableSave = ko.pureComputed(function() {
        return !self.draft().schema;
    });
};
RegistrationEditor.prototype.init = function(draft) {
    var self = this;

    if (draft){
        self.updateData(draft);
        self.updateEditor(self.draft().schema.pages[0]);
    }

    self.fetchSchemas().then(self.updateSchemas.bind(self));
};
RegistrationEditor.prototype.selectSchema = function() {
    var self = this;
    if(!self.schemas.length) {
        return;
    }

    var selectedSchemaName = self.selectedSchemaName();

    draft = self.draft();
    draft.schemaName = selectedSchemaName.split('_').slice(0, -1).join('_');
    if (self.schemas().length) {
        var selectedSchema = self.schemas().filter(function(s) {
            return s.id === selectedSchemaName;
        })[0];
        draft.schema = selectedSchema.schema;
        draft.schemaVersion = selectedSchema.version || 1;
    }
    self.draft(draft);

    self.updateEditor(draft.schema.pages[0] || {});
};
RegistrationEditor.prototype.updateSchemas = function(response) {
    var self = this;
    self.schemas(
        $.map(response.meta_schemas, function(ms) {
            return new MetaSchema(ms);
        })
    );
};
RegistrationEditor.prototype.fetchSchemas = function() {
    var self = this;
    return $.getJSON(self.urls.schemas);
};

RegistrationEditor.prototype.updateData = function(draft) {
    var self = this;
    
    var newDraft = new Draft(draft);
    newDraft.schemaData = $.extend({}, newDraft.schemaData, self.draft().schemaData);   
    self.draft(newDraft);

    self.selectedSchemaName(newDraft.metaSchema.id);
};
RegistrationEditor.prototype.fetchData = function() {
    var self = this;
    var ret = $.Deferred();
    if (!self.draft().pk) {
        ret.resolve();
    }
    $.getJSON(self.urls.get.replace('{draft_pk}', self.draft.pk)).then(ret.resolve);
    return ret;
};

RegistrationEditor.prototype.updateEditor = function(page) {
    var self = this;

    if (!page) {
        return;
    }
    // load the data for the first schema and display
    if (self.editor) {
        self.editor.destroy();
    }
    self.editor = new JSONEditor(document.getElementById(self.editorId), {
        schema: page,
        startVal: self.draft.schema_data,
        theme: 'bootstrap3',
        disable_collapse: true,
        disable_edit_json: true,
        disable_properties: true,
        no_additional_properties: false
    });
    self.editor.on('change', function() {
        self.save();
    });
};
RegistrationEditor.prototype.selectPage = function(page) {
    var self = this;
    self.updateEditor(page);
};
RegistrationEditor.prototype.create = function(schemaData) {
    var self = this;

    return $osf.postJSON(self.urls.create, {
        schema_name: self.draft().schemaName,
        schema_version: self.draft().schemaVersion,
        schema_data: schemaData
    }).then(self.updateData.bind(self));
};
RegistrationEditor.prototype.save = function() {
    var self = this;
    var schemaData = self.editor.getValue();
<<<<<<< HEAD
    if (!self.draft().pk) {
        return self.create(schemaData);
    }
    return $osf.putJSON(self.urls.update.replace('{draft_pk}', self.draft().pk), {
        schema_name: self.draft().schemaName,
        schema_version: self.draft().schemaVersion,
=======
	console.log(schemaData);

    return $osf.putJSON(self.urls.save, {
        schema_id: self.selectedSchemaId(),
        schema_version: self.schema().version,
>>>>>>> b178a245
        schema_data: schemaData
    }).then(function(response) {
        console.log(response);
    });
};

module.exports = RegistrationEditor;
<|MERGE_RESOLUTION|>--- conflicted
+++ resolved
@@ -2,6 +2,7 @@
 var ko = require('knockout');
 
 var jedit = require('json-editor'); // TODO webpackify
+require('js/json-editor-extensions');
 
 var $osf = require('js/osfHelpers');
 var oop = require('js/oop');
@@ -141,7 +142,7 @@
         disable_collapse: true,
         disable_edit_json: true,
         disable_properties: true,
-        no_additional_properties: false
+        no_additional_properties: true
     });
     self.editor.on('change', function() {
         self.save();
@@ -163,24 +164,16 @@
 RegistrationEditor.prototype.save = function() {
     var self = this;
     var schemaData = self.editor.getValue();
-<<<<<<< HEAD
     if (!self.draft().pk) {
         return self.create(schemaData);
     }
     return $osf.putJSON(self.urls.update.replace('{draft_pk}', self.draft().pk), {
         schema_name: self.draft().schemaName,
         schema_version: self.draft().schemaVersion,
-=======
-	console.log(schemaData);
-
-    return $osf.putJSON(self.urls.save, {
-        schema_id: self.selectedSchemaId(),
-        schema_version: self.schema().version,
->>>>>>> b178a245
         schema_data: schemaData
     }).then(function(response) {
         console.log(response);
     });
 };
 
-module.exports = RegistrationEditor;
+module.exports = RegistrationEditor;
/**
 * Controller for the Add Contributor modal.
 */
'use strict';

var $ = require('jquery');
var ko = require('knockout');
var moment = require('moment');
var Raven = require('raven-js');
var koHelpers = require('./koHelpers');
require('knockout.punches');
require('jquery-autosize');
ko.punches.enableAll();

var osfHelpers = require('js/osfHelpers');
var CommentPane = require('js/commentpane');
var markdown = require('js/markdown');
var waterbutler = require('./waterbutler');


// Maximum length for comments, in characters
var FIGSHARE = 'figshare';

var MAXLENGTH = 500;
var MAXLEVEL = {
    'page': 10,
    'pane': 5,
    'widget': 5
};

var TOGGLELEVEL = 2;

var ABUSE_CATEGORIES = {
    spam: 'Spam or advertising',
    hate: 'Hate speech',
    violence: 'Violence or harmful behavior'
};

var FILES = 'files';
var PANE = 'pane';

/*
 * Format UTC datetime relative to current datetime, ensuring that time
 * is in the past.
 */
var relativeDate = function(datetime) {
    var now = moment.utc();
    var then = moment.utc(datetime);
    then = then > now ? now : then;
    return then.fromNow();
};

var notEmpty = function(value) {
    return !!$.trim(value);
};

var exclusify = function(subscriber, subscribees) {
    subscriber.subscribe(function(value) {
        if (value) {
            for (var i=0; i<subscribees.length; i++) {
                subscribees[i](false);
            }
        }
    });
};

var exclusifyGroup = function() {
    var observables = Array.prototype.slice.call(arguments);
    for (var i=0; i<observables.length; i++) {
        var subscriber = observables[i];
        var subscribees = observables.slice();
        subscribees.splice(i, 1);
        exclusify(subscriber, subscribees);
    }
};

var BaseComment = function() {

    var self = this;
    self.abuseOptions = Object.keys(ABUSE_CATEGORIES);

    self._loaded = false;
    self.id = ko.observable();

    self.page = ko.observable('node'); // Default
    self.mode = 'pane'; // Default

    self.errorMessage = ko.observable();
    self.editErrorMessage = ko.observable();
    self.replyErrorMessage = ko.observable();

    self.replying = ko.observable(false);
    self.replyContent = ko.observable('');

    self.submittingReply = ko.observable(false);

    self.comments = ko.observableArray();
    self.unreadComments = ko.observable(0);

    self.pageNumber = ko.observable(0);

    self.level = 0;

    self.displayCount = ko.pureComputed(function() {
        if (self.unreadComments() !== 0) {
            return self.unreadComments().toString();
        } else {
            return ' ';
        }
    });

    /* Removes number of unread comments from tab when comments pane is opened  */
    self.removeCount = function() {
        self.unreadComments(0);
    };

    self.replyNotEmpty = ko.pureComputed(function() {
        return notEmpty(self.replyContent());
    });
    self.commentButtonText = ko.computed(function() {
        return self.submittingReply() ? 'Commenting' : 'Comment';
    });

};

BaseComment.prototype.abuseLabel = function(item) {
    return ABUSE_CATEGORIES[item];
};

BaseComment.prototype.showReply = function() {
    this.replying(true);
};

BaseComment.prototype.cancelReply = function() {
    this.replyContent('');
    this.replying(false);
    this.submittingReply(false);
    this.replyErrorMessage('');
};

BaseComment.prototype.setupToolTips = function(elm) {
    $(elm).each(function(idx, item) {
        var $item = $(item);
        if ($item.attr('data-toggle') === 'tooltip') {
            $item.tooltip();
        } else {
            $item.find('[data-toggle="tooltip"]').tooltip({container: 'body'});
        }
    });
};

BaseComment.prototype.fetch = function(isCommentList, nodeId, thread) {
    var self = this;
    var deferred = $.Deferred();
    if (self._loaded) {
        deferred.resolve(self.comments());
    }
    if (thread !== undefined) {
        return self.getThread(thread);
    }
    $.getJSON(
        self.$root.nodeApiUrl + 'comments/',
        {
            page: self.page(),
            target: self.id(),
            rootId: self.rootId(),
            isCommentList: (isCommentList || null)
        },
        function(response) {
            self.comments(
                ko.utils.arrayMap(response.comments.reverse(), function (comment) {
                    return new CommentModel(comment, self, self.$root);
                })
            );
            if (isCommentList) {
                self.discussionByFrequency(response.discussionByFrequency);
                self.discussionByRecency(response.discussionByRecency);
            }
            self.unreadComments(response.nUnread);
            deferred.resolve(self.comments());
            self.configureCommentsVisibility(nodeId);
            self._loaded = true;
        }
    );
    return deferred.promise();
};

BaseComment.prototype.getThread = function(thread_id) {
    var self = this;
    var deferred = $.Deferred();
    if (self._loaded) {
        deferred.resolve(self.comments());
    }
    var request = $.getJSON(self.$root.nodeApiUrl + 'comment/' + thread_id + '/');
    request.done(function(response){
        self.comments([new CommentModel(response.comment, self, self.$root)]);
        deferred.resolve(self.comments());
        self.configureCommentsVisibility();
        self._loaded = true;
    });
    return deferred.promise();
};

BaseComment.prototype.configureCommentsVisibility = function(nodeId) {
    var self = this;
    for (var c in self.comments()) {
        var comment = self.comments()[c];
        if (self.level > 0 && self.loading() === false) {
            comment.isHidden(self.isHidden());
            if (!self.isHidden() && self.page() === FILES) {
                comment.title(self.title());
            }
            comment.loading(false);
            continue;
        }
        if (comment.page() !== FILES || self.mode === PANE) {
            comment.loading(false);
            continue;
        }
        comment.checkFileExistsAndConfigure(nodeId);
    }
};

BaseComment.prototype.checkFileExistsAndConfigure = function(nodeId) {
    var self = this;
    var url  = waterbutler.buildMetadataUrl(self.title(), self.provider(), nodeId, {}); // waterbutler url
    var request = $.ajax({
        method: 'GET',
        url: url
    });
    request.done(function (resp) {
        if (self.provider() === FIGSHARE) {
            self.title(resp.data.name);
        }
        self.loading(false);
    });
    request.fail(function (xhl) {
        self.isHidden(true);
        $.map([self.$root.discussionByFrequency, self.$root.discussionByRecency], function(discussion){
            return self.decrementUserFromDiscussion(discussion);
        });
        self.loading(false);
    });
    return request;
};

BaseComment.prototype.decrementUserFromDiscussion = function(discussions) {
    var self = this;
    var commenterId = self.author.id;
    for (var i in discussions()) {
        if (discussions()[i].id === commenterId) {
            var commenter = discussions()[i];
            commenter.numOfComments -= 1;
            if (commenter.numOfComments === 0) {
                discussions.splice(i, 1);
            }
            break;
        }
    }
};

BaseComment.prototype.submitReply = function() {
    var self = this;
    var nodeUrl = '/' + self.$root.nodeId() + '/';
    if (!self.replyContent()) {
        self.replyErrorMessage('Please enter a comment');
        return;
    }
    // Quit if already submitting reply
    if (self.submittingReply()) {
        return;
    }
    self.submittingReply(true);
    osfHelpers.postJSON(
        self.$root.nodeApiUrl + 'comment/',
        {
            page: self.page(),
            target: self.id(),
            content: self.replyContent(),
        }
    ).done(function(response) {
        self.cancelReply();
        self.replyContent(null);
        var newComment = new CommentModel(response.comment, self, self.$root);
        self.comments.unshift(newComment);
        newComment.loading(false);
        if (!self.hasChildren()) {
            self.hasChildren(true);
        }
        self.replyErrorMessage('');
        // Update discussion in case we aren't already in it
        var hasCommented = false;
        var discussion = self.$root.discussion();
        for (var i in discussion) {
            if (discussion[i].id === response.comment.id) {
                hasCommented = true;
                break;
            }
        }
        if (!hasCommented) {
            self.$root.discussionByRecency.unshift(response.comment.author);
            self.$root.discussionByFrequency.push(response.comment.author);
        }
        self.onSubmitSuccess(response);
        if (self.level >= self.MAXLEVEL) {
            window.location.href = nodeUrl + 'discussions/' + self.id();
        }
    }).fail(function() {
        self.cancelReply();
        self.errorMessage('Could not submit comment');
    });
};

var CommentModel = function(data, $parent, $root) {

    BaseComment.prototype.constructor.call(this);

    var self = this;

    self.$parent = $parent;
    self.$root = $root;

    // Note: assigns observables: canEdit, content, dateCreated, dateModified
    //       hasChildren, id, isAbuse, isDeleted. Leaves out author.
    $.extend(self, koHelpers.mapJStoKO(data, {exclude: ['author']}));


    self.contentDisplay = ko.observable(markdown.full.render(self.content()));

    // Update contentDisplay with rednered markdown whenever content changes
    self.content.subscribe(function(newContent) {
        self.contentDisplay(markdown.full.render(newContent));
    });

    self.prettyDateCreated = ko.computed(function() {
        return relativeDate(self.dateCreated());
    });
    self.prettyDateModified = ko.pureComputed(function() {
        return 'Modified ' + relativeDate(self.dateModified());
    });

    self.mode = $parent.mode;
    self.MAXLEVEL = MAXLEVEL[self.mode];

    self.level = $parent.level + 1;

    self.loading = ko.observable(true);
    self.showChildren = ko.observable(false);

    self.hoverContent = ko.observable(false);

    self.reporting = ko.observable(false);
    self.deleting = ko.observable(false);
    self.unreporting = ko.observable(false);
    self.undeleting = ko.observable(false);

    self.abuseCategory = ko.observable('spam');
    self.abuseText = ko.observable();

    self.editing = ko.observable(false);

    exclusifyGroup(
        self.editing, self.replying, self.reporting, self.deleting,
        self.unreporting, self.undeleting
    );

    self.isVisible = ko.pureComputed(function() {
        return !self.isDeleted() && !self.isHidden() && !self.isAbuse();
    });

    self.editNotEmpty = ko.pureComputed(function() {
        return notEmpty(self.content());
    });

<<<<<<< HEAD
    self.toggleIcon = ko.pureComputed(function() {
        return self.showChildren() ? 'fa fa-minus-square-o' : 'fa fa-plus-square-o';
=======
    self.toggleIcon = ko.computed(function() {
            return self.showChildren() ? 'fa fa-minus' : 'fa fa-plus';
>>>>>>> 9fd27cd1
    });
    self.editHighlight = ko.pureComputed(function() {
        return self.canEdit() && self.hoverContent() && self.mode !== 'widget';
    });
    self.canReport = ko.pureComputed(function() {
        return self.$root.canComment() && !self.canEdit();
    });

    self.shouldShow = ko.pureComputed(function() {
        if (!self.isDeleted() && !self.isHidden()) {
            return true;
        }
        if (self.isHidden()) {
            return self.level === 1;
        }
        return self.hasChildren() || self.canEdit();
    });

    self.shouldShowChildren = ko.computed(function() {
        if (self.isHidden()) {
            self.showChildren(false);
            return false;
        }
        return self.level < self.MAXLEVEL;
    });

    self.shouldContinueThread = ko.pureComputed(function() {
        if (self.shouldShowChildren()) { return false;}
        return ((!self.isHidden()) && self.hasChildren());
    });

    self.cleanTitle = ko.pureComputed(function() {
        var cleaned;
        switch(self.page()) {
            case 'wiki':
                cleaned = '(Wiki';
                if (self.title().toLowerCase() !== 'home') {
                    cleaned += ' - ' + self.title();
                }
                break;
            case 'files':
                cleaned = '(Files - ';
                var path = self.title().split('/');
                cleaned += path[path.length - 1];
                break;
            case 'node':
                cleaned = '(Overview';
                break;
        }
        cleaned += ')';
        return decodeURIComponent(cleaned);
    });

    self.nodeUrl = '/' + self.$root.nodeId() + '/';

    self.rootUrl = ko.pureComputed(function(){
        var url = 'discussions';
        if (self.page() === 'node') {
            url = url + '/?page=overview';
        } else {
            url = url + '/?page=' + self.page();
        }
        return url;
    });

    self.parentUrl = ko.pureComputed(function(){
        if (self.targetId() === self.rootId()) {
            return self.nodeUrl + self.rootUrl();
        }
        return '/' + self.targetId();
    });

    self.targetUrl = ko.pureComputed(function(){
        if (self.page() === 'node') {
            return self.nodeUrl;
        } else if (self.page() === 'wiki') {
            return self.nodeUrl + self.page() + '/' + self.rootId();
        } else if (self.page() === 'files') {
            return '/' + self.rootId() + '/';
        }
    });

    if ((self.mode === 'pane' &&
        self.level < TOGGLELEVEL) ||
        (self.mode === 'page' &&
        self.level < self.MAXLEVEL)) {
        self.toggle();
    }

};

CommentModel.prototype = new BaseComment();

CommentModel.prototype.edit = function() {
    if (this.canEdit() && this.mode !== 'widget') {
        this._content = this.content();
        this.editing(true);
        this.$root.editors += 1;
    }
};

CommentModel.prototype.autosizeText = function(elm) {
    $(elm).find('textarea').autosize().focus();
};

CommentModel.prototype.cancelEdit = function() {
    this.editing(false);
    this.$root.editors -= 1;
    this.editErrorMessage('');
    this.hoverContent(false);
    this.content(this._content);
};

CommentModel.prototype.submitEdit = function(data, event) {
    var self = this;
    var $tips = $(event.target)
        .closest('.comment-container')
        .find('[data-toggle="tooltip"]');
    if (!self.content()) {
        self.errorMessage('Please enter a comment');
        return;
    }
    osfHelpers.putJSON(
        self.$root.nodeApiUrl + 'comment/' + self.id() + '/',
        {content: self.content()}
    ).done(function(response) {
        self.content(response.content);
        self.dateModified(response.dateModified);
        self.editing(false);
        self.modified(true);
        self.editErrorMessage('');
        self.$root.editors -= 1;
        // Refresh tooltip on date modified, if present
        $tips.tooltip('destroy').tooltip();
    }).fail(function() {
        self.cancelEdit();
        self.errorMessage('Could not submit comment');
    });
};

CommentModel.prototype.reportAbuse = function() {
    this.reporting(true);
};

CommentModel.prototype.cancelAbuse = function() {
    this.abuseCategory(null);
    this.abuseText(null);
    this.reporting(false);
};

CommentModel.prototype.submitAbuse = function() {
    var self = this;
    osfHelpers.postJSON(
        self.$root.nodeApiUrl + 'comment/' + self.id() + '/report/',
        {
            category: self.abuseCategory(),
            text: self.abuseText()
        }
    ).done(function() {
        self.isAbuse(true);
    }).fail(function() {
        self.errorMessage('Could not report abuse.');
    });
};

CommentModel.prototype.startDelete = function() {
    this.deleting(true);
};

CommentModel.prototype.submitDelete = function() {
    var self = this;
    $.ajax({
        type: 'DELETE',
        url: self.$root.nodeApiUrl + 'comment/' + self.id() + '/',
    }).done(function() {
        self.isDeleted(true);
        self.deleting(false);
    }).fail(function() {
        self.deleting(false);
    });
};

CommentModel.prototype.cancelDelete = function() {
    this.deleting(false);
};

CommentModel.prototype.startUndelete = function() {
    this.undeleting(true);
};

CommentModel.prototype.submitUndelete = function() {
    var self = this;
    osfHelpers.putJSON(
        self.$root.nodeApiUrl + 'comment/' + self.id() + '/undelete/',
        {}
    ).done(function() {
        self.isDeleted(false);
    }).fail(function() {
        self.undeleting(false);
    });
};

CommentModel.prototype.cancelUndelete = function() {
    this.undeleting(false);
};

CommentModel.prototype.startUnreportAbuse = function() {
    this.unreporting(true);
};

CommentModel.prototype.submitUnreportAbuse = function() {
    var self = this;
    osfHelpers.postJSON(
        self.$root.nodeApiUrl + 'comment/' + self.id() + '/unreport/',
        {}
    ).done(function() {
        self.isAbuse(false);
    }).fail(function() {
        self.unreporting(false);
    });
};

CommentModel.prototype.cancelUnreportAbuse = function() {
    this.unreporting(false);
};

CommentModel.prototype.startHoverContent = function() {
    this.hoverContent(true);
};

CommentModel.prototype.stopHoverContent = function() {
    this.hoverContent(false);
};

CommentModel.prototype.toggle = function () {
    this.fetch(false);
    this.showChildren(!this.showChildren());
};

CommentModel.prototype.onSubmitSuccess = function() {
    this.showChildren(true);
};


var CommentListModel = function(options) {

    BaseComment.prototype.constructor.call(this);

    var self = this;

    self.$root = self;
    self.MAXLENGTH = MAXLENGTH;

    self.mode = options.mode;
    self.MAXLEVEL = MAXLEVEL[self.mode];

    self.editors = 0;
    self.userName = ko.observable(options.userName);
    self.canComment = ko.observable(options.canComment);
    self.hasChildren = ko.observable(options.hasChildren);

    self.discussionByFrequency = ko.observableArray();
    self.discussionByRecency = ko.observableArray();
    self.byRecency = ko.observable(true); // Default sorting is by recency

    self.discussion = ko.computed(function(){
        if (self.byRecency()) {
            return self.discussionByRecency();
        } else {
            return self.discussionByFrequency();
        }
    });

    self.page(options.hostPage);
    self.id = ko.observable(options.hostName);
    self.rootId = ko.observable(options.hostName);
    self.nodeId = ko.observable(options.nodeId);
    self.nodeApiUrl = options.nodeApiUrl;

    self.commented = ko.pureComputed(function(){
        return self.comments().length > 0;
    });
    self.rootUrl = ko.pureComputed(function(){
        if (self.comments().length === 0) {
            return '';
        }
        return self.comments()[0].rootUrl();
    });

    self.parentUrl = ko.pureComputed(function() {
        if (self.comments().length === 0) {
            return '';
        }
        return self.comments()[0].parentUrl();
    });

    self.recentComments = ko.pureComputed(function(){
        var comments = [];
        for (var c in self.comments()) {
            var comment = self.comments()[c];
            if (comment.isVisible()) {
                comments.push(comment);
            }
            if (comments.length === 5) {
                break;
            }
        }
        return comments;
    });

    self.fetch(true, options.nodeId, options.thread);

};

CommentListModel.prototype = new BaseComment();

CommentListModel.prototype.onSubmitSuccess = function() {};

CommentListModel.prototype.showRecent = function() {
    this.byRecency(true);
};

CommentListModel.prototype.showFrequent = function() {
    this.byRecency(false);
};

CommentListModel.prototype.initListeners = function() {
    var self = this;
    $(window).on('beforeunload', function() {
        if (self.editors) {
            return 'Your comments have unsaved changes. Are you sure ' +
                'you want to leave this page?';
        }
    });
};

var onOpen = function(hostPage, hostName, nodeApiUrl) {
    var timestampUrl = nodeApiUrl + 'comments/timestamps/';
    var request = osfHelpers.putJSON(
        timestampUrl,
        {
            page: hostPage,
            rootId: hostName
        }
    );    
    request.fail(function(xhr, textStatus, errorThrown) {
        Raven.captureMessage('Could not update comment timestamp', {
            url: nodeApiUrl + 'comments/timestamps/',
            textStatus: textStatus,
            errorThrown: errorThrown
        });
    });
    return request;
};

/* options example: {
 *      nodeId: Node._id,
 *      nodeApiUrl: Node.api_url,
 *      hostPage: 'node',
 *      hostName: Node._id,
 *      mode: 'page',
 *      userName: User.fullname,
 *      canComment: User.canComment,
 *      hasChildren: Node.hasChildren,
 *      thread_id: undefined }
 */
var init = function(selector, options) {
    new CommentPane(selector, options.mode, {
        onOpen: function(){
            return onOpen(options.hostPage, options.hostName, options.nodeApiUrl);
        }
    });
    var viewModel = new CommentListModel(options);
    var $elm = $(selector);
    if (!$elm.length) {
        throw('No results found for selector');
    }
    osfHelpers.applyBindings(viewModel, selector);
    viewModel.initListeners();

    return viewModel;
};

module.exports = {
    init: init
};<|MERGE_RESOLUTION|>--- conflicted
+++ resolved
@@ -372,13 +372,8 @@
         return notEmpty(self.content());
     });
 
-<<<<<<< HEAD
-    self.toggleIcon = ko.pureComputed(function() {
-        return self.showChildren() ? 'fa fa-minus-square-o' : 'fa fa-plus-square-o';
-=======
     self.toggleIcon = ko.computed(function() {
             return self.showChildren() ? 'fa fa-minus' : 'fa fa-plus';
->>>>>>> 9fd27cd1
     });
     self.editHighlight = ko.pureComputed(function() {
         return self.canEdit() && self.hoverContent() && self.mode !== 'widget';

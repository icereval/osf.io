/**
 * Controller for the Add Contributor modal.
 */
'use strict';

var $ = require('jquery');
var ko = require('knockout');
var moment = require('moment');
var Raven = require('raven-js');
var koHelpers = require('./koHelpers');
require('knockout.punches');
require('jquery-autosize');
ko.punches.enableAll();

var osfHelpers = require('js/osfHelpers');
var CommentPane = require('js/commentpane');
var markdown = require('js/markdown');
var waterbutler = require('./waterbutler');


// Maximum length for comments, in characters
var MAXLENGTH = 500;

var TOGGLELEVEL = 2;

var ABUSE_CATEGORIES = {
    spam: 'Spam or advertising',
    hate: 'Hate speech',
    violence: 'Violence or harmful behavior'
};

var FILES = 'files';

/*
 * Format UTC datetime relative to current datetime, ensuring that time
 * is in the past.
 */
var relativeDate = function(datetime) {
    var now = moment.utc();
    var then = moment.utc(datetime);
    then = then > now ? now : then;
    return then.fromNow();
};

var notEmpty = function(value) {
    return !!$.trim(value);
};

var exclusify = function(subscriber, subscribees) {
    subscriber.subscribe(function(value) {
        if (value) {
            for (var i=0; i<subscribees.length; i++) {
                subscribees[i](false);
            }
        }
    });
};

var exclusifyGroup = function() {
    var observables = Array.prototype.slice.call(arguments);
    for (var i=0; i<observables.length; i++) {
        var subscriber = observables[i];
        var subscribees = observables.slice();
        subscribees.splice(i, 1);
        exclusify(subscriber, subscribees);
    }
};

var BaseComment = function() {

    var self = this;
    self.abuseOptions = Object.keys(ABUSE_CATEGORIES);

    self._loaded = false;
    self.id = ko.observable();
    self.page = ko.observable('node'); // Default

    self.errorMessage = ko.observable();
    self.editErrorMessage = ko.observable();
    self.replyErrorMessage = ko.observable();

    self.replying = ko.observable(false);
    self.replyContent = ko.observable('');

    self.submittingReply = ko.observable(false);

    self.comments = ko.observableArray();

    self.unreadComments = ko.observable(0);

    self.pageNumber = ko.observable(0);

    self.level = 0;

    self.displayCount = ko.pureComputed(function() {
        if (self.unreadComments() !== 0) {
            return self.unreadComments().toString();
        } else {
            return ' ';
        }
    });

    /* Removes number of unread comments from tab when comments pane is opened  */
    self.removeCount = function() {
        self.unreadComments(0);
    };

    self.replyNotEmpty = ko.pureComputed(function() {
        return notEmpty(self.replyContent());
    });
    self.commentButtonText = ko.computed(function() {
        return self.submittingReply() ? 'Commenting' : 'Comment';
    });

};

BaseComment.prototype.abuseLabel = function(item) {
    return ABUSE_CATEGORIES[item];
};

BaseComment.prototype.showReply = function() {
    this.replying(true);
};

BaseComment.prototype.cancelReply = function() {
    this.replyContent('');
    this.replying(false);
    this.submittingReply(false);
    this.replyErrorMessage('');
};

BaseComment.prototype.setupToolTips = function(elm) {
    $(elm).each(function(idx, item) {
        var $item = $(item);
        if ($item.attr('data-toggle') === 'tooltip') {
            $item.tooltip();
        } else {
            $item.find('[data-toggle="tooltip"]').tooltip({container: 'body'});
        }
    });
};

<<<<<<< HEAD
BaseComment.prototype.fetch = function(nodeId, threadId) {
=======
BaseComment.prototype.fetchUserData = function() {
    var self = this;
    var request = osfHelpers.ajaxJSON(
        'GET',
        osfHelpers.apiV2Url('users/me/', {}),
        {'isCors': true});
    request.done(function(response) {
        self.author = {
            'id': response.data.id,
            'url': response.data.links.html,
            'name': response.data.attributes.full_name,
            'gravatarUrl': response.data.links.profile_image
        };
        return self.author;
    });
};

BaseComment.prototype.fetch = function() {
>>>>>>> 44c34243
    var self = this;
    var deferred = $.Deferred();
    if (self._loaded) {
        deferred.resolve(self.comments());
    }
    var query = 'embed=user';
    if (self.id() !== undefined) {
        query += '&filter[target]=' + self.id();
    }
    var url = osfHelpers.apiV2Url('nodes/' + window.contextVars.node.id + '/comments/', {query:  query});

    var request = osfHelpers.ajaxJSON(
        'GET',
        url,
        {'isCors': true});
    request.done(function(response) {
        self.comments(
            ko.utils.arrayMap(response.data, function(comment) {
                return new CommentModel(comment, self, self.$root);
            })
        );
        setUnreadCommentCount(self);
        deferred.resolve(self.comments());
        self.configureCommentsVisibility(nodeId);
        self._loaded = true;
    });
    return deferred;
};

var setUnreadCommentCount = function(self) {
    var request = osfHelpers.ajaxJSON(
        'GET',
        osfHelpers.apiV2Url('nodes/' + window.contextVars.node.id + '/', {query: 'related_counts=True'}),
        {'isCors': true});
    request.done(function(response) {
        self.unreadComments(response.data.relationships.comments.links.related.meta.unread.node);
    });
};


BaseComment.prototype.configureCommentsVisibility = function(nodeId) {
    var self = this;
    for (var c in self.comments()) {
        var comment = self.comments()[c];
        if (self.level > 0 && self.loading() === false) {
            if (self.page() === FILES) {
                comment.title(self.title());
            }
            comment.loading(false);
            continue;
        }
        if (comment.page() !== FILES) {
            comment.loading(false);
            continue;
        }
        comment.loading(false);
    }
};

BaseComment.prototype.submitReply = function() {
    var self = this;
    var nodeUrl = '/' + self.$root.nodeId() + '/';
    if (!self.replyContent()) {
        self.replyErrorMessage('Please enter a comment');
        return;
    }
    // Quit if already submitting reply
    if (self.submittingReply()) {
        return;
    }
    self.submittingReply(true);
    var url = osfHelpers.apiV2Url('nodes/' + window.contextVars.node.id + '/comments/', {});
    if (self.id() !== undefined) {
        url = osfHelpers.apiV2Url('comments/' + self.id() + '/replies/', {});
    }
    var request = osfHelpers.ajaxJSON(
        'POST',
        url,
        {
            'isCors': true,
            'data': {
                'data': {
                    'type': 'comments',
                    'attributes': {
                        'content': self.replyContent()
                    },
                    'relationships': {
                        'target': {
                            'data': {
                                'type': self.id() === window.contextVars.node.id ? 'nodes' : 'comments',
                                'id': self.id() === window.contextVars.node.id ? window.contextVars.node.id : self.id()
                            }
                        }
                    }
                }
            }
        });
    request.done(function(response) {
        self.cancelReply();
        self.replyContent(null);
<<<<<<< HEAD
        var newComment = new CommentModel(response.data, self, self.$root);
        self.comments.unshift(newComment);
        newComment.loading(false);
=======
        var commentModel = new CommentModel(response.data, self, self.$root);
        commentModel.author = self.$root.author;
        self.comments.unshift(commentModel);
>>>>>>> 44c34243
        if (!self.hasChildren()) {
            self.hasChildren(true);
        }
        self.replyErrorMessage('');
        self.onSubmitSuccess(response);
    });
    request.fail(function() {
        self.cancelReply();
        self.errorMessage('Could not submit comment');
    });
};

var CommentModel = function(data, $parent, $root) {

    BaseComment.prototype.constructor.call(this);

    var self = this;

    self.$parent = $parent;
    self.$root = $root;

    self.id = ko.observable(data.id);
    self.content = ko.observable(data.attributes.content || '');
    self.page = ko.observable(data.attributes.page);
    self.dateCreated = ko.observable(data.attributes.date_created);
    self.dateModified = ko.observable(data.attributes.date_modified);
    self.isDeleted = ko.observable(data.attributes.deleted);
    self.modified = ko.observable(data.attributes.modified);
    self.isAbuse = ko.observable(data.attributes.is_abuse);
    self.canEdit = ko.observable(data.attributes.can_edit);
    self.hasChildren = ko.observable(data.attributes.has_children);
<<<<<<< HEAD
    self.author = {
        'id': userData.id,
        'url': userData.links.html,
        'fullname': userData.attributes.full_name,
        'gravatarUrl': userData.links.profile_image
    };
=======

    if ('embeds' in data && 'user' in data.embeds) {
        var userData = data.embeds.user.data;
        self.author = {
            'id': userData.id,
            'url': userData.links.html,
            'name': userData.attributes.full_name,
            'gravatarUrl': userData.links.profile_image
        };
    }
>>>>>>> 44c34243

    self.contentDisplay = ko.observable(markdown.full.render(self.content()));

    // Update contentDisplay with rendered markdown whenever content changes
    self.content.subscribe(function(newContent) {
        self.contentDisplay(markdown.full.render(newContent));
    });

    self.prettyDateCreated = ko.computed(function() {
        return relativeDate(self.dateCreated());
    });
    self.prettyDateModified = ko.pureComputed(function() {
        return 'Modified ' + relativeDate(self.dateModified());
    });

    self.level = $parent.level + 1;

    self.loading = ko.observable(true);
    self.showChildren = ko.observable(false);

    self.reporting = ko.observable(false);
    self.deleting = ko.observable(false);
    self.unreporting = ko.observable(false);
    self.undeleting = ko.observable(false);

    self.abuseCategory = ko.observable('spam');
    self.abuseText = ko.observable('');

    self.editing = ko.observable(false);

    exclusifyGroup(
        self.editing, self.replying, self.reporting, self.deleting,
        self.unreporting, self.undeleting
    );

    self.isVisible = ko.pureComputed(function() {
        return !self.isDeleted() && !self.isAbuse();
    });

    self.editNotEmpty = ko.pureComputed(function() {
        return notEmpty(self.content());
    });

    self.toggleIcon = ko.computed(function() {
        return self.showChildren() ? 'fa fa-minus' : 'fa fa-plus';
    });

    self.canReport = ko.pureComputed(function() {
        return self.$root.canComment() && !self.canEdit();
    });

    self.shouldShow = ko.pureComputed(function() {
        return !self.isDeleted() || self.hasChildren() || self.canEdit();
    });

    self.nodeUrl = '/' + self.$root.nodeId() + '/';

    if (self.level < TOGGLELEVEL) {
        self.toggle();
    }

};

CommentModel.prototype = new BaseComment();

CommentModel.prototype.edit = function() {
    if (this.canEdit()) {
        this._content = this.content();
        this.editing(true);
        this.$root.editors += 1;
    }
};

CommentModel.prototype.autosizeText = function(elm) {
    $(elm).find('textarea').autosize().focus();
};

CommentModel.prototype.cancelEdit = function() {
    this.editing(false);
    this.$root.editors -= 1;
    this.editErrorMessage('');
    this.content(this._content);
};

CommentModel.prototype.submitEdit = function(data, event) {
    var self = this;
    var $tips = $(event.target)
        .closest('.comment-container')
        .find('[data-toggle="tooltip"]');
    if (!self.content()) {
        self.errorMessage('Please enter a comment');
        return;
    }
    var request = osfHelpers.ajaxJSON(
        'PUT',
        osfHelpers.apiV2Url('comments/' + self.id() + '/', {}),
        {
            'isCors': true,
            'data': {
                'data': {
                    'id': self.id(),
                    'type': 'comments',
                    'attributes': {
                        'content': self.content(),
                        'deleted': false
                    }
                }
            }
        });
    request.done(function(response) {
        self.content(response.data.attributes.content);
        self.dateModified(response.data.attributes.date_modified);
        self.editing(false);
        self.modified(true);
        self.editErrorMessage('');
        self.$root.editors -= 1;
        // Refresh tooltip on date modified, if present
        $tips.tooltip('destroy').tooltip();
    });
    request.fail(function() {
        self.cancelEdit();
        self.errorMessage('Could not submit comment');
    });
};

CommentModel.prototype.reportAbuse = function() {
    this.reporting(true);
};

CommentModel.prototype.cancelAbuse = function() {
    this.abuseCategory(null);
    this.abuseText(null);
    this.reporting(false);
};

CommentModel.prototype.submitAbuse = function() {
    var self = this;
    var request = osfHelpers.ajaxJSON(
        'POST',
        osfHelpers.apiV2Url('comments/' + self.id() + '/reports/', {}),
        {
            'isCors': true,
            'data': {
                'data': {
                    'type': 'comment_reports',
                    'attributes': {
                        'category': self.abuseCategory(),
                        'message': self.abuseText()
                    }
                }
            }
        });
    request.done(function() {
        self.isAbuse(true);
    });
    request.fail(function() {
        self.errorMessage('Could not report abuse.');
    });
};

CommentModel.prototype.startDelete = function() {
    this.deleting(true);
};

CommentModel.prototype.submitDelete = function() {
    var self = this;
    var request = osfHelpers.ajaxJSON(
        'PATCH',
        osfHelpers.apiV2Url('comments/' + self.id() + '/', {}),
        {
            'isCors': true,
            'data': {
                'data': {
                    'id': self.id(),
                    'type': 'comments',
                    'attributes': {
                        'deleted': true
                    }
                }
            }
        });
    request.done(function() {
        self.isDeleted(true);
        self.deleting(false);
    });
    request.fail(function() {
        self.deleting(false);
    });
};

CommentModel.prototype.cancelDelete = function() {
    this.deleting(false);
};

CommentModel.prototype.startUndelete = function() {
    this.undeleting(true);
};

CommentModel.prototype.submitUndelete = function() {
    var self = this;
    var request = osfHelpers.ajaxJSON(
        'PATCH',
        osfHelpers.apiV2Url('comments/' + self.id() + '/', {}),
        {
            'isCors': true,
            'data': {
                'data': {
                    'id': self.id(),
                    'type': 'comments',
                    'attributes': {
                        'deleted': false
                    }
                }
            }
        });
    request.done(function() {
        self.isDeleted(false);
    });
    request.fail(function() {
        self.undeleting(false);
    });
};

CommentModel.prototype.cancelUndelete = function() {
    this.undeleting(false);
};

CommentModel.prototype.startUnreportAbuse = function() {
    this.unreporting(true);
};

CommentModel.prototype.submitUnreportAbuse = function() {
    var self = this;
    var request = osfHelpers.ajaxJSON(
        'DELETE',
        osfHelpers.apiV2Url('comments/' + self.id() + '/reports/' + window.contextVars.currentUser.id + '/', {}),
        {'isCors': true}
    );
    request.done(function() {
        self.isAbuse(false);
    });
    request.fail(function() {
        self.unreporting(false);
    });
};

CommentModel.prototype.cancelUnreportAbuse = function() {
    this.unreporting(false);
};


CommentModel.prototype.toggle = function () {
    this.fetch();
    this.showChildren(!this.showChildren());
};

CommentModel.prototype.onSubmitSuccess = function() {
    this.showChildren(true);
};


var CommentListModel = function(options) {

    BaseComment.prototype.constructor.call(this);

    var self = this;

    self.$root = self;
    self.MAXLENGTH = MAXLENGTH;

    self.editors = 0;
    self.userName = ko.observable(options.userName);
    self.canComment = ko.observable(options.canComment);
    self.hasChildren = ko.observable(options.hasChildren);

    self.page(options.page);
    self.id = ko.observable(options.rootId);
    self.rootId = ko.observable(options.rootId);
    self.nodeId = ko.observable(options.nodeId);
    self.nodeApiUrl = options.nodeApiUrl;

    self.togglePane = options.togglePane;

    self.commented = ko.pureComputed(function(){
        return self.comments().length > 0;
    });

<<<<<<< HEAD
    self.fetch(options.nodeId, options.threadId);
=======
    self.fetchUserData();
    self.fetch();
    self.fetchDiscussion();
>>>>>>> 44c34243

};

CommentListModel.prototype = new BaseComment();

CommentListModel.prototype.onSubmitSuccess = function() {};

CommentListModel.prototype.initListeners = function() {
    var self = this;
    $(window).on('beforeunload', function() {
        if (self.editors) {
            return 'Your comments have unsaved changes. Are you sure ' +
                'you want to leave this page?';
        }
    });
};

var onOpen = function(page, rootId, nodeApiUrl) {
    var timestampUrl = nodeApiUrl + 'comments/timestamps/';
    var request = osfHelpers.putJSON(
        timestampUrl,
        {
            page: page,
            rootId: rootId
        }
    );    
    request.fail(function(xhr, textStatus, errorThrown) {
        Raven.captureMessage('Could not update comment timestamp', {
            url: timestampUrl,
            textStatus: textStatus,
            errorThrown: errorThrown
        });
    });
    return request;
};

/* options example: {
 *      nodeId: Node._id,
 *      nodeApiUrl: Node.api_url,
 *      page: 'node',
 *      rootId: Node._id,
 *      userName: User.fullname,
 *      canComment: User.canComment,
 *      hasChildren: Node.hasChildren,
 *      threadId: undefined }
 */
var init = function(commentLinkSelector, commentPaneSelector, options) {
    var cp = new CommentPane(commentPaneSelector, {
        onOpen: function(){
            return onOpen(options.page, options.rootId, options.nodeApiUrl);
        }
    });
    options.togglePane = cp.toggle;
    var viewModel = new CommentListModel(options);
    osfHelpers.applyBindings(viewModel, commentLinkSelector);
    osfHelpers.applyBindings(viewModel, commentPaneSelector);
    viewModel.initListeners();

    return viewModel;
};

module.exports = {
    init: init
};<|MERGE_RESOLUTION|>--- conflicted
+++ resolved
@@ -15,7 +15,6 @@
 var osfHelpers = require('js/osfHelpers');
 var CommentPane = require('js/commentpane');
 var markdown = require('js/markdown');
-var waterbutler = require('./waterbutler');
 
 
 // Maximum length for comments, in characters
@@ -88,8 +87,6 @@
 
     self.unreadComments = ko.observable(0);
 
-    self.pageNumber = ko.observable(0);
-
     self.level = 0;
 
     self.displayCount = ko.pureComputed(function() {
@@ -140,9 +137,6 @@
     });
 };
 
-<<<<<<< HEAD
-BaseComment.prototype.fetch = function(nodeId, threadId) {
-=======
 BaseComment.prototype.fetchUserData = function() {
     var self = this;
     var request = osfHelpers.ajaxJSON(
@@ -160,8 +154,7 @@
     });
 };
 
-BaseComment.prototype.fetch = function() {
->>>>>>> 44c34243
+BaseComment.prototype.fetch = function(nodeId) {
     var self = this;
     var deferred = $.Deferred();
     if (self._loaded) {
@@ -223,7 +216,6 @@
 
 BaseComment.prototype.submitReply = function() {
     var self = this;
-    var nodeUrl = '/' + self.$root.nodeId() + '/';
     if (!self.replyContent()) {
         self.replyErrorMessage('Please enter a comment');
         return;
@@ -233,10 +225,7 @@
         return;
     }
     self.submittingReply(true);
-    var url = osfHelpers.apiV2Url('nodes/' + window.contextVars.node.id + '/comments/', {});
-    if (self.id() !== undefined) {
-        url = osfHelpers.apiV2Url('comments/' + self.id() + '/replies/', {});
-    }
+    var url = osfHelpers.apiV2Url('nodes/' + window.contextVars.node.id + '/comments/', {query: 'embed=user'});
     var request = osfHelpers.ajaxJSON(
         'POST',
         url,
@@ -262,15 +251,10 @@
     request.done(function(response) {
         self.cancelReply();
         self.replyContent(null);
-<<<<<<< HEAD
         var newComment = new CommentModel(response.data, self, self.$root);
+        newComment.author = self.$root.author;
+        newComment.loading(false);
         self.comments.unshift(newComment);
-        newComment.loading(false);
-=======
-        var commentModel = new CommentModel(response.data, self, self.$root);
-        commentModel.author = self.$root.author;
-        self.comments.unshift(commentModel);
->>>>>>> 44c34243
         if (!self.hasChildren()) {
             self.hasChildren(true);
         }
@@ -302,14 +286,6 @@
     self.isAbuse = ko.observable(data.attributes.is_abuse);
     self.canEdit = ko.observable(data.attributes.can_edit);
     self.hasChildren = ko.observable(data.attributes.has_children);
-<<<<<<< HEAD
-    self.author = {
-        'id': userData.id,
-        'url': userData.links.html,
-        'fullname': userData.attributes.full_name,
-        'gravatarUrl': userData.links.profile_image
-    };
-=======
 
     if ('embeds' in data && 'user' in data.embeds) {
         var userData = data.embeds.user.data;
@@ -320,7 +296,6 @@
             'gravatarUrl': userData.links.profile_image
         };
     }
->>>>>>> 44c34243
 
     self.contentDisplay = ko.observable(markdown.full.render(self.content()));
 
@@ -608,13 +583,8 @@
         return self.comments().length > 0;
     });
 
-<<<<<<< HEAD
-    self.fetch(options.nodeId, options.threadId);
-=======
     self.fetchUserData();
-    self.fetch();
-    self.fetchDiscussion();
->>>>>>> 44c34243
+    self.fetch(options.nodeId);
 
 };
 
@@ -658,8 +628,7 @@
  *      rootId: Node._id,
  *      userName: User.fullname,
  *      canComment: User.canComment,
- *      hasChildren: Node.hasChildren,
- *      threadId: undefined }
+ *      hasChildren: Node.hasChildren}
  */
 var init = function(commentLinkSelector, commentPaneSelector, options) {
     var cp = new CommentPane(commentPaneSelector, {

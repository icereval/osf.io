--- conflicted
+++ resolved
@@ -52,7 +52,6 @@
                 {
                     data: 'count',
                     sortInclude: true,
-<<<<<<< HEAD
                     custom: function(){
                         return m('span.text-center', item.data.count );
                     }
@@ -80,8 +79,7 @@
                             return item.data.end_date;
                         }
                         return item.data.start_date + ' - ' + item.data.end_date;
-                    }
-=======
+                    },
                     filter : false
                 },
                 {
@@ -89,7 +87,6 @@
                     sortInclude: true,
                     filter : false,
                     custom: function() { return item.data.active ? 'Yes' : 'No'; }
->>>>>>> bed6aef0
                 }
             ];
         },

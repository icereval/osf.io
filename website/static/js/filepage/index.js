--- conflicted
+++ resolved
@@ -300,13 +300,8 @@
         };
 
         m.render(document.getElementById('toggleBar'), m('.btn-toolbar.m-t-md', [
-<<<<<<< HEAD
             ctrl.canEdit() && (ctrl.file.renter === '') && ctrl.request_done ? m('.btn-group.m-l-xs.m-t-xs', [
-                m('.btn.btn-sm.btn-danger.file-delete', {onclick: $(document).trigger.bind($(document), 'fileviewpage:delete')}, 'Delete')
-=======
-            ctrl.canEdit() ? m('.btn-group.m-l-xs.m-t-xs', [
                 m('button.btn.btn-sm.btn-danger.file-delete', {onclick: $(document).trigger.bind($(document), 'fileviewpage:delete')}, 'Delete')
->>>>>>> f0c308d4
             ]) : '',
             ctrl.context.currentUser.canEdit && (!ctrl.canEdit()) && ctrl.request_done && (ctrl.file.permission === 'admin') ? m('.btn-group.m-l-xs.m-t-xs', [
                 m('.btn.btn-sm.btn-danger', {onclick: $(document).trigger.bind($(document), 'fileviewpage:force_return')}, 'Force Check-in')

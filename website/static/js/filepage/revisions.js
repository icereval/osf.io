--- conflicted
+++ resolved
@@ -224,42 +224,21 @@
         return self;
     },
     view: function(ctrl) {
-<<<<<<< HEAD
-        return m('#revisionsPanel', [
-            ctrl.subscriptions(),
-            m('.osf-panel-header', 'Revisions'),
-            m('', (function() {
+        return m('', [ctrl.subscriptions(), m('#revisionsPanel.panel.panel-default', [
+            m('.panel-heading.clearfix', m('h3.panel-title', 'Revisions')),
+            m('.panel-body', (function() {
                 if (!model.loaded()) {
                     return util.Spinner;
                 }
                 if (model.errorMessage) {
                     return m('.alert.alert-warning', {style:{margin: '10px'}}, model.errorMessage);
                 }
-
                 return m('table.table', [
                     ctrl.getTableHead(),
                     m('tbody', model.revisions.map(ctrl.makeTableRow))
                 ]);
             })())
-        ]);
-=======
-        return m('#revisionsPanel.panel.panel-default', [
-                m('.panel-heading.clearfix', m('h3.panel-title', 'Revisions')),
-                m('.panel-body', (function() {
-                    if (!model.loaded()) {
-                        return util.Spinner;
-                    }
-                    if (model.errorMessage) {
-                        return m('.alert.alert-warning', {style:{margin: '10px'}}, model.errorMessage);
-                    }
->>>>>>> 89a0f985
-
-                    return m('table.table', [
-                        ctrl.getTableHead(),
-                        m('tbody', model.revisions.map(ctrl.makeTableRow))
-                    ]);
-                })())
-            ]);
+        ])]);
     },
     postProcessRevision: function(file, node, revision, index) {
         var options = {};

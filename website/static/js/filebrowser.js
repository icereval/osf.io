--- conflicted
+++ resolved
@@ -5,7 +5,6 @@
 this.Rubeus = (function($, HGrid, bootbox) {
     var tpl = HGrid.Fmt.tpl;
 
-<<<<<<< HEAD
     // Can't use microtemplate because microtemplate escapes html
     // Necessary for rendering, e.g. the github branch picker
     HGrid.Col.Name.folderView = function(item) {
@@ -34,23 +33,6 @@
           cssClass: 'btn btn-link btn-mini btn-delete'
       }];
       return HGrid.Fmt.buttons(buttonDefs);
-=======
-    HGrid.Col.ActionButtons.itemView = function(row) {
-        var buttonDefs = [{
-            text: '<i class="icon-download-alt icon-white"></i>',
-            action: 'download',
-            cssClass: 'btn btn-primary btn-mini'
-        }];
-        if (row.permissions && row.permissions.edit) {
-            buttonDefs.push({
-                text: '&nbsp;<i class="icon-remove"></i>',
-                action: 'delete',
-                cssClass: 'btn btn-link btn-mini btn-delete'
-            });
-        }
-
-        return HGrid.Fmt.buttons(buttonDefs);
->>>>>>> dc97f88d
     };
 
     HGrid.Col.ActionButtons.width = 15;

--- conflicted
+++ resolved
@@ -5,10 +5,6 @@
 this.Rubeus = (function($, HGrid, bootbox) {
     var tpl = HGrid.Fmt.tpl;
 
-<<<<<<< HEAD
-
-=======
->>>>>>> ab7590f8
     // Can't use microtemplate because microtemplate escapes html
     // Necessary for rendering, e.g. the github branch picker
     HGrid.Col.Name.folderView = function(item) {
@@ -21,15 +17,9 @@
 
     HGrid.Col.Name.itemView = function(item) {
         var ext = item.name.split('.').pop().toLowerCase();
-<<<<<<< HEAD
-        return HGrid.Extentions.indexOf(ext) == -1 ?
-            HGrid.Html.fileIcon + item.name:
-            HGrid.ExtentionSkeleton.replace('{{ext}}', ext) + item.name;
-=======
         return HGrid.Extensions.indexOf(ext) == -1 ?
             HGrid.Html.fileIcon + item.name:
             HGrid.ExtensionSkeleton.replace('{{ext}}', ext) + item.name;
->>>>>>> ab7590f8
     };
 
     HGrid.Col.ActionButtons.itemView = function() {
@@ -269,14 +259,9 @@
             return null;
         }
     }
-<<<<<<< HEAD
-
-    FileBrowser.prototype = {
-        constructor: FileBrowser,
-=======
+
     Rubeus.prototype = {
         constructor: Rubeus,
->>>>>>> ab7590f8
         init: function() {
             this._registerListeners()
                 ._initGrid();

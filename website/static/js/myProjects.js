--- conflicted
+++ resolved
@@ -980,26 +980,16 @@
                                         if(ev.which === 13){
                                             ctrl.addCollection();
                                         }
-<<<<<<< HEAD
                                     }
                                     ctrl.newCollectionName(val);
+                                },
+                                onchange: function() {
+                                    $osf.trackClick('myProjects', 'add-collection', 'type-collection-name');
                                 },
                                 placeholder : 'e.g.  My Replications',
                                 value : ctrl.newCollectionName()
                             }),
                             m('span.help-block', ctrl.validationError())
-=======
-                                        ctrl.newCollectionName(val);
-                                    },
-                                    onchange: function() {
-                                      $osf.trackClick('myProjects', 'add-collection', 'type-collection-name');
-                                    },
-                                    placeholder : 'e.g.  My Replications',
-                                    value : ctrl.newCollectionName()
-                                }),
-                                m('span.help-block', ctrl.validationError())
-                            ])
->>>>>>> 3e06a7bf
                         ])
                     ]),
                     footer: m('.modal-footer', [
@@ -1079,12 +1069,7 @@
                         m('h3.modal-title', 'Delete collection "' + ctrl.collectionMenuObject().item.label + '"?')
                     ]),
                     body: m('.modal-body', [
-<<<<<<< HEAD
-                        m('p', 'This will delete your collection, but your projects will not be deleted.'),
-=======
-                        m('p', 'This will delete your collection but your projects will not be deleted.')
->>>>>>> 3e06a7bf
-
+                        m('p', 'This will delete your collection, but your projects will not be deleted.')
                     ]),
                     footer : m('.modal-footer', [
                         m('button[type="button"].btn.btn-default[data-dismiss="modal"]', {onclick: function() {

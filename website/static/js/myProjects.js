/**
 * Builds full page project browser
 */
'use strict';

var $ = require('jquery');  // jQuery
var m = require('mithril'); // exposes mithril methods, useful for redraw etc.
var ProjectOrganizer = require('js/project-organizer');
var $osf = require('js/osfHelpers');
var Raven = require('raven-js');
var LogText = require('js/logTextParser');
var AddProject = require('js/addProjectPlugin');
var mC = require('js/mithrilComponents');

var MOBILE_WIDTH = 767; // Mobile view break point for responsiveness
var NODE_PAGE_SIZE = 10; // Load 10 nodes at a time from server

/* Counter for unique ids for link objects */
if (!window.fileBrowserCounter) {
    window.fileBrowserCounter = 0;
}
function getUID() {
    window.fileBrowserCounter = window.fileBrowserCounter + 1;
    return window.fileBrowserCounter;
}

/* Send with ajax calls to work with api2 */
var xhrconfig = function (xhr) {
    xhr.withCredentials = true;
    xhr.setRequestHeader('Content-Type', 'application/vnd.api+json;');
    xhr.setRequestHeader('Accept', 'application/vnd.api+json; ext=bulk');
};

/* Adjust item data for treebeard to be able to filter tags and contributors not in the view */
function _formatDataforPO(item) {
    item.kind = 'folder';
    item.uid = item.id;
    item.name = item.attributes.title;
    item.tags = item.attributes.tags.toString();
    item.contributors = '';
    if (item.embeds.contributors.data){
        item.embeds.contributors.data.forEach(function(c){
            var attr;
            if (c.embeds.users.data) {
                attr = c.embeds.users.data.attributes;
            }
            else {
                attr = c.embeds.users.errors[0].meta;
            }
            item.contributors += attr.full_name + ' ' + attr.middle_names + ' ' + attr.given_name + ' ' + attr.family_name + ' ' ;

        });
    }
    item.date = new $osf.FormattableDate(item.attributes.date_modified);
    return item;
}

/* Small constructor for creating same type of links */
var LinkObject = function _LinkObject (type, data, label, institutionId) {
    if (type === undefined || data === undefined || label === undefined) {
        throw new Error('LinkObject expects type, data and label to be defined.');
    }
    var self = this;
    self.id = getUID();
    self.type = type;
    self.data = data;
    self.label = label;
};

/**
 * Returns the object to send to the API to send a node_link to collection
 * @param id {String} unique id of the node like 'ez8f3'
 * @returns {{data: {type: string, relationships: {nodes: {data: {type: string, id: *}}}}}}
 */
function buildCollectionNodeData (id) {
    return {
        'data' : {
            'type': 'node_links',
            'relationships': {
                'nodes': {
                    'data': {
                        'type': 'nodes',
                        'id': id
                    }
                }
            }
        }
    };
}

/**
 * Initialize File Browser. Prepeares an option object within FileBrowser
 * @constructor
 */
var MyProjects = {
    controller : function (options) {
        var self = this;
        self.wrapperSelector = options.wrapperSelector;  // For encapsulating each implementation of this component in multiple use
        self.projectOrganizerOptions = options.projectOrganizerOptions || {};
        self.viewOnly = options.viewOnly || false;
        self.institutionId = options.institutionId || false;
        self.currentLink = ''; // Save the link to compare if a new link is being requested and avoid multiple calls
        self.reload = m.prop(false); // Gets set to true when treebeard link changes and it needs to be redrawn
        self.nonLoadTemplate = m.prop(''); // Template for when data is not available or error happens
        self.logUrlCache = {}; // dictionary of load urls to avoid multiple calls with little refactor
        self.nodeUrlCache = {}; // Cached returns of the project related urls
        // VIEW STATES
        self.showInfo = m.prop(true); // Show the info panel
        self.showSidebar = m.prop(false); // Show the links with collections etc. used in narrow views
        self.allProjectsLoaded = m.prop(false);
        self.allProjects = m.prop([]); // Caching of all my projects for search only
        self.allTopLevelProjects = m.prop([]); // Caching to return things to top level all my projects
        self.loadingAllNodes = false; // True if we are loading all nodes
        self.loadingNodePages = false;
        self.categoryList = [];
        self.loadValue = m.prop(0); // What percentage of the project loading is done
        //self.loadCounter = m.prop(0); // Count how many items are received from the server
        self.currentView = m.prop({
            collection : null, // Linkobject
            contributor : [],
            tag : [],
            totalRows: 0
        });
        self.filesData = m.prop();
        self.indexes = m.prop({}); // Container of tree indexes for the items

        // Treebeard functions looped through project organizer.
        // We need to pass these in to avoid reinstantiating treebeard but instead repurpose (update) the top level folder
        self.treeData = m.prop({}); // Top level object that houses all the rows
        self.buildTree = m.prop(null); // Preprocess function that adds to each item TB specific attributes
        self.updateFolder = m.prop(null); // Updates view to redraw without messing up scroll location

        // Add All my Projects and All my registrations to collections
        self.systemCollections = options.systemCollections || [
                new LinkObject('collection', { nodeType : 'projects'}, 'All my projects'),
                new LinkObject('collection', { nodeType : 'registrations'}, 'All my registrations')
            ];

        self.nodes = {};
        ['projects', 'registrations'].forEach(function(item){
            self.nodes[item] = {
                flatData : {
                    data : [],
                    loaded : 0,
                    total : 0,
                    firstLink : '',
                    nextLink : '',
                },
                treeData : {
                    data : [],
                    loaded : 0,
                    total : 0,
                    firstLink : '',
                    nextLink : ''
                },
                loadMode : 'load', // Can be load, pause, or done load will continue loading next, pause will pause loading next, done is when everything is loaded.
            };
        });
        self.nodes.projects.flatData.firstLink = $osf.apiV2Url('users/me/nodes/', { query : { 'related_counts' : 'children', 'embed' : 'contributors' }});
        self.nodes.registrations.flatData.firstLink = $osf.apiV2Url('users/me/registrations/', { query : { 'related_counts' : 'children', 'embed' : 'contributors' }});
        self.nodes.projects.treeData.firstLink = $osf.apiV2Url('users/me/nodes/', { query : { 'related_counts' : 'children', 'embed' : 'contributors', 'filter[parent]' : 'null' }});
        self.nodes.registrations.treeData.firstLink = $osf.apiV2Url('users/me/registrations/', { query : { 'related_counts' : 'children', 'embed' : 'contributors', 'filter[parent]' : 'null' }});


        self.loadNodes = function (nodeType, dataType){
            var nodeObject = self.nodes[nodeType];
            var typeObject = nodeObject[dataType];
            var url = typeObject.loaded === 0 ? typeObject.firstLink : typeObject.nextLink;
            if(url){
                var promise = m.request({method : 'GET', url : url, config : xhrconfig, background: true});
                promise.then(success, error);
            }
            function success (result) {
                m.redraw(true);
                typeObject.data = typeObject.data.concat(result.data);
                typeObject.loaded += result.data.length;
                typeObject.total = result.links.meta.total;
                typeObject.nextLink = result.links.next;
                if(self.currentView().collection.data.nodeType === nodeType && dataType === 'treeData') {
                    self.loadValue(typeObject.loaded / typeObject.total * 100);
                    self.updateList();
                }
                if(nodeType === 'projects' && dataType === 'flatData' && typeObject.loaded === typeObject.total ){
                    self.generateFiltersList();
                }
                if(typeObject.nextLink){
                    self.loadNodes(nodeType, dataType);
                }
                if(dataType === 'flatData' && !typeObject.nextLink && typeObject.loaded === typeObject.total){
                    nodeObject.loadMode = 'done';
                    nodeObject.treeData.data = self.makeTree(nodeObject.flatData.data, null, self.indexes);
                    //self.updateList(true);
                }

            }
            function error (result){
                var message = 'Error loading nodes with nodeType ' + nodeType + ' and dataType ' + dataType;
                Raven.captureMessage(message, {requestReturn: result});
            }
        };


        // Initial Breadcrumb for All my projects
        var initialBreadcrumbs = options.initialBreadcrumbs || [new LinkObject('collection', { path : 'users/me/nodes/', query : { 'related_counts' : 'children', 'embed' : 'contributors', 'filter[parent]' : 'null' }}, 'All my projects')];
        self.breadcrumbs = m.prop(initialBreadcrumbs);
        // Calculate name filters
        self.nameFilters = [];
        // Calculate tag filters
        self.tagFilters = [];


        // Load categories to pass in to create project
        self.loadCategories = function _loadCategories () {
            var promise = m.request({method : 'OPTIONS', url : $osf.apiV2Url('nodes/', { query : {}}), config : xhrconfig});
            promise.then(function _success(results){
                if(results.actions && results.actions.POST.category){
                    self.categoryList = results.actions.POST.category.choices;
                    self.categoryList.sort(function(a, b){ // Quick alphabetical sorting
                        if(a.value < b.value) return -1;
                        if(a.value > b.value) return 1;
                        return 0;
                    });
                }
            }, function _error(results){
                var message = 'Error loading project category names.';
                Raven.captureMessage(message, {requestReturn: results});
            });
            return promise;
        };

        /**
         * Turn flat node array into a hierarchical structure
         * @param flatData {Array} List of items returned from survey
         * @param [lastcrumb] {Object} Right most selected breadcrumb linkobject
         * @param [indexes] {Object} Object to save the tree index structure for quick find
         * @returns {Array} A new list with hierarchical structure
         */
        self.makeTree = function _makeTree(flatData, lastcrumb, indexes) {
            var root = {id:0, children: [], data : {} };
            var node_list = { 0 : root};
            var parentID;
            var crumbParent = lastcrumb ? lastcrumb.data.id : null;
            for (var i = 0; i < flatData.length; i++) {
                if(flatData[i].errors){
                    continue;
                }
                var n = _formatDataforPO(flatData[i]);
                if (!node_list[n.id]) { // If this node is not in the object list, add it
                    node_list[n.id] = n;
                    node_list[n.id].children = [];
                } else { // If this node is in object list it's likely because it was created as a parent so fill out the rest of the information
                    n.children = node_list[n.id].children;
                    node_list[n.id] = n;
                }

                if (n.relationships.parent){
                    parentID = n.relationships.parent.links.related.href.split('/')[5]; // Find where parent id string can be extracted
                } else {
                    parentID = null;
                }
                if(parentID && !n.attributes.registration && parentID !== crumbParent ) {
                    if(!node_list[parentID]){
                        node_list[parentID] = { children : [] };
                    }
                    node_list[parentID].children.push(node_list[n.id]);
                } else {
                    node_list[0].children.push(node_list[n.id]);
                }
            }
            indexes(node_list);
            return root.children;
        };

        // Activity Logs
        self.activityLogs = m.prop();
        self.logRequestPending = false;
        self.showMoreActivityLogs = m.prop(null);
        self.getLogs = function _getLogs (url, addToExistingList) {
            var cachedResults;
            if(!addToExistingList){
                self.activityLogs([]); // Empty logs from other projects while load is happening;
                self.showMoreActivityLogs(null);
            }

            function _processResults (result){
                self.logUrlCache[url] = result;
                result.data.map(function(log){
                    log.attributes.formattableDate = new $osf.FormattableDate(log.attributes.date);
                    if(addToExistingList){
                        self.activityLogs().push(log);
                    }
                });
                if(!addToExistingList){
                    self.activityLogs(result.data);  // Set activity log data
                }
                self.showMoreActivityLogs(result.links.next); // Set view for show more button
            }

            if(self.logUrlCache[url]){
                cachedResults = self.logUrlCache[url];
                _processResults(cachedResults);
            } else {
                self.logRequestPending = true;
                var promise = m.request({method : 'GET', url : url, config : xhrconfig});
                promise.then(_processResults);
                promise.then(function(){
                    self.logRequestPending = false;
                });
                return promise;
            }

        };
        // separate concerns, wrap getlogs here to get logs for the selected item
        self.getCurrentLogs = function _getCurrentLogs ( ){
            if(self.selected().length === 1 && !self.logRequestPending){
                var item = self.selected()[0];
                var id = item.data.id;
                if(!item.data.attributes.retracted){
                    var urlPrefix = item.data.attributes.registration ? 'registrations' : 'nodes';
                    var url = $osf.apiV2Url(urlPrefix + '/' + id + '/logs/', { query : { 'page[size]' : 6, 'embed' : ['nodes', 'user', 'linked_node', 'template_node', 'contributors']}});
                    var promise = self.getLogs(url);
                    return promise;
                }
            }
        };

        /* filesData is the link that loads tree data. This function refreshes that information. */
        self.updateFilesData = function _updateFilesData (linkObject, itemId) {
            if ((linkObject.type === 'node') && self.viewOnly){
                return;
            }
            self.updateFilter(linkObject);
            if (linkObject.id !== self.currentLink) {
                self.updateBreadcrumbs(linkObject);
                if(linkObject.data.nodeType === 'collection'){
                    self.updateList(false, null, linkObject);
                } else {
                    self.updateList(false, itemId); // Don't reset but load item
                }
                self.currentLink = linkObject.id;
            }
            self.showSidebar(false);
        };

        // INFORMATION PANEL
        /* Defines the current selected item so appropriate information can be shown */
        self.selected = m.prop([]);
        self.updateSelected = function _updateSelected (selectedList){
            self.selected(selectedList);
            self.getCurrentLogs();
        };

        /**
         * Update the currentView
         * @param filter
         */
        self.updateFilter = function _updateFilter (filter) {
            var filterIndex;
            // if collection, reset currentView otherwise toggle the item in the list of currentview items
            if(filter.type === 'node'){
                self.currentView().contributor = [];
                self.currentView().tag = [];
                return;
            }
            if(filter.type === 'collection'){
                self.currentView().collection = filter;
                self.currentView().contributor = [];
                self.currentView().tag = [];
                self.generateFiltersList();
            } else {
                filterIndex = self.currentView()[filter.type].indexOf(filter);
                if(filterIndex !== -1){ // if filter already in
                    self.currentView()[filter.type].splice(filterIndex,1);
                } else {
                    self.currentView()[filter.type].push(filter);
                }
            }
        };

        self.removeProjectFromCollections = function _removeProjectFromCollection () {
            // Removes selected items from collect
            var currentCollection = self.currentView().collection;
            var collectionNode = currentCollection.data.node; // If it's not a system collection like projects or registrations this will have a node
            var data = {
                data : []
            };

            self.selected().forEach(function _removeProjectFromCollectionsMap (item){
                var obj = {
                    'type' : 'linked_nodes',
                    'id' : item.data.id
                };
                data.data.push(obj);
            });
            m.request({
                method : 'DELETE',
                url : collectionNode.links.self + 'relationships/' + 'linked_nodes/',  //collection.links.self + 'node_links/' + item.data.id + '/', //collection.links.self + relationship/ + linked_nodes/
                config : xhrconfig,
                data : data
            }).then(function _removeProjectFromCollectionsSuccess(result){
                self.currentLink = null; // To bypass the check when updating file list
                self.nodeUrlCache[currentCollection.link] = null;
                currentCollection.data.count(currentCollection.data.count() - data.data.length);
            }, function _removeProjectFromCollectionsFail(result){
                var message = 'Some projects';
                if(data.data.length === 1) {
                    message = self.selected()[0].data.name;
                } else {
                    message += ' could not be removed from the collection';
                }
                $osf.growl(message, 'Please try again.', 'danger', 5000);
            });
        };

        // Update what is viewed
        self.updateList = function _updateList (reset, itemId, collectionObject){
            function collectionSuccess (result){
                var displayError = false;
                result.data.forEach(function(node, index){
                    var indexedNode = self.indexes()[node.id];
                    if(indexedNode){
                        collectionData.push(indexedNode);
                        // Update node information here too
                        if(index === result.data.length - 1){
                            self.nodes[self.currentView().collection.data.node.id] = collectionData;
                        }
                    } else {
                        var url = $osf.apiV2Url('nodes/' + node.id + '/', { query : { 'related_counts' : 'children', 'embed' : 'contributors' }});
                        m.request({method : 'GET', url : url, config : xhrconfig}).then(function(r){
                            self.generateContributorIds(r.data);
                            collectionData.push(r.data);
                            self.indexes()[node.id] = r.data;
                            if(index === result.data.length - 1 && displayError){
                                $osf.growl(' Some projects for this collection could not be loaded', 'Please try again later.', 'warning', 5000);
                            }
                            // Update node information
                            if(index === result.data.length - 1){
                                self.nodes[self.currentView().collection.data.node.id] = collectionData;
                            }
                        }, function(r){
                            var message = 'Error loading node not belonging to user for collections with node id  ' + node.id;
                            displayError = true;
                            Raven.captureMessage(message, {requestReturn: r});
                            if(index === result.data.length -1 && displayError){
                                $osf.growl(' Some projects for this collection could not be loaded', 'Please try again later.', 'warning', 5000);
                            }
                        });
                    }
                });
                self.treeData().children = [];
                updateTreeData(0,collectionData);
            }
            if(collectionObject){ // A regular collection including bookmarks
                console.log(collectionObject);
                var collectionData = [];
                var linkedNodesUrl = $osf.apiV2Url(collectionObject.data.path, { query : collectionObject.data.query});
                if(self.nodeUrlCache[linkedNodesUrl]){
                    collectionSuccess(self.nodeUrlCache[linkedNodesUrl]);
                } else {
                    m.request({method : 'GET', url : linkedNodesUrl, config : xhrconfig}).then(function(result){
                        self.nodeUrlCache[linkedNodesUrl] = result;
                        collectionSuccess(result);
                    }, function(result){
                        var message = 'Error loading nodes from collection id  ' + collectionObject.data.node.id;
                        Raven.captureMessage(message, {requestReturn: result});
                        $osf.growl(' "' + collectionObject + '" contents couldn\'t load', 'Please try again later.');
                    });
                }

                return;
            }
            if(itemId){ // Being called from inside project  organizer
                var data = self.indexes()[itemId].children;
                self.currentView({
                    collection : self.systemCollections[0],
                    contributor : [],
                    tag : [],
                    totalRows: data.length
                });
                self.treeData().children = [];
                updateTreeData(0,data);
                return;
            }
            var hasFilters = self.currentView().contributor.length || self.currentView().tag.length;
            var nodeType = self.currentView().collection.data.nodeType;
            var nodeObject = self.nodes[nodeType] === 'collection' ? self.nodes[self.currentView().collection.data.node.id] : self.nodes[nodeType];
            var nodeData;
            var item;
            var viewData = [];
            if(!hasFilters){
                nodeData = nodeObject.treeData.data;
                var begin;
                if(nodeObject.treeData.loaded > 0 && self.treeData().data){
                    if(nodeObject.treeData.loaded <= NODE_PAGE_SIZE){
                        begin = 0;
                        self.treeData().children = [];
                    } else {
                        begin = self.treeData().children.length;
                    }
                    if (reset){ begin = 0;}
                    updateTreeData(begin, nodeData);
                    self.currentView().totalRows = nodeObject.loaded;
                }
            } else {
                nodeData = nodeObject ? nodeObject.treeData.data : self.nodes[self.currentView().collection.data.node.id];
                var checkContributorMatch = function (c){
                    var item = this;
                    if(item.contributorIds.indexOf(c.data.id) !== -1){
                       matchesContributors = true;
                   }
                };
                var checkTagMatch = function(t){
                    var item = this;
                    if(item.attributes.tags.indexOf(t.label) !== -1){
                        matchesTags = true;
                    }
<<<<<<< HEAD
                    if(showAddProject){
                        self.nonLoadTemplate(m('.db-non-load-template.m-md.p-md.osf-box.text-center', [
                            m.component(AddProject, {
                                buttonTemplate : m('.btn.btn-link[data-toggle="modal"][data-target="#addSubcomponent"]', {onclick: function() {
                                    $osf.trackClick('myProjects', 'add-component', 'open-add-component-modal');
                                }}, 'Add new component'),
                                parentID : lastcrumb.data.id,
                                modalID : 'addSubcomponent',
                                title: 'Create new component',
                                categoryList : self.categoryList,
                                stayCallback : function _stayCallback_inPanel() {
                                    self.allProjectsLoaded(false);
                                    self.updateList(lastcrumb);
                                },
                                trackingCategory: 'myProjects',
                                trackingAction: 'add-component',
                                templates: self.data
                            })
                        ]));
=======
                };
                for(var j = 0; j < nodeData.length; j++){
                    item = nodeData[j];
                    var matchesContributors = self.currentView().contributor.length === 0;
                    self.currentView().contributor.forEach(checkContributorMatch.bind(item));
                    var matchesTags = self.currentView().tag.length === 0;
                    self.currentView().tag.forEach(checkTagMatch.bind(item));
                    if(matchesContributors && matchesTags){
                        viewData.push(item);
>>>>>>> 889794f3
                    }
                }
                self.treeData().children = [];
                updateTreeData(0, viewData);
                self.currentView().totalRows = viewData.length;

            }

            function updateTreeData (begin, data) {
                for (var i = begin; i < data.length; i++){
                    item = data[i];
                    if (!(item.attributes.retracted === true || item.attributes.pending_registration_approval === true)){
                        // Filter Retractions and Pending Registrations from the "All my registrations" view.
                        _formatDataforPO(item);
                        var child = self.buildTree()(item, self.treeData());
                        self.treeData().add(child);
                    }
<<<<<<< HEAD

=======
>>>>>>> 889794f3
                }
                self.selected([]);
                self.updateFolder()(null, self.treeData());
                if(self.treeData().children[0]){
                    $('.tb-row').first().trigger('click');
                }
            }

        };

        self.generateContributorIds = function (item){
            var contributors = item.embeds.contributors.data || [];
            item.contributorIds = [];
            for(var i = 0; i < contributors.length; i++) {
                var u = contributors[i];
                item.contributorIds.push(u.id);
            }
            return item.contributorIds;
        };

        /**
         * Generate this list from user's projects
         */
        self.generateFiltersList = function _generateFilterList () {
            self.users = {};
            self.tags = {};
            var data = self.nodes.projects.flatData.data;
            data.map(function _generateFiltersListMap(item){
                var contributors = item.embeds.contributors.data || [];
                self.generateContributorIds(item);
                for(var i = 0; i < contributors.length; i++) {
                    var u = contributors[i];
                    if (u.id === window.contextVars.currentUser.id) {
                        continue;
                    }
                    if(self.users[u.id] === undefined) {
                        self.users[u.id] = {
                            data : u,
                            count: 1
                        };
                    } else {
                        self.users[u.id].count++;
                    }
                }
                var tags = item.attributes.tags || [];
                for(var j = 0; j < tags.length; j++) {
                    var t = tags[j];
                    if(self.tags[t] === undefined) {
                        self.tags[t] = 1;
                    } else {
                        self.tags[t]++;
                    }
                }
            });

            // Sorting by number of items utility function
            function sortByCountDesc (a,b){
                var aValue = a.data.count;
                var bValue = b.data.count;
                if (bValue > aValue) {
                    return 1;
                }
                if (bValue < aValue) {
                    return -1;
                }
                return 0;
            }

            // Add to lists with numbers
            self.nameFilters = [];
            for (var user in self.users){
                var u2 = self.users[user];
                if (u2.data.embeds.users.data) {
                    self.nameFilters.push(new LinkObject('contributor', { id : u2.data.id, count : u2.count, query : { 'related_counts' : 'children' }}, u2.data.embeds.users.data.attributes.full_name, options.institutionId || false));
                }
            }
            // order names
            self.nameFilters.sort(sortByCountDesc);

            self.tagFilters = [];
            for (var tag in self.tags){
                var t2 = self.tags[tag];
                self.tagFilters.push(new LinkObject('tag', { tag : tag, count : t2, query : { 'related_counts' : 'children' }}, tag, options.institutionId || false));
            }
            // order tags
            self.tagFilters.sort(sortByCountDesc);
            m.redraw(true);
        };

        // BREADCRUMBS
        self.updateBreadcrumbs = function _updateBreadcrumbs (linkObject){
            if (linkObject.type === 'collection'){
                self.breadcrumbs([linkObject]);
                return;
            }
            if (linkObject.type === 'contributor' || linkObject.type === 'tag'){
                return;
            }
            if (linkObject.placement === 'breadcrumb'){
                self.breadcrumbs().splice(linkObject.index+1, self.breadcrumbs().length-linkObject.index-1);
                return;
            }
            if(linkObject.ancestors && linkObject.ancestors.length > 0){
                linkObject.ancestors.forEach(function(item){
                    var ancestorLink = new LinkObject('node', item.data, item.data.name);
                    self.breadcrumbs().push(ancestorLink);
                });
            }
            self.breadcrumbs().push(linkObject);
        };

        // GET COLLECTIONS
        // Default system collections
        self.collections = m.prop([].concat(self.systemCollections));
        self.collectionsPageSize = m.prop(5);
        // Load collection list
        self.loadCollections = function _loadCollections (url){
            var promise = m.request({method : 'GET', url : url, config : xhrconfig});
            promise.then(function(result){
                result.data.forEach(function(node){
                    var count = node.relationships.linked_nodes.links.related.meta.count;
                    self.collections().push(new LinkObject('collection', { path : 'collections/' + node.id + '/relationships/linked_nodes/', query : { 'related_counts' : 'children', 'embed' : 'contributors' }, nodeType : 'collection', node : node, count : m.prop(count) }, node.attributes.title));
                });
                if(result.links.next){
                    self.loadCollections(result.links.next);
                }
            }, function(){
                var message = 'Collections could not be loaded.';
                $osf.growl(message, 'Please reload the page.');
                Raven.captureMessage(message, { url: url });
            });
            return promise;
        };

        self.sidebarInit = function _sidebarInit (element, isInit) {
            $('[data-toggle="tooltip"]').tooltip();
        };

        // Resets UI to show All my projects and update states
        self.resetUi = function _resetUi(){
            var linkObject = self.systemCollections[0];
            self.updateBreadcrumbs(linkObject);
            self.updateFilter(linkObject);
        };

        self.loadSearchProjects = function (link) {
            var url = link || $osf.apiV2Url('users/me/nodes/', { query : { 'related_counts' : 'children', 'embed' : 'contributors', 'page[size]' : 60 }});
            var promise = m.request({method : 'GET', url : url, config : xhrconfig, background: true});
            promise.then(function(result){
                result.data.forEach(function(item){
                    _formatDataforPO(item);
                });
                self.allProjects(self.allProjects().concat(result.data));
                if(result.links.next){
                    self.loadSearchProjects(result.links.next);
                }
            }, function(error){
                var message = 'Some Projects couldn\'t be loaded for filtering';
                Raven.captureMessage(message, { url: url });
            });
            return promise;
        };

        self.init = function _init_fileBrowser() {
            self.currentView().collection = self.systemCollections[0]; // Add linkObject to the currentView
            self.loadCategories().then(function(){
                // start loading nodes at the same time
                self.loadNodes('projects', 'treeData');
                self.loadNodes('registrations', 'treeData');
                self.loadNodes('projects', 'flatData');
                self.loadNodes('registrations', 'flatData');
                //self.updateList(self.systemCollections[0]);
            });
            var collectionsUrl = $osf.apiV2Url('collections/', { query : {'related_counts' : 'linked_nodes', 'page[size]' : self.collectionsPageSize(), 'sort' : 'date_created', 'embed' : 'node_links'}});
            if (!self.viewOnly){
                self.loadCollections(collectionsUrl);
            }
            self.updateFilter(self.collections()[0]);
            self.loadSearchProjects();
        };

        self.init();
    },
    view : function (ctrl, args) {
        var mobile = window.innerWidth < MOBILE_WIDTH; // true if mobile view
        var infoPanel = '';
        var poStyle = 'width : 72%'; // Other percentages are set in CSS in file-browser.css These are here because they change
        var sidebarButtonClass = 'btn-default';
        if (ctrl.showInfo() && !mobile){
            infoPanel = m('.db-infobar', m.component(Information, ctrl));
            poStyle = 'width : 47%';
        }
        if(ctrl.showSidebar()){
            sidebarButtonClass = 'btn-primary';
        }
        if (mobile) {
            poStyle = 'width : 100%';
        } else {
            ctrl.showSidebar(true);
        }
        var projectOrganizerOptions = $.extend(
            {}, {
                filesData : [],
                updateSelected : ctrl.updateSelected,
                updateFilesData : ctrl.updateFilesData,
                LinkObject : LinkObject,
                formatDataforPO : _formatDataforPO,
                wrapperSelector : args.wrapperSelector,
                allProjects : ctrl.allProjects,
                allTopLevelProjects : ctrl.allTopLevelProjects,
                reload : ctrl.reload,
                resetUi : ctrl.resetUi,
                showSidebar : ctrl.showSidebar,
                loadValue : ctrl.loadValue,
                loadCounter : ctrl.loadCounter,
                treeData : ctrl.treeData,
                buildTree : ctrl.buildTree,
                updateFolder : ctrl.updateFolder,
                currentView: ctrl.currentView,
                nodes : ctrl.nodes,
                indexes : ctrl.indexes
            },
            ctrl.projectOrganizerOptions
        );
        return [
            !ctrl.institutionId ? m('.dashboard-header', m('.row', [
                m('.col-xs-8', m('h3', [
                    'My Projects ',
                    m('small.hidden-xs', 'Browse and organize all your projects')
                ])),
                m('.col-xs-4.p-sm', m('.pull-right', m.component(AddProject, {
                    buttonTemplate: m('.btn.btn-success.btn-success-high-contrast.f-w-xl[data-toggle="modal"][data-target="#addProject"]', {onclick: function() {
                        $osf.trackClick('myProjects', 'add-project', 'open-add-project' + '-modal');
                    }}, 'Create Project'),
                    parentID: null,
                    modalID: 'addProject',
                    title: 'Create new project',
                    categoryList: ctrl.categoryList,
                    stayCallback: function () {
                        ctrl.allProjectsLoaded(false);
                        ctrl.updateList(ctrl.breadcrumbs()[ctrl.breadcrumbs().length - 1]);
                    },
                    trackingCategory: 'myProjects',
                    trackingAction: 'add-project',
                    templates: ctrl.data
                })))
            ])) : '',
            m('.db-header.row', [
                m('.col-xs-12.col-sm-8.col-lg-9', m.component(Breadcrumbs,ctrl)),
                m('.db-buttonRow.col-xs-12.col-sm-4.col-lg-3', [
                    mobile ? m('button.btn.btn-sm.m-r-sm', {
                        'class' : sidebarButtonClass,
                        onclick : function () {
                            ctrl.showSidebar(!ctrl.showSidebar());
                            $osf.trackClick('myProjects', 'mobile', 'click-bars-to-toggle-collections-or-projects');
                        }
                    }, m('.fa.fa-bars')) : '',
                    m('.db-poFilter.m-r-xs')
                ])
            ]),
            ctrl.showSidebar() ?
            m('.db-sidebar', { config : ctrl.sidebarInit}, [
                mobile ? [ m('.db-dismiss', m('button.close[aria-label="Close"]', {
                    onclick : function () {
                        ctrl.showSidebar(false);
                        $osf.trackClick('myProjects', 'mobile', 'close-toggle-instructions');
                    }
                }, [
                    m('span[aria-hidden="true"]','×')
                ])),
                    m('p.p-sm.text-center.text-muted', [
                        'Select a list below to see the projects. or click ',
                        m('i.fa.fa-bars'),
                        ' button above to toggle.'
                    ])
                ] : '',
                m.component(Collections, ctrl),
                m.component(Filters, ctrl)
            ]) : '',
            mobile && ctrl.showSidebar() ? '' : m('.db-main', { style : poStyle },[
                ctrl.loadValue() < 100 ? m('.line-loader', [
                    m('.line-empty'),
                    m('.line-full.bg-color-blue', { style : 'width: ' + ctrl.loadValue() +'%'}),
                    m('.load-message', 'Fetching more projects')
                ]) : '',
                // TODO Add back nothing to show scenario template
                 m('.db-poOrganizer',  m.component( ProjectOrganizer, projectOrganizerOptions))
            ]),
            mobile ? '' : m('.db-info-toggle',{
                    onclick : function _showInfoOnclick(){
                        ctrl.showInfo(!ctrl.showInfo());
                        $osf.trackClick('myProjects', 'information-panel', 'show-hide-information-panel');
                    }
                },
                ctrl.showInfo() ? m('i.fa.fa-chevron-right') :  m('i.fa.fa-chevron-left')
            ),
            infoPanel,
            m.component(Modals, ctrl)
        ];
    }
};

/**
 * Collections Module.
 * @constructor
 */
var Collections = {
    controller : function(args){
        var self = this;
        self.collections = args.collections;
        self.pageSize = args.collectionsPageSize;
        self.newCollectionName = m.prop('');
        self.newCollectionRename = m.prop('');
        self.dismissModal = function () {
            $('.modal').modal('hide');
        };
        self.currentPage = m.prop(1);
        self.totalPages = m.prop(1);
        self.calculateTotalPages = function _calculateTotalPages(result){
            if(result){ // If this calculation comes after GET call to collections
                self.totalPages(Math.ceil((result.links.meta.total + args.systemCollections.length)/self.pageSize()));
            } else {
                self.totalPages(Math.ceil((self.collections().length)/self.pageSize()));
            }
        };
        self.pageSize = m.prop(5);
        self.isValid = m.prop(false);
        self.validationError = m.prop('');
        self.showCollectionMenu = m.prop(false); // Show hide ellipsis menu for collections
        self.collectionMenuObject = m.prop({item : {label:null}, x : 0, y : 0}); // Collection object to complete actions on menu
        self.resetCollectionMenu = function () {
            self.collectionMenuObject({item : {label:null}, x : 0, y : 0});
        };
        self.updateCollectionMenu = function _updateCollectionMenu (item, event) {
            var offset = $(event.target).offset();
            var x = offset.left;
            var y = offset.top;
            if (event.view.innerWidth < MOBILE_WIDTH){
                x = x-105; // width of this menu plus padding
                y = y-270; // fixed height from collections parent to top with adjustments for this menu div
            }
            self.showCollectionMenu(true);
            item.renamedLabel = item.label;
            self.collectionMenuObject({
                item : item,
                x : x,
                y : y
            });
        };

        self.init = function _collectionsInit (element, isInit) {
            self.calculateTotalPages();
            $(window).click(function(event){
                var target = $(event.target);
                if(!target.hasClass('collectionMenu') && !target.hasClass('fa-ellipsis-v') && target.parents('.collection').length === 0) {
                    self.showCollectionMenu(false);
                    m.redraw(); // we have to force redraw here
                }
            });
        };

        self.addCollection = function _addCollection () {
            var url = $osf.apiV2Url('collections/', {});
            var data = {
                'data': {
                    'type': 'collections',
                    'attributes': {
                        'title': self.newCollectionName(),
                    }
                }
            };
            var promise = m.request({method : 'POST', url : url, config : xhrconfig, data : data});
            promise.then(function(result){
                var node = result.data;
                var count = node.relationships.linked_nodes.links.related.meta.count || 0;
                self.collections().push(new LinkObject('collection', { path : 'collections/' + node.id + '/linked_nodes/', query : { 'related_counts' : 'children' }, node : node, count : m.prop(count), nodeType : 'collection' }, node.attributes.title));
                self.newCollectionName('');
                self.calculateTotalPages();
                self.currentPage(self.totalPages()); // Go to last page
                args.sidebarInit();
            }, function(){
                var name = self.newCollectionName();
                var message = '"' + name + '" collection could not be created.';
                $osf.growl(message, 'Please try again', 'danger', 5000);
                Raven.captureMessage(message, { url: url, data : data });
                self.newCollectionName('');
            });
            self.dismissModal();
            return promise;
        };
        self.deleteCollection = function _deleteCollection(){
            var url = self.collectionMenuObject().item.data.node.links.self;
            var promise = m.request({method : 'DELETE', url : url, config : xhrconfig});
            promise.then(function(result){
                for ( var i = 0; i < self.collections().length; i++) {
                    var item = self.collections()[i];
                    if (item.data.node && item.data.node.id === self.collectionMenuObject().item.data.node.id){
                        self.collections().splice(i, 1);
                        break;
                    }
                }
                self.calculateTotalPages();
            }, function(){
                var name = self.collectionMenuObject().item.label;
                var message = '"' + name + '" could not be deleted.';
                $osf.growl(message, 'Please try again', 'danger', 5000);
                Raven.captureMessage(message, {collectionObject: self.collectionMenuObject() });
            });
            self.dismissModal();
            return promise;
        };
        self.renameCollection = function _renameCollection() {
            var url = self.collectionMenuObject().item.data.node.links.self;
            var nodeId = self.collectionMenuObject().item.data.node.id;
            var title = self.collectionMenuObject().item.renamedLabel;
            var data = {
                'data': {
                    'type': 'collections',
                    'id':  nodeId,
                    'attributes': {
                        'title': title
                    }
                }
            };
            var promise = m.request({method : 'PATCH', url : url, config : xhrconfig, data : data});
            promise.then(function(result){
                self.collectionMenuObject().item.label = title;
            }, function(){
                var name = self.collectionMenuObject().item.label;
                var message = '"' + name + '" could not be renamed.';
                $osf.growl(message, 'Please try again', 'danger', 5000);
                Raven.captureMessage(message, {collectionObject: self.collectionMenuObject() });
            });
            self.dismissModal();
            self.isValid(false);
            return promise;
        };
        self.applyDroppable = function _applyDroppable ( ){
            $('.db-collections ul>li.acceptDrop').droppable({
                hoverClass: 'bg-color-hover',
                drop: function( event, ui ) {
                    var collection = self.collections()[$(this).attr('data-index')];
                    var collectionLink = $osf.apiV2Url(collection.data.path, { query : collection.data.query});
                    args.nodeUrlCache[collectionLink] = null;
                    var dataArray = [];
                    // If multiple items are dragged they have to be selected to make it work
                    if (args.selected().length > 1) {
                        args.selected().map(function(item){
                            dataArray.push(buildCollectionNodeData(item.data.id));
                            $osf.trackClick('myProjects', 'projectOrganizer', 'multiple-projects-dragged-to-collection');
                        });
                    } else {
                        // if single items are passed use the event information
                        dataArray.push(buildCollectionNodeData(ui.draggable.find('.title-text>a').attr('data-nodeID'))); // data-nodeID attribute needs to be set in project organizer building title column
                        $osf.trackClick('myProjects', 'projectOrganizer', 'single-project-dragged-to-collection');
                    }
                    function saveNodetoCollection (index) {
                        function doNext (skipCount){
                            if(dataArray[index+1]){
                                saveNodetoCollection(index+1);
                            }
                            if(!skipCount){
                                collection.data.count(collection.data.count()+1);
                            }
                        }
                        m.request({
                            method : 'POST',
                            url : collection.data.node.links.self + 'node_links/', //collection.data.node.relationships.linked_nodes.links.related.href,
                            config : xhrconfig,
                            data : dataArray[index]
                        }).then(function(){
                            doNext(false);
                        }, function(result){
                            var message = '';
                            var name = args.selected()[index] ? args.selected()[index].data.name : 'Item ';
                            if (result.errors.length > 0) {
                                result.errors.forEach(function(error){
                                    if(error.detail.indexOf('already pointed') > -1 ){
                                        message = '"' + name + '" is already in "' + collection.label + '"' ;
                                    }
                                });
                            }
                            $osf.growl(message,null, 'warning', 4000);
                            doNext(true); // don't add to count
                        }); // In case of success or error. It doesn't look like mithril has a general .done method
                    }
                    if(dataArray.length > 0){
                        saveNodetoCollection(0);
                    }
                }
            });
        };
        self.validateName = function _validateName (val){
            if (val === 'Bookmarks') {
                self.isValid(false);
                self.validationError('"Bookmarks" is a reserved collection name. Please use another name.');
            } else {
                self.validationError('');
                self.isValid(val.length);
            }
        };
        self.init();
    },
    view : function (ctrl, args) {
        var selectedCSS;
        var submenuTemplate;
        var viewOnly = args.viewOnly;
        ctrl.calculateTotalPages();

        var collectionOnclick = function (item){
            args.updateFilesData(item);
            $osf.trackClick('myProjects', 'projectOrganizer', 'open-collection');
        };
        var collectionList = function () {
            var item;
            var index;
            var list = [];
            var childCount;
            var dropAcceptClass;
            if(ctrl.currentPage() > ctrl.totalPages()){
                ctrl.currentPage(ctrl.totalPages());
            }
            var begin = ((ctrl.currentPage()-1)*ctrl.pageSize()); // remember indexes start from 0
            var end = ((ctrl.currentPage()) *ctrl.pageSize()); // 1 more than the last item
            if (ctrl.collections().length < end) {
                end = ctrl.collections().length;
            }
            var openCollectionMenu = function _openCollectionMenu(e) {
                var index = $(this).attr('data-index');
                var selectedItem = ctrl.collections()[index];
                ctrl.updateCollectionMenu(selectedItem, e);
                $osf.trackClick('myProjects', 'edit-collection', 'open-edit-collection-menu');

            };
            for (var i = begin; i < end; i++) {
                item = ctrl.collections()[i];
                index = i;
                dropAcceptClass = index > 1 ? 'acceptDrop' : '';
                childCount = item.data.count ? ' (' + item.data.count() + ')' : '';
                if (args.currentView().collection === item) {
                    selectedCSS = 'active';
                } else if (item.id === ctrl.collectionMenuObject().item.id) {
                    selectedCSS = 'bg-color-hover';
                } else {
                    selectedCSS = '';
                }
                if (!item.data.nodeType && !item.data.node.attributes.bookmarks) {
                    submenuTemplate = m('i.fa.fa-ellipsis-v.pull-right.text-muted.p-xs.pointer', {
                        'data-index' : i,
                        onclick : openCollectionMenu
                        });
                } else {
                    submenuTemplate = '';
                }
                list.push(m('li', { className : selectedCSS + ' ' + dropAcceptClass, 'data-index' : index },
                    [
                        m('a[role="button"]', {
                            onclick : collectionOnclick.bind(null, item)
                        },  item.label + childCount),
                        submenuTemplate
                    ]
                ));
            }
            return list;
        };
        var collectionListTemplate = [
            m('h5.clearfix', [
                'Collections ',
                m('i.fa.fa-question-circle.text-muted', {
                    'data-toggle':  'tooltip',
                    'title':  'Collections are groups of projects. You can create custom collections. Drag and drop your projects or bookmarked projects to add them.',
                    'data-placement' : 'bottom'
                }, ''),
                !viewOnly ? m('button.btn.btn-xs.btn-default[data-toggle="modal"][data-target="#addColl"].m-h-xs', {onclick: function() {
                        $osf.trackClick('myProjects', 'add-collection', 'open-add-collection-modal');
                    }}, m('i.fa.fa-plus')) : '',
                m('.pull-right',
                    ctrl.totalPages() > 1 ? m.component(MicroPagination, { currentPage : ctrl.currentPage, totalPages : ctrl.totalPages }) : ''
                )
            ]),
            m('ul', { config: ctrl.applyDroppable },[
                collectionList(),
                ctrl.showCollectionMenu() ? m('.collectionMenu',{
                    style : 'position:absolute;top: ' + ctrl.collectionMenuObject().y + 'px;left: ' + ctrl.collectionMenuObject().x + 'px;'
                }, [
                    m('.menuClose', { onclick : function (e) {
                        ctrl.showCollectionMenu(false);
                        ctrl.resetCollectionMenu();
                        $osf.trackClick('myProjects', 'edit-collection', 'click-close-edit-collection-menu');
                    }
                    }, m('.text-muted','×')),
                    m('ul', [
                        m('li[data-toggle="modal"][data-target="#renameColl"].pointer',{
                            onclick : function (e) {
                                ctrl.showCollectionMenu(false);
                                $osf.trackClick('myProjects', 'edit-collection', 'open-rename-collection-modal');
                            }
                        }, [
                            m('i.fa.fa-pencil'),
                            ' Rename'
                        ]),
                        m('li[data-toggle="modal"][data-target="#removeColl"].pointer',{
                            onclick : function (e) {
                                ctrl.showCollectionMenu(false);
                                $osf.trackClick('myProjects', 'edit-collection', 'open-delete-collection-modal');
                            }
                        }, [
                            m('i.fa.fa-trash'),
                            ' Delete'
                        ])
                    ])
                ]) : ''
            ])
        ];
        return m('.db-collections', [
            collectionListTemplate,
            m('.db-collections-modals', [
                m.component(mC.modal, {
                    id: 'addColl',
                    header : m('.modal-header', [
                        m('button.close[data-dismiss="modal"][aria-label="Close"]', {onclick: function() {
                            $osf.trackClick('myProjects', 'add-collection', 'click-close-add-collection-modal');
                        }}, [
                            m('span[aria-hidden="true"]','×')
                        ]),
                        m('h3.modal-title', 'Add new collection')
                    ]),
                    body : m('.modal-body', [
                        m('p', 'Collections are groups of projects that help you organize your work. After you create your collection, you can add projects by dragging them into the collection.'),
                        m('.form-group', [
                            m('label[for="addCollInput].f-w-lg.text-bigger', 'Collection name'),
                            m('input[type="text"].form-control#addCollInput', {
                                onkeyup: function (ev){
                                    var val = $(this).val();
                                    ctrl.validateName(val);
                                    if(ctrl.isValid()){
                                        if(ev.which === 13){
                                            ctrl.addCollection();
                                        }
                                    }
                                    ctrl.newCollectionName(val);
                                },
                                onchange: function() {
                                    $osf.trackClick('myProjects', 'add-collection', 'type-collection-name');
                                },
                                placeholder : 'e.g.  My Replications',
                                value : ctrl.newCollectionName()
                            }),
                            m('span.help-block', ctrl.validationError())
                        ])
                    ]),
                    footer: m('.modal-footer', [
                        m('button[type="button"].btn.btn-default[data-dismiss="modal"]',
                            {
                                onclick : function(){
                                    ctrl.dismissModal();
                                    ctrl.newCollectionName('');
                                    ctrl.isValid(false);
                                    $osf.trackClick('myProjects', 'add-collection', 'click-cancel-button');

                                }
                            }, 'Cancel'),
                        ctrl.isValid() ? m('button[type="button"].btn.btn-success', { onclick : function() {
                            ctrl.addCollection();
                            $osf.trackClick('myProjects', 'add-collection', 'click-add-button');
                        }},'Add')
                            : m('button[type="button"].btn.btn-success[disabled]', 'Add')
                    ])
                }),
                m.component(mC.modal, {
                    id : 'renameColl',
                    header: m('.modal-header', [
                        m('button.close[data-dismiss="modal"][aria-label="Close"]', {onclick: function() {
                            $osf.trackClick('myProjects', 'edit-collection', 'click-close-rename-modal');
                        }}, [
                            m('span[aria-hidden="true"]','×')
                        ]),
                        m('h3.modal-title', 'Rename collection')
                    ]),
                    body: m('.modal-body', [
                        m('.form-inline', [
                            m('.form-group', [
                                m('label[for="addCollInput]', 'Rename to: '),
                                m('input[type="text"].form-control.m-l-sm',{
                                    onkeyup: function(ev){
                                        var val = $(this).val();
                                        ctrl.validateName(val);
                                        if(ctrl.isValid()) {
                                            if (ev.which === 13) { // if enter is pressed
                                                ctrl.renameCollection();
                                            }
                                        }
                                        ctrl.collectionMenuObject().item.renamedLabel = val;
                                    },
                                    onchange: function() {
                                        $osf.trackClick('myProjects', 'edit-collection', 'type-rename-collection');
                                    },
                                    value: ctrl.collectionMenuObject().item.renamedLabel}),
                                m('span.help-block', ctrl.validationError())

                            ])
                        ])
                    ]),
                    footer : m('.modal-footer', [
                        m('button[type="button"].btn.btn-default[data-dismiss="modal"]', {
                            onclick : function(){
                                ctrl.isValid(false);
                                $osf.trackClick('myProjects', 'edit-collection', 'click-cancel-rename-button');
                            }
                        },'Cancel'),
                        ctrl.isValid() ? m('button[type="button"].btn.btn-success', { onclick : function() {
                            ctrl.renameCollection();
                            $osf.trackClick('myProjects', 'edit-collection', 'click-rename-button');
                        }},'Rename')
                            : m('button[type="button"].btn.btn-success[disabled]', 'Rename')
                    ])
                }),
                m.component(mC.modal, {
                    id: 'removeColl',
                    header: m('.modal-header', [
                        m('button.close[data-dismiss="modal"][aria-label="Close"]', {onclick: function() {
                            $osf.trackClick('myProjects', 'edit-collection', 'click-close-delete-collection');
                        }}, [
                            m('span[aria-hidden="true"]','×')
                        ]),
                        m('h3.modal-title', 'Delete collection "' + ctrl.collectionMenuObject().item.label + '"?')
                    ]),
                    body: m('.modal-body', [
                        m('p', 'This will delete your collection, but your projects will not be deleted.')
                    ]),
                    footer : m('.modal-footer', [
                        m('button[type="button"].btn.btn-default[data-dismiss="modal"]', {onclick: function() {
                            $osf.trackClick('myProjects', 'edit-collection', 'click-cancel-delete-collection');
                        }}, 'Cancel'),
                        m('button[type="button"].btn.btn-danger', {
                            onclick : function() {
                                ctrl.deleteCollection();
                                $osf.trackClick('myProjects', 'edit-collection', 'click-delete-collection-button');
                            }},'Delete')
                    ])
                })
            ])
        ]);
    }
};
/**
 * Small view component for compact pagination
 * Requires currentPage and totalPages to be m.prop
 * @type {{view: MicroPagination.view}}
 */
var MicroPagination = {
    view : function(ctrl, args) {
        return m('span.osf-micro-pagination.m-l-xs', [
            args.currentPage() > 1 ? m('span.m-r-xs.arrow.left.live', { onclick : function(){
                    args.currentPage(args.currentPage() - 1);
                    $osf.trackClick('myProjects', 'paginate', 'get-prev-page-' + args.type);
             }}, m('i.fa.fa-angle-left')) : m('span.m-r-xs.arrow.left', m('i.fa.fa-angle-left')),
            m('span', args.currentPage() + '/' + args.totalPages()),
            args.currentPage() < args.totalPages() ? m('span.m-l-xs.arrow.right.live', { onclick : function(){
                    args.currentPage(args.currentPage() + 1);
                    $osf.trackClick('myProjects', 'paginate', 'get-next-page-' + args.type);
            }}, m('i.fa.fa-angle-right')) : m('span.m-l-xs.arrow.right', m('i.fa.fa-angle-right'))
        ]);
    }
};

/**
 * Breadcrumbs Module
 * @constructor
 */

var Breadcrumbs = {
    view : function (ctrl, args) {
        var viewOnly = args.viewOnly;
        var mobile = window.innerWidth < MOBILE_WIDTH; // true if mobile view
        var updateFilesOnClick = function (item) {
                args.updateFilesData(item);
                $osf.trackClick('myProjects', 'projectOrganizer', 'click-on-breadcrumbs');
        };
        var contributors = [];
        var tags = [];
        if(args.currentView().contributor.length) {
            contributors.push(m('span.text-muted', 'with '));
            args.currentView().contributor.forEach(function (c) {
                contributors.push(m('span.comma-separated', c.label));
            });
        }
        if(args.currentView().tag.length){
            contributors.push(m('span.text-muted', 'tagged '));
            args.currentView().tag.forEach(function(t){
                tags.push(m('span.comma-separated', t.label));
            });
        }
        var items = args.breadcrumbs();
        if (mobile && items.length > 1) {
            return m('.db-breadcrumbs', [
                m('ul', [
                    m('li', [
                        m('.btn.btn-link[data-toggle="modal"][data-target="#parentsModal"]', '...'),
                        m('i.fa.fa-angle-right')
                    ]),
                    m('li', m('span.btn', items[items.length-1].label))
                ]),
                m('#parentsModal.modal.fade[tabindex=-1][role="dialog"][aria-hidden="true"]',
                    m('.modal-dialog',
                        m('.modal-content', [
                            m('.modal-body', [
                                m('button.close[data-dismiss="modal"][aria-label="Close"]', [
                                    m('span[aria-hidden="true"]','×')
                                ]),
                                m('h4', 'Parent projects'),
                                args.breadcrumbs().map(function(item, index, array){
                                    if(index === array.length-1){
                                        return m('.db-parent-row.btn', {
                                            style : 'margin-left:' + (index*20) + 'px;'
                                        },  [
                                            m('i.fa.fa-angle-right.m-r-xs'),
                                            item.label
                                        ]);
                                    }
                                    item.index = index; // Add index to update breadcrumbs
                                    item.placement = 'breadcrumb'; // differentiate location for proper breadcrumb actions
                                    return m('.db-parent-row',[
                                        m('span.btn.btn-link', {
                                            style : 'margin-left:' + (index*20) + 'px;',
                                            onclick : function() {
                                                args.updateFilesData(item);
                                                $('.modal').modal('hide');
                                            }
                                        },  [
                                            m('i.fa.fa-angle-right.m-r-xs'),
                                            item.label
                                        ]),
                                        contributors,
                                        tags
                                        ]
                                    );
                                })
                            ])
                        ])
                    )
                )
            ]);
        }
        return m('.db-breadcrumbs', m('ul', [
            items.map(function(item, index, array){
                if(index === array.length-1){
                    var label = item.type === 'node' ? ' Create component' : ' Create project';
                    var title = item.type === 'node' ? 'Create new component' : 'Create new project';
                    var divID = item.type === 'node' ? 'addSubComponent' : 'addProject';
                    var parentID = item.type === 'node' ? args.breadcrumbs()[args.breadcrumbs().length - 1].data.id : null;
                    var showAddProject = true;
                    var addProjectTemplate = '';
                    var objectType = 'project';
                    if(item.type === 'node'){
                        var permissions = item.data.attributes.current_user_permissions;
                        showAddProject = permissions.indexOf('admin') > -1 || permissions.indexOf('write') > -1;
                        objectType = 'component';
                    }
                    if (item.type === 'registration' || item.data.type === 'registrations' || item.data.nodeType === 'registrations'){
                        showAddProject = false;
                    }
                    if(showAddProject && !viewOnly){
                        addProjectTemplate = m.component(AddProject, {
                            buttonTemplate: m('.btn.btn-sm.text-muted[data-toggle="modal"][data-target="#' + divID + '"]', {onclick: function() {
                                $osf.trackClick('myProjects', 'add-' + objectType, 'open-add-' + objectType + '-modal');
                            }}, [m('i.fa.fa-plus', {style: 'font-size: 10px;'}), label]),
                            parentID: parentID,
                            modalID: divID,
                            title: title,
                            categoryList: args.categoryList,
                            stayCallback: function () {
                                args.allProjectsLoaded(false);
                                args.updateList(args.breadcrumbs()[args.breadcrumbs().length - 1]);

                            },
                            trackingCategory: 'myProjects',
                            trackingAction: 'add-' + objectType,
                            templates: args.data
                        });
                    }
                    return [
                        m('li', [
                            m('span.btn', item.label),
                            contributors,
                            tags,
                            m('i.fa.fa-angle-right')
                        ]),
                        (item.type === 'node' || (item.data.nodeType === 'projects' )) ? addProjectTemplate : ''
                    ];
                }
                item.index = index; // Add index to update breadcrumbs
                item.placement = 'breadcrumb'; // differentiate location for proper breadcrumb actions
                return m('li',[
                    m('span.btn.btn-link', {onclick : updateFilesOnClick.bind(null, item)},  item.label),
                    contributors,
                    tags,
                    m('i.fa.fa-angle-right')
                    ]
                );
            })
        ]));
    }
};


/**
 * Filters Module.
 * @constructor
 */
var Filters = {
    controller : function (args) {
        var self = this;
        self.nameCurrentPage = m.prop(1);
        self.namePageSize = m.prop(4);
        self.nameTotalPages = m.prop(1);
        self.tagCurrentPage = m.prop(1);
        self.tagPageSize = m.prop(4);
        self.tagTotalPages = m.prop(1);
    },
    view : function (ctrl, args) {
        if(args.nameFilters.length > 0) {
            ctrl.nameTotalPages(Math.ceil(args.nameFilters.length/ctrl.namePageSize()));
        }
        if(args.tagFilters.length > 0){
            ctrl.tagTotalPages(Math.ceil(args.tagFilters.length/ctrl.tagPageSize()));
        }
        var filterContributor = function(item, tracking) {
            args.updateFilesData(item);
            $osf.trackClick('myProjects', 'filter', 'filter-by-contributor');
        };

        var filterTag = function(item, tracking) {
            args.updateFilesData(item);
            $osf.trackClick('myProjects', 'filter', 'filter-by-tag');
        };

        var returnNameFilters = function _returnNameFilters(){
            if(args.nodes.projects.flatData.total && args.nameFilters.length === 0){
                return m('.text-muted.text-smaller', 'There are no collaborators in your projects yet.');
            }
            var list = [];
            var item;
            var i;
            var selectedCSS;
            var begin = ((ctrl.nameCurrentPage()-1) * ctrl.namePageSize()); // remember indexes start from 0
            var end = ((ctrl.nameCurrentPage()) * ctrl.namePageSize()); // 1 more than the last item
            if (args.nameFilters.length < end) {
                end = args.nameFilters.length;
            }
            for (i = begin; i < end; i++) {
                item = args.nameFilters[i];
                selectedCSS = args.currentView().contributor.indexOf(item) !== -1 ? '.active' : '';
                list.push(m('li' + selectedCSS,
                    m('a[role="button"]', {onclick : filterContributor.bind(null, item)},
                        item.label)
                ));
            }
            return list;
        };
        var returnTagFilters = function _returnTagFilters(){
            if(args.nodes.projects.flatData.total && args.tagFilters.length === 0){
                return m('.text-muted.text-smaller', 'Your projects don\'t have any tags yet.');
            }
            var list = [];
            var selectedCSS;
            var item;
            var i;
            var begin = ((ctrl.tagCurrentPage()-1) * ctrl.tagPageSize()); // remember indexes start from 0
            var end = ((ctrl.tagCurrentPage()) * ctrl.tagPageSize()); // 1 more than the last item
            if (args.tagFilters.length < end) {
                end = args.tagFilters.length;
            }
            for (i = begin; i < end; i++) {
                item = args.tagFilters[i];
                selectedCSS = args.currentView().tag.indexOf(item) !== -1  ? '.active' : '';
                list.push(m('li' + selectedCSS,
                    m('a[role="button"]', {onclick : filterTag.bind(null, item)},
                        item.label
                    )
                ));
            }
            return list;
        };
        return m('.db-filters.m-t-lg',
            [
                m('h5', [
                    'Contributors ',
                    m('i.fa.fa-question-circle.text-muted', {
                        'data-toggle':  'tooltip',
                        'title': 'Click a name to display the selected contributor’s public projects, as well as their private projects on which you are at least a read contributor.',
                        'data-placement' : 'bottom'
                    }, ''),
                    m('.pull-right',
                        args.nameFilters.length && ctrl.nameTotalPages() > 1 ? m.component(MicroPagination, { currentPage : ctrl.nameCurrentPage, totalPages : ctrl.nameTotalPages, type: 'contributors'}) : ''
                        )
                ]),
                m('ul', [
                    args.nodes.projects.flatData.loaded !== args.nodes.projects.flatData.total ? m('.ball-beat.text-center.m-t-md', m('')) : returnNameFilters()
                ]),
                m('h5', [
                    'Tags',
                    m('.pull-right',
                        args.tagFilters.length && ctrl.tagTotalPages() > 1 ? m.component(MicroPagination, { currentPage : ctrl.tagCurrentPage, totalPages : ctrl.tagTotalPages, type: 'tags' }) : ''
                        )
                ]), m('ul', [
                    args.nodes.projects.flatData.loaded !== args.nodes.projects.flatData.total ? m('.ball-beat.text-center.m-t-md', m('')) : returnTagFilters()
                ])
            ]
        );
    }
};

/**
 * Information Module.
 * @constructor
 */
var Information = {
    view : function (ctrl, args) {
        function categoryMap(category) {
            // TODO, you don't need to do this, CSS will do this case change
            switch (category) {
                case 'analysis':
                    return 'Analysis';
                case 'communication':
                    return 'Communication';
                case 'data':
                    return 'Data';
                case 'hypothesis':
                    return 'Hypothesis';
                case 'methods and measures':
                    return 'Methods and Measures';
                case 'procedure':
                    return 'Procedure';
                case 'project':
                    return 'Project';
                case 'software':
                    return 'Software';
                case 'other':
                    return 'Other';
                default:
                    return 'Uncategorized';
            }
        }
        var template = '';
        var showRemoveFromCollection;
        var collectionFilter = args.currentView().collection;
        if (args.selected().length === 0) {
            template = m('.db-info-empty.text-muted.p-lg', 'Select a row to view project details.');
        }
        if (args.selected().length === 1) {
            var item = args.selected()[0].data;
            showRemoveFromCollection = collectionFilter.data.nodeType === 'collection' && args.selected()[0].parentID === 0; // Be able to remove top level items but not their children
            if(item.attributes.category === ''){
                item.attributes.category = 'Uncategorized';
            }
            template = m('.p-sm', [
                showRemoveFromCollection ? m('.clearfix', m('.btn.btn-default.btn-sm.btn.p-xs.text-danger.pull-right', { onclick : function() {
                    args.removeProjectFromCollections();
                    $osf.trackClick('myProjects', 'information-panel', 'remove-project-from-collection');
                } }, 'Remove from collection')) : '',
                    m('h3', m('a', { href : item.links.html, onclick: function(){
                        $osf.trackClick('myProjects', 'information-panel', 'navigate-to-project');
                    }}, item.attributes.title)),
                m('[role="tabpanel"]', [
                    m('ul.nav.nav-tabs.m-b-md[role="tablist"]', [
                        m('li[role="presentation"].active', m('a[href="#tab-information"][aria-controls="information"][role="tab"][data-toggle="tab"]', {onclick: function(){
                            $osf.trackClick('myProjects', 'information-panel', 'open-information-tab');
                        }}, 'Information')),
                        m('li[role="presentation"]', m('a[href="#tab-activity"][aria-controls="activity"][role="tab"][data-toggle="tab"]', {onclick : function() {
                            args.getCurrentLogs();
                            $osf.trackClick('myProjects', 'information-panel', 'open-activity-tab');
                        }}, 'Activity'))
                    ]),
                    m('.tab-content', [
                        m('[role="tabpanel"].tab-pane.active#tab-information',[
                            m('p.db-info-meta.text-muted', [
                                m('', 'Visibility : ' + (item.attributes.public ? 'Public' : 'Private')),
                                m('', 'Category: ' + categoryMap(item.attributes.category)),
                                m('', 'Last Modified on: ' + (item.date ? item.date.local : ''))
                            ]),
                            m('p', [
                                m('span', {style: 'white-space:pre-wrap'}, item.attributes.description)
                            ]),
                            item.attributes.tags.length > 0 ?
                            m('p.m-t-md', [
                                m('h5', 'Tags'),
                                item.attributes.tags.map(function(tag){
                                    return m('a.tag', { href : '/search/?q=(tags:' + tag + ')', onclick: function(){
                                        $osf.trackClick('myProjects', 'information-panel', 'navigate-to-search-by-tag');
                                    }}, tag);
                                })
                            ]) : ''
                        ]),
                        m('[role="tabpanel"].tab-pane#tab-activity',[
                            m.component(ActivityLogs, args)
                        ])
                    ])
                ])
            ]);
        }
        if (args.selected().length > 1) {
            var firstItem = args.selected()[0].data;
            showRemoveFromCollection = !collectionFilter.data.nodeType && !firstItem.relationships.parent;
            template = m('.p-sm', [
                showRemoveFromCollection ? m('.clearfix', m('.btn.btn-default.btn-sm.p-xs.text-danger.pull-right', { onclick : function() {
                    args.removeProjectFromCollections();
                    $osf.trackClick('myProjects', 'information-panel', 'remove-multiple-projects-from-collections');
                } }, 'Remove selected from collection')) : '',
                args.selected().map(function(item){
                    return m('.db-info-multi', [
                        m('h4', m('a', { href : item.data.links.html}, item.data.attributes.title)),
                        m('p.db-info-meta.text-muted', [
                            m('span', item.data.attributes.public ? 'Public' : 'Private' + ' ' + item.data.attributes.category),
                            m('span', ', Last Modified on ' + item.data.date.local)
                        ])
                    ]);
                })
            ]);
        }
        return m('.db-information', template);
    }
};


var ActivityLogs = {
    view : function (ctrl, args) {
        return m('.db-activity-list.m-t-md', [
            args.activityLogs() ? args.activityLogs().map(function(item){
                item.trackingCategory = 'myProjects';
                item.trackingAction = 'information-panel';
                var image = m('i.fa.fa-question');
                if (item.embeds.user.data) {
                    image = m('img', { src : item.embeds.user.data.links.profile_image});
                }
                else if (item.embeds.user.errors){
                    image = m('img', { src : item.embeds.user.errors[0].meta.profile_image});
                }
                return m('.db-activity-item', [
                m('', [ m('.db-log-avatar.m-r-xs', image),
                    m.component(LogText, item)]),
                m('.text-right', m('span.text-muted.m-r-xs', item.attributes.formattableDate.local))]);

            }) : '',
            m('.db-activity-nav.text-center', [
                args.showMoreActivityLogs() ? m('.btn.btn-sm.btn-link', { onclick: function(){
                    args.getLogs(args.showMoreActivityLogs(), true);
                    $osf.trackClick('myProjects', 'information-panel', 'show-more-activity');
                }}, [ 'Show more', m('i.fa.fa-caret-down.m-l-xs')]) : ''
            ])

        ]);
    }
};

/**
 * Modals views.
 * @constructor
 */

var Modals = {
    view : function(ctrl, args) {
        return m('.db-fbModals', [
            m('#infoModal.modal.fade[tabindex=-1][role="dialog"][aria-hidden="true"]',
                m('.modal-dialog',
                    m('.modal-content', [
                        m('.modal-body', [
                            m('button.close[data-dismiss="modal"][aria-label="Close"]', [
                                m('span[aria-hidden="true"]','×')
                            ]),
                            m.component(Information, args)
                        ])
                    ])
                )
            )
        ]);
    }
};


module.exports = {
    MyProjects : MyProjects,
    Collections : Collections,
    MicroPagination : MicroPagination,
    ActivityLogs : ActivityLogs,
    LinkObject: LinkObject
};<|MERGE_RESOLUTION|>--- conflicted
+++ resolved
@@ -514,27 +514,6 @@
                     if(item.attributes.tags.indexOf(t.label) !== -1){
                         matchesTags = true;
                     }
-<<<<<<< HEAD
-                    if(showAddProject){
-                        self.nonLoadTemplate(m('.db-non-load-template.m-md.p-md.osf-box.text-center', [
-                            m.component(AddProject, {
-                                buttonTemplate : m('.btn.btn-link[data-toggle="modal"][data-target="#addSubcomponent"]', {onclick: function() {
-                                    $osf.trackClick('myProjects', 'add-component', 'open-add-component-modal');
-                                }}, 'Add new component'),
-                                parentID : lastcrumb.data.id,
-                                modalID : 'addSubcomponent',
-                                title: 'Create new component',
-                                categoryList : self.categoryList,
-                                stayCallback : function _stayCallback_inPanel() {
-                                    self.allProjectsLoaded(false);
-                                    self.updateList(lastcrumb);
-                                },
-                                trackingCategory: 'myProjects',
-                                trackingAction: 'add-component',
-                                templates: self.data
-                            })
-                        ]));
-=======
                 };
                 for(var j = 0; j < nodeData.length; j++){
                     item = nodeData[j];
@@ -544,7 +523,6 @@
                     self.currentView().tag.forEach(checkTagMatch.bind(item));
                     if(matchesContributors && matchesTags){
                         viewData.push(item);
->>>>>>> 889794f3
                     }
                 }
                 self.treeData().children = [];
@@ -562,10 +540,6 @@
                         var child = self.buildTree()(item, self.treeData());
                         self.treeData().add(child);
                     }
-<<<<<<< HEAD
-
-=======
->>>>>>> 889794f3
                 }
                 self.selected([]);
                 self.updateFolder()(null, self.treeData());

/**
 * Renders a log feed.
 *
 * Example usage:
 *     require(['js/logFeed'], function(LogFeed) {
 *         var logFeed = new LogFeed('#logFeed', {data: '/api/v1/watched/logs/'})
 *     });
 */
(function (global, factory) {
    if (typeof define === 'function' && define.amd) {
        define(['jquery', 'knockout', 'knockout-punches', 'osfutils'], factory);
    } else {
        global.LogFeed = factory($, global.ko);
        if (typeof $script === 'function') { $script.done('logFeed')};
    }
}(this, function($, ko) {
    'use strict';
    ko.punches.enableAll();  // Enable knockout punches
    /**
     * Log model.
     */
    var Log = function(params) {
        var self = this;
        self.anonymous = params.anonymous;
        self.action = params.action;
        self.date = new FormattableDate(params.date);
        self.nodeType = params.nodeType;
        self.nodeDescription = params.nodeDescription;
        self.nodeTitle = params.nodeTitle;
        self.contributors = params.contributors;
        self.nodeUrl = params.nodeUrl;
        self.userFullName = params.userFullName;
        self.userURL = params.userURL;
        self.apiKey = params.apiKey;
        self.params = params.params; // Extra log params
        self.wikiUrl = ko.computed(function() {
            return self.nodeUrl + 'wiki/' + self.params.page;
        });

        /**
         * Given an item in self.contributors, return its anchor element representation.
         */
        self._asContribLink = function(person) {
            return '<a class="contrib-link" href="/profile/' + person.id + '/">'
                    + person.fullname + "</a>"
        };

        /**
         * Return the html for a comma-delimited list of contributor links, formatted
         * with correct list grammar.
         * e.g. "Dasher and Dancer", "Comet, Cupid, and Blitzen"
         */
        self.displayContributors = ko.computed(function(){
            var ret = "";
            if (self.anonymous){
                    ret += '<span><em>some anonymous contributor(s)</em></span>';
            } else {
                for (var i = 0; i < self.contributors.length; i++) {
                    var person = self.contributors[i];
                    if (i == self.contributors.length - 1 && self.contributors.length > 2) {
                        ret += " and ";
                    }
                    if (person.registered)
                        ret += self._asContribLink(person);
                    else
                        ret += '<span>' + person.fullname + '</span>';
                    if (i < self.contributors.length - 1 && self.contributors.length > 2) {
                        ret += ", ";
                    } else if (i < self.contributors.length - 1 && self.contributors.length == 2) {
                        ret += " and ";
                    }
                }

            }
            return ret;
        })
    };

    /**
     * View model for a log list.
     * @param {Log[]} logs An array of Log model objects to render.
     * @param hasMoreLogs boolean value if there are more logs or not
     * @param url the url ajax request post to
     */
    var LogsViewModel = function(logs, hasMoreLogs, url) {
        var self = this;
        self.enableMoreLogs = ko.observable(hasMoreLogs);
        self.logs = ko.observableArray(logs);
        var pageNum=  0;
        self.url = url;

        //send request to get more logs when the more button is clicked
        self.moreLogs = function(){
            pageNum+=1;
            $.ajax({
                url: self.url,
                data:{
                    pageNum:pageNum
                },
                type: "get",
                cache: false,
                success: function(response){
                    // Initialize LogViewModel
                    var logModelObjects = createLogs(response.logs);  // Array of Log model objects
                    for(var i=0;i<logModelObjects.length;i++)
                    {
                        self.logs.push(logModelObjects[i]);
                    }
                    self.enableMoreLogs(response.has_more_logs);
                }
            });
        };

        self.tzname = ko.computed(function() {
            var logs = self.logs();
            if (logs.length) {
                var tz =  moment(logs[0].date).format('ZZ');
                return tz;
            }
            return '';
        });
    };

    /**
     * Create an Array of Log model objects from data returned from an endpoint
     * @param  {Object[]} logData Log data returned from an endpoint.
     * @return {Log[]}         Array of Log objects.
     */
    var createLogs = function(logData){
        var mappedLogs = $.map(logData, function(item) {
            return new Log({
                "anonymous": item.anonymous,
                "action": item.action,
                "date": item.date,
<<<<<<< HEAD
                "nodeCategory": item.node.category,
=======
                // The node type, either 'project' or 'component'
                // NOTE: This is NOT the component category (e.g. 'hypothesis')
                "nodeType": item.node.node_type,
                'nodeCategory': item.node.category,
                "contributor": item.contributor,
>>>>>>> cdf9ae0c
                "contributors": item.contributors,
                "nodeUrl": item.node.url,
                "userFullName": item.user.fullname,
                "userURL": item.user.url,
                "apiKey": item.api_key,
                "params": item.params,
                "nodeTitle": item.node.title,
                "nodeDescription": item.params.description_new
            })
        });
        return mappedLogs;
    };

    ////////////////
    // Public API //
    ////////////////

    var defaults = {
        /** Selector for the progress bar. */
        progBar: '#logProgressBar'
    };


    var initViewModel = function(self, logs, hasMoreLogs, url){
        self.logs = createLogs(logs);
        self.viewModel = new LogsViewModel(self.logs, hasMoreLogs, url);
        self.init();
    }
    /**
     * A log list feed.
     * @param {string} selector
     * @param {string or Array} data
     * @param {object} options
     */

    function LogFeed(selector, data, options) {
        var self = this;
        self.selector = selector;
        self.$element = $(selector);
        self.options = $.extend({}, defaults, options);
        self.$progBar = $(self.options.progBar);
        if (Array.isArray(data)) { // data is an array of log object from server
            initViewModel(self, data, self.options.hasMoreLogs, self.options.url);
        } else { // data is a URL
            $.getJSON(data, function(response) {
                  initViewModel(self, response.logs, response.has_more_logs,data);
            });
        }
    }

    LogFeed.prototype.init = function() {
        var self = this;
        self.$progBar.hide();
        ko.cleanNode(self.$element[0]);
        ko.applyBindings(self.viewModel, self.$element[0]);
    };

    return LogFeed;

}));<|MERGE_RESOLUTION|>--- conflicted
+++ resolved
@@ -132,15 +132,10 @@
                 "anonymous": item.anonymous,
                 "action": item.action,
                 "date": item.date,
-<<<<<<< HEAD
-                "nodeCategory": item.node.category,
-=======
                 // The node type, either 'project' or 'component'
                 // NOTE: This is NOT the component category (e.g. 'hypothesis')
                 "nodeType": item.node.node_type,
                 'nodeCategory': item.node.category,
-                "contributor": item.contributor,
->>>>>>> cdf9ae0c
                 "contributors": item.contributors,
                 "nodeUrl": item.node.url,
                 "userFullName": item.user.fullname,

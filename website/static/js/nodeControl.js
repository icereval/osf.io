--- conflicted
+++ resolved
@@ -56,30 +56,6 @@
     else if(permissions === PUBLIC && nodeType === COMPONENT) { msgKey = 'makeComponentPublicWarning'; }
     else if(permissions === PRIVATE && nodeType === PROJECT) { msgKey = 'makeProjectPrivateWarning'; }
     else { msgKey = 'makeComponentPrivateWarning'; }
-<<<<<<< HEAD
-
-    var urlKey = permissions === PUBLIC ? 'makePublic' : 'makePrivate';
-    var message = MESSAGES[msgKey];
-
-    var confirmModal = function (message) {
-        bootbox.confirm({
-            title: 'Warning',
-            message: message,
-            callback: function(result) {
-                if (result) {
-                    osfHelpers.postJSON(
-                        URLS[urlKey],
-                        {permissions: permissions}
-                    ).done(function() {
-                        window.location.reload();
-                    }).fail(
-                        osfHelpers.handleJSONError
-                    );
-                }
-            }
-        });
-    };
-=======
 
     var urlKey = permissions === PUBLIC ? 'makePublic' : 'makePrivate';
     var message = MESSAGES[msgKey];
@@ -153,73 +129,15 @@
     self.watchButtonAction = ko.computed(function() {
         return self.userIsWatching() ? 'Unwatch' : 'Watch';
     });
->>>>>>> 62bbef3e
-
-    if (permissions === PUBLIC) {
-        $.getJSON(
-            window.nodeApiUrl + 'permissions/beforepublic/',
-            {},
-            function(data) {
-                var alerts = '';
-                var addonMessages = data.prompts;
-                    for(var i=0; i<addonMessages.length; i++) {
-                        alerts += '<div class="alert alert-warning">' +
-                                    addonMessages[i] + '</div>';
-                    }
-                confirmModal(alerts + message);
-            }
-        );
-    } else {
-        confirmModal(message);
-    }
-}
-
-<<<<<<< HEAD
-/**
-    * The ProjectViewModel, scoped to the project header.
-    * @param {Object} data The parsed project data returned from the project's API url.
-    */
-var ProjectViewModel = function(data) {
-    var self = this;
-    self._id = data.node.id;
-    self.apiUrl = data.node.api_url;
-    self.dateCreated = new osfHelpers.FormattableDate(data.node.date_created);
-    self.dateModified = new osfHelpers.FormattableDate(data.node.date_modified);
-    self.dateForked = new osfHelpers.FormattableDate(data.node.forked_date);
-    self.watchedCount = ko.observable(data.node.watched_count);
-    self.userIsWatching = ko.observable(data.user.is_watching);
-    self.inDashboard = ko.observable(data.node.in_dashboard);
-    self.dashboard = data.user.dashboard_id;
-    self.userCanEdit = data.user.can_edit;
-    self.description = data.node.description;
-    self.title = data.node.title;
-    self.category = data.node.category;
-    self.isRegistration = data.node.is_registration;
-    self.user = data.user;
-    self.nodeIsPublic = data.node.is_public;
-    self.nodeType = data.node.node_type;
-    // The button text to display (e.g. "Watch" if not watching)
-    self.watchButtonDisplay = ko.computed(function() {
-        return self.watchedCount().toString();
-    });
-    self.watchButtonAction = ko.computed(function() {
-        return self.userIsWatching() ? 'Unwatch' : 'Watch';
-    });
-    
-    
-=======
->>>>>>> 62bbef3e
+
+
     self.canBeOrganized = ko.computed(function(){
             if (self.user.username && (self.nodeIsPublic || self.user.is_contributor)) {
                 return true;
             }
             return false;
         });
-<<<<<<< HEAD
-    
-=======
-
->>>>>>> 62bbef3e
+
     // Editable Title and Description
     if (self.userCanEdit) {
         var editableOptions = {

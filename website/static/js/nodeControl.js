/**
* Controls the actions in the project header (make public/private, watch button,
* forking, etc.)
*/
'use strict';

var $ = require('jquery');
var $osf = require('js/osfHelpers');
var ko = require('knockout');
var bootbox = require('bootbox');
var Raven = require('raven-js');
require('bootstrap-editable');
require('knockout.punches');
ko.punches.enableAll();

var osfHelpers = require('js/osfHelpers');
var NodeActions = require('js/project.js');
var iconmap = require('js/iconmap');

/**
 * The ProjectViewModel, scoped to the project header.
 * @param {Object} data The parsed project data returned from the project's API url.
 */
var ProjectViewModel = function(data) {
    var self = this;
    self._id = data.node.id;
    self.apiUrl = data.node.api_url;
    self.dateCreated = new osfHelpers.FormattableDate(data.node.date_created);
    self.dateModified = new osfHelpers.FormattableDate(data.node.date_modified);
    self.dateForked = new osfHelpers.FormattableDate(data.node.forked_date);
    self.parent = data.parent_node;
    self.doi = ko.observable(data.node.identifiers.doi);
    self.ark = ko.observable(data.node.identifiers.ark);
    self.idCreationInProgress = ko.observable(false);
    self.watchedCount = ko.observable(data.node.watched_count);
    self.userIsWatching = ko.observable(data.user.is_watching);
    self.dateRegistered = new osfHelpers.FormattableDate(data.node.registered_date);
    self.inDashboard = ko.observable(data.node.in_dashboard);
    self.dashboard = data.user.dashboard_id;
    self.userCanEdit = data.user.can_edit;
    self.userPermissions = data.user.permissions;
    self.description = data.node.description;
    self.title = data.node.title;
    self.category = data.node.category;
    self.isRegistration = data.node.is_registration;
    self.user = data.user;
    self.nodeIsPublic = data.node.is_public;
    self.nodeType = data.node.node_type;
<<<<<<< HEAD
    self.instLogoPath = ko.observable('');

    self.fetchInstitutions = function() {
        if (data.node.institution) {
            var url = window.contextVars.apiV2Prefix + 'nodes/' + self._id + '/institution/';
            return $osf.ajaxJSON(
                'GET',
                url,
                {isCors: true}
            ).done(function (response) {
                self.instLogoPath(response.data.attributes.logo_path);
            }).fail(function (xhr, status, error) {
                Raven.captureMessage('Unable to fetch institutions', {
                    url: url,
                    status: status,
                    error: error
                });
            });
        }
    };
=======

>>>>>>> e3eda387

    // The button text to display (e.g. "Watch" if not watching)
    self.watchButtonDisplay = ko.pureComputed(function() {
        return self.watchedCount().toString();
    });
    self.watchButtonAction = ko.pureComputed(function() {
        return self.userIsWatching() ? 'Unwatch' : 'Watch';
    });

    self.canBeOrganized = ko.pureComputed(function() {
        return !!(self.user.username && (self.nodeIsPublic || self.user.has_read_permissions));
    });


    // Add icon to title
    self.icon = '';
    var category = data.node.category_short;
    if (Object.keys(iconmap.componentIcons).indexOf(category) >=0 ){
        self.icon = iconmap.componentIcons[category];
    }
    else {
        self.icon = iconmap.projectIcons[category];
    }

    // Editable Title and Description
    if (self.userCanEdit) {
        var editableOptions = {
            type: 'text',
            pk: self._id,
            url: self.apiUrl + 'edit/',
            ajaxOptions: {
                type: 'POST',
                dataType: 'json',
                contentType: 'application/json'
            },
            params: function (params) {
                // Send JSON data
                return JSON.stringify(params);
            },
            success: function () {
                document.location.reload(true);
            },
            error: osfHelpers.handleEditableError,
            placement: 'bottom'
        };

        // TODO: Remove hardcoded selectors.
        $.fn.editable.defaults.mode = 'inline';
        $('#nodeTitleEditable').editable($.extend({}, editableOptions, {
            name: 'title',
            title: 'Edit Title',
            tpl: '<input type="text" maxlength="200">',
            validate: function (value) {
                if ($.trim(value) === '') {
                    return 'Title cannot be blank.';
                }
                else if(value.length > 200){
                    return 'Title cannot exceed 200 characters.';
                }
            }
        }));

        $('#nodeDescriptionEditable').editable($.extend({}, editableOptions, {
            name: 'description',
            title: 'Edit Description',
            emptytext: 'No description',
            emptyclass: 'text-muted'
        }));
    }

    /**
     * Add project to the Project Organizer.
     */
    self.addToDashboard = function() {
        $('#addDashboardFolder').tooltip('hide');
        self.inDashboard(true);
        var jsonData = {
            'toNodeID': self.dashboard,
            'pointerID': self._id
        };
        osfHelpers.postJSON('/api/v1/pointer/', jsonData)
            .fail(function(data) {
                self.inDashboard(false);
                osfHelpers.handleJSONError(data);
        });
    };
    /**
     * Remove project from the Project Organizer.
     */
    self.removeFromDashboard = function() {
        $('#removeDashboardFolder').tooltip('hide');
        self.inDashboard(false);
        var deleteUrl = '/api/v1/folder/' + self.dashboard + '/pointer/' + self._id;
        $.ajax({url: deleteUrl, type: 'DELETE'})
            .fail(function() {
                self.inDashboard(true);
                osfHelpers.growl('Error', 'The project could not be removed', 'danger');
        });
    };


    /**
     * Toggle the watch status for this project.
     */
    var watchUpdateInProgress = false;
    self.toggleWatch = function() {
        // When there is no watch-update in progress,
        // send POST request to node's watch API url and update the watch count
        if(!watchUpdateInProgress) {
            if (self.userIsWatching()) {
                self.watchedCount(self.watchedCount() - 1);
            } else {
                self.watchedCount(self.watchedCount() + 1);
            }
            watchUpdateInProgress = true;
            osfHelpers.postJSON(
                self.apiUrl + 'togglewatch/',
                {}
            ).done(function (data) {
                // Update watch count in DOM
                watchUpdateInProgress = false;
                self.userIsWatching(data.watched);
                self.watchedCount(data.watchCount);
            }).fail(
                osfHelpers.handleJSONError
            );
        }
    };

    self.forkNode = function() {
        NodeActions.forkNode();
    };

    self.hasIdentifiers = ko.pureComputed(function() {
        return !!(self.doi() && self.ark());
    });

    self.canCreateIdentifiers = ko.pureComputed(function() {
        return !self.hasIdentifiers() &&
            self.isRegistration &&
            self.nodeIsPublic &&
            self.userPermissions.indexOf('admin') !== -1;
    });

    self.doiUrl = ko.pureComputed(function() {
        return self.doi() ? 'http://ezid.cdlib.org/id/doi:' + self.doi() : null;
    });

    self.arkUrl = ko.pureComputed(function() {
        return self.ark() ? 'http://ezid.cdlib.org/id/ark:/' + self.ark() : null;
    });

    self.askCreateIdentifiers = function() {
        var self = this;
        bootbox.confirm({
            title: 'Create identifiers',
            message: '<p class="overflow">' +
                'Are you sure you want to create a DOI and ARK for this ' +
                self.nodeType + '?',
            callback: function(confirmed) {
                if (confirmed) {
                    self.createIdentifiers();
                }
            },
            buttons:{
                confirm:{
                    label:'Create'
                }
            }
        });
    };

    self.createIdentifiers = function() {
        // Only show loading indicator for slow responses
        var timeout = setTimeout(function() {
            self.idCreationInProgress(true); // show loading indicator
        }, 500);
        var url = self.apiUrl + 'identifiers/';
        return $.post(
            url
        ).done(function(resp) {
            self.doi(resp.doi);
            self.ark(resp.ark);
        }).fail(function(xhr) {
            var message = 'We could not create the identifier at this time. ' +
                'The DOI/ARK acquisition service may be down right now. ' +
                'Please try again soon and/or contact ' +
                '<a href="mailto: support@osf.io">support@osf.io</a>';
            osfHelpers.growl('Error', message, 'danger');
            Raven.captureMessage('Could not create identifiers', {url: url, status: xhr.status});
        }).always(function() {
            clearTimeout(timeout);
            self.idCreationInProgress(false); // hide loading indicator
        });
    };

};

////////////////
// Public API //
////////////////

var defaults = {
    removeCss: '.user-quickedit'
};

function NodeControl (selector, data, options) {
    var self = this;
    self.selector = selector;
    self.$element = $(self.selector);
    self.data = data;
    self.viewModel = new ProjectViewModel(self.data);
    self.options = $.extend({}, defaults, options);
    self.init();
}

NodeControl.prototype.init = function() {
    var self = this;
    osfHelpers.applyBindings(self.viewModel, this.selector);
    self.viewModel.fetchInstitutions();
};

module.exports = {
    _ProjectViewModel: ProjectViewModel,
    NodeControl: NodeControl
};<|MERGE_RESOLUTION|>--- conflicted
+++ resolved
@@ -46,30 +46,7 @@
     self.user = data.user;
     self.nodeIsPublic = data.node.is_public;
     self.nodeType = data.node.node_type;
-<<<<<<< HEAD
-    self.instLogoPath = ko.observable('');
-
-    self.fetchInstitutions = function() {
-        if (data.node.institution) {
-            var url = window.contextVars.apiV2Prefix + 'nodes/' + self._id + '/institution/';
-            return $osf.ajaxJSON(
-                'GET',
-                url,
-                {isCors: true}
-            ).done(function (response) {
-                self.instLogoPath(response.data.attributes.logo_path);
-            }).fail(function (xhr, status, error) {
-                Raven.captureMessage('Unable to fetch institutions', {
-                    url: url,
-                    status: status,
-                    error: error
-                });
-            });
-        }
-    };
-=======
-
->>>>>>> e3eda387
+
 
     // The button text to display (e.g. "Watch" if not watching)
     self.watchButtonDisplay = ko.pureComputed(function() {
@@ -289,7 +266,6 @@
 NodeControl.prototype.init = function() {
     var self = this;
     osfHelpers.applyBindings(self.viewModel, this.selector);
-    self.viewModel.fetchInstitutions();
 };
 
 module.exports = {

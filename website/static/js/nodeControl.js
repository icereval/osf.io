/**
<<<<<<< HEAD
* Controls the actions in the project header (make public/private, watch button,
* forking, etc.)
*/
'use strict';

var $ = require('jquery');
var ko = require('knockout');
var bootbox = require('bootbox');
require('bootstrap-editable');
require('knockout-punches');
ko.punches.enableAll();

var osfHelpers = require('./osf-helpers.js');
var NodeActions = require('./project.js');

// Modal language
var MESSAGES = {
    makePublicWarning: 'Once a project is made public, there is no way to guarantee that ' +
                        'access to the data it contains can be completely prevented. Users ' +
                        'should assume that once a project is made public, it will always ' +
                        'be public. Are you absolutely sure you would like to continue?',

    makePrivateWarning: 'Making a project private will prevent users from viewing it on this site, ' +
                        'but will have no impact on external sites, including Google\'s cache. ' +
                        'Would you like to continue?'
};

// TODO(sloria): Fix this external dependency on nodeApiUrl
var URLS = {
    makePublic: window.nodeApiUrl + 'permissions/public/',
    makePrivate: window.nodeApiUrl + 'permissions/private/'
};
var PUBLIC = 'public';
var PRIVATE = 'private';

function setPermissions(permissions) {

    var msgKey = permissions === PUBLIC ? 'makePublicWarning' : 'makePrivateWarning';
    var urlKey = permissions === PUBLIC ? 'makePublic' : 'makePrivate';
    var message = MESSAGES[msgKey];

    var confirmModal = function (message) {
        bootbox.confirm({
            title: 'Warning',
            message: message,
            callback: function(result) {
                if (result) {
                    osfHelpers.postJSON(
                        URLS[urlKey],
                        {permissions: permissions}
                    ).done(function() {
                        window.location.reload();
                    }).fail(
                        osfHelpers.handleJSONError
                    );
                }
            }
=======
 * Controls the actions in the project header (make public/private, watch button,
 * forking, etc.)
 */
(function (global, factory) {
    if (typeof define === 'function' && define.amd) {
        define(['jquery', 'knockout', 'bootstrap', 'editable', 'osfutils'], factory);
    } else {
        global.NodeControl = factory(jQuery, global.ko);
    }
}(this, function($, ko) {
    'use strict';

    // Modal language
    var MESSAGES = {
        makeProjectPublicWarning: 'Once a project is made public, there is no way to guarantee that ' +
                            'access to the data it contains can be completely prevented. Users ' +
                            'should assume that once a project is made public, it will always ' +
                            'be public. Are you absolutely sure you would like to continue?',

        makeProjectPrivateWarning: 'Making a project private will prevent users from viewing it on this site, ' +
                            'but will have no impact on external sites, including Google\'s cache. ' +
                            'Would you like to continue?',

        makeComponentPublicWarning: 'Once a component is made public, there is no way to guarantee that ' +
                            'access to the data it contains can be completely prevented. Users ' +
                            'should assume that one a component is made public, it will always ' +
                            'be public. The rest of the project, including other components, ' +
                            'will not be made public. Are you absolutely sure you would like to continue?',

        makeComponentPrivateWarning: 'Making a component private will prevent users from viewing it on this site, ' +
                            'but will have no impact on external sites, including Google\'s cache. ' +
                            'Would you like to continue?'
    };

    // TODO(sloria): Fix this external dependency on nodeApiUrl
    var URLS = {
        makePublic: window.nodeApiUrl + 'permissions/public/',
        makePrivate: window.nodeApiUrl + 'permissions/private/'
    };
    var PUBLIC = 'public';
    var PRIVATE = 'private';
    var PROJECT = 'project';
    var COMPONENT = 'component';

    function setPermissions(permissions, nodeType) {

        var msgKey;

        if(permissions === PUBLIC && nodeType === PROJECT) { msgKey = 'makeProjectPublicWarning'; }
        else if(permissions === PUBLIC && nodeType === COMPONENT) { msgKey = 'makeComponentPublicWarning'; }
        else if(permissions === PRIVATE && nodeType === PROJECT) { msgKey = 'makeProjectPrivateWarning'; }
        else { msgKey = 'makeComponentPrivateWarning'; }

        var urlKey = permissions === PUBLIC ? 'makePublic' : 'makePrivate';
        var message = MESSAGES[msgKey];

        var confirmModal = function (message) {
            bootbox.confirm({
                title: 'Warning',
                message: message,
                callback: function(result) {
                    if (result) {
                        $.osf.postJSON(
                            URLS[urlKey],
                            {permissions: permissions}
                        ).done(function() {
                            window.location.reload();
                        }).fail(
                            $.osf.handleJSONError
                        );
                    }
                }
            });
        };

        if (permissions === PUBLIC) {
            $.getJSON(
                window.nodeApiUrl + 'permissions/beforepublic/',
                {},
                function(data) {
                    var alerts = '';
                    var addonMessages = data.prompts;
                        for(var i=0; i<addonMessages.length; i++) {
                            alerts += '<div class="alert alert-warning">' +
                                       addonMessages[i] + '</div>';
                        }
                    confirmModal(alerts + message);
                }
            )
        } else {
            confirmModal(message);
        }

    }

    /**
     * The ProjectViewModel, scoped to the project header.
     * @param {Object} data The parsed project data returned from the project's API url.
     */
    var ProjectViewModel = function(data) {
        var self = this;
        self._id = data.node.id;
        self.apiUrl = data.node.api_url;
        self.dateCreated = new FormattableDate(data.node.date_created);
        self.dateModified = new FormattableDate(data.node.date_modified);
        self.dateForked = new FormattableDate(data.node.forked_date);
        self.watchedCount = ko.observable(data.node.watched_count);
        self.userIsWatching = ko.observable(data.user.is_watching);
        self.userCanEdit = data.user.can_edit;
        self.description = data.node.description;
        self.title = data.node.title;
        self.category = data.node.category;
        self.isRegistration = data.node.is_registration;
        self.user = data.user;
        self.nodeType = data.node.node_type;
        // The button text to display (e.g. "Watch" if not watching)
        self.watchButtonDisplay = ko.computed(function() {
            return self.watchedCount().toString();
        });
        self.watchButtonAction = ko.computed(function() {
            return self.userIsWatching() ? 'Unwatch' : 'Watch';
>>>>>>> 70618fbb
        });
    };

    if (permissions === PUBLIC) {
        $.getJSON(
            window.nodeApiUrl + 'permissions/beforepublic/',
            {},
            function(data) {
                var alerts = '';
                var addonMessages = data.prompts;
                    for(var i=0; i<addonMessages.length; i++) {
                        alerts += '<div class="alert alert-warning">' +
                                    addonMessages[i] + '</div>';
                    }
                confirmModal(alerts + message);
            }
        );
    } else {
        confirmModal(message);
    }
}

/**
    * The ProjectViewModel, scoped to the project header.
    * @param {Object} data The parsed project data returned from the project's API url.
    */
var ProjectViewModel = function(data) {
    var self = this;
    self._id = data.node.id;
    self.apiUrl = data.node.api_url;
    self.dateCreated = new osfHelpers.FormattableDate(data.node.date_created);
    self.dateModified = new osfHelpers.FormattableDate(data.node.date_modified);
    self.dateForked = new osfHelpers.FormattableDate(data.node.forked_date);
    self.watchedCount = ko.observable(data.node.watched_count);
    self.userIsWatching = ko.observable(data.user.is_watching);
    self.userCanEdit = data.user.can_edit;
    self.description = data.node.description;
    self.title = data.node.title;
    self.category = data.node.category;
    self.isRegistration = data.node.is_registration;
    self.user = data.user;
    // The button text to display (e.g. "Watch" if not watching)
    self.watchButtonDisplay = ko.computed(function() {
        return self.watchedCount().toString();
    });
    self.watchButtonAction = ko.computed(function() {
        return self.userIsWatching() ? 'Unwatch' : 'Watch';
    });

    // Editable Title and Description
    if (self.userCanEdit) {
        var editableOptions = {
            type:  'text',
            pk:    self._id,
            url:   self.apiUrl + 'edit/',
            ajaxOptions: {
                type: 'POST',
                dataType: 'json',
                contentType: 'application/json',
            },
            params: function(params){
                // Send JSON data
                return JSON.stringify(params);
            },
            success: function(){
                document.location.reload(true);
            },
            error: osfHelpers.handleEditableError,
            placement: 'bottom'
        };

<<<<<<< HEAD
        // TODO: Remove hardcoded selectors.
        $.fn.editable.defaults.mode = 'inline';
        $('#nodeTitleEditable').editable($.extend({}, editableOptions, {
            name:  'title',
            title: 'Edit Title'
        }));
        $('#nodeDescriptionEditable').editable($.extend({}, editableOptions, {
            name:  'description',
            title: 'Edit Description',
            emptytext: 'No description',
            emptyclass: 'text-muted'
        }));
    }

    /**
        * Toggle the watch status for this project.
        */
    self.toggleWatch = function() {
        // Send POST request to node's watch API url and update the watch count
        osfHelpers.postJSON(
            self.apiUrl + 'togglewatch/',
            {}
        ).done(function(data) {
            // Update watch count in DOM
            self.userIsWatching(data.watched);
            self.watchedCount(data.watchCount);
        }).fail(
            osfHelpers.handleJSONError
        );
=======
        self.makePublic = function() {
            return setPermissions(PUBLIC, self.nodeType);
        };

        self.makePrivate = function() {
            return setPermissions(PRIVATE, self.nodeType);
        };
>>>>>>> 70618fbb
    };

    self.forkNode = function() {
        NodeActions.forkNode();
    };

    self.makePublic = function() {
        return setPermissions(PUBLIC);
    };

    self.makePrivate = function() {
        return setPermissions(PRIVATE);
    };
};

////////////////
// Public API //
////////////////

var defaults = {
    removeCss: '.user-quickedit'
};

function NodeControl (selector, data, options) {
    var self = this;
    self.selector = selector;
    self.$element = $(self.selector);
    self.data = data;
    self.viewModel = new ProjectViewModel(self.data);
    self.options = $.extend({}, defaults, options);
    self.init();
}

NodeControl.prototype.init = function() {
    var self = this;
    ko.applyBindings(self.viewModel, self.$element[0]);
};

module.exports = NodeControl;<|MERGE_RESOLUTION|>--- conflicted
+++ resolved
@@ -1,5 +1,4 @@
 /**
-<<<<<<< HEAD
 * Controls the actions in the project header (make public/private, watch button,
 * forking, etc.)
 */
@@ -16,13 +15,25 @@
 var NodeActions = require('./project.js');
 
 // Modal language
+
+// Modal language
 var MESSAGES = {
-    makePublicWarning: 'Once a project is made public, there is no way to guarantee that ' +
+    makeProjectPublicWarning: 'Once a project is made public, there is no way to guarantee that ' +
                         'access to the data it contains can be completely prevented. Users ' +
                         'should assume that once a project is made public, it will always ' +
                         'be public. Are you absolutely sure you would like to continue?',
 
-    makePrivateWarning: 'Making a project private will prevent users from viewing it on this site, ' +
+    makeProjectPrivateWarning: 'Making a project private will prevent users from viewing it on this site, ' +
+                        'but will have no impact on external sites, including Google\'s cache. ' +
+                        'Would you like to continue?',
+
+    makeComponentPublicWarning: 'Once a component is made public, there is no way to guarantee that ' +
+                        'access to the data it contains can be completely prevented. Users ' +
+                        'should assume that one a component is made public, it will always ' +
+                        'be public. The rest of the project, including other components, ' +
+                        'will not be made public. Are you absolutely sure you would like to continue?',
+
+    makeComponentPrivateWarning: 'Making a component private will prevent users from viewing it on this site, ' +
                         'but will have no impact on external sites, including Google\'s cache. ' +
                         'Would you like to continue?'
 };
@@ -34,10 +45,19 @@
 };
 var PUBLIC = 'public';
 var PRIVATE = 'private';
-
-function setPermissions(permissions) {
-
-    var msgKey = permissions === PUBLIC ? 'makePublicWarning' : 'makePrivateWarning';
+var PROJECT = 'project';
+var COMPONENT = 'component';
+
+
+function setPermissions(permissions, nodeType) {
+
+    var msgKey;
+
+    if (permissions === PUBLIC && nodeType === PROJECT) { msgKey = 'makeProjectPublicWarning'; }
+    else if(permissions === PUBLIC && nodeType === COMPONENT) { msgKey = 'makeComponentPublicWarning'; }
+    else if(permissions === PRIVATE && nodeType === PROJECT) { msgKey = 'makeProjectPrivateWarning'; }
+    else { msgKey = 'makeComponentPrivateWarning'; }
+
     var urlKey = permissions === PUBLIC ? 'makePublic' : 'makePrivate';
     var message = MESSAGES[msgKey];
 
@@ -57,129 +77,6 @@
                     );
                 }
             }
-=======
- * Controls the actions in the project header (make public/private, watch button,
- * forking, etc.)
- */
-(function (global, factory) {
-    if (typeof define === 'function' && define.amd) {
-        define(['jquery', 'knockout', 'bootstrap', 'editable', 'osfutils'], factory);
-    } else {
-        global.NodeControl = factory(jQuery, global.ko);
-    }
-}(this, function($, ko) {
-    'use strict';
-
-    // Modal language
-    var MESSAGES = {
-        makeProjectPublicWarning: 'Once a project is made public, there is no way to guarantee that ' +
-                            'access to the data it contains can be completely prevented. Users ' +
-                            'should assume that once a project is made public, it will always ' +
-                            'be public. Are you absolutely sure you would like to continue?',
-
-        makeProjectPrivateWarning: 'Making a project private will prevent users from viewing it on this site, ' +
-                            'but will have no impact on external sites, including Google\'s cache. ' +
-                            'Would you like to continue?',
-
-        makeComponentPublicWarning: 'Once a component is made public, there is no way to guarantee that ' +
-                            'access to the data it contains can be completely prevented. Users ' +
-                            'should assume that one a component is made public, it will always ' +
-                            'be public. The rest of the project, including other components, ' +
-                            'will not be made public. Are you absolutely sure you would like to continue?',
-
-        makeComponentPrivateWarning: 'Making a component private will prevent users from viewing it on this site, ' +
-                            'but will have no impact on external sites, including Google\'s cache. ' +
-                            'Would you like to continue?'
-    };
-
-    // TODO(sloria): Fix this external dependency on nodeApiUrl
-    var URLS = {
-        makePublic: window.nodeApiUrl + 'permissions/public/',
-        makePrivate: window.nodeApiUrl + 'permissions/private/'
-    };
-    var PUBLIC = 'public';
-    var PRIVATE = 'private';
-    var PROJECT = 'project';
-    var COMPONENT = 'component';
-
-    function setPermissions(permissions, nodeType) {
-
-        var msgKey;
-
-        if(permissions === PUBLIC && nodeType === PROJECT) { msgKey = 'makeProjectPublicWarning'; }
-        else if(permissions === PUBLIC && nodeType === COMPONENT) { msgKey = 'makeComponentPublicWarning'; }
-        else if(permissions === PRIVATE && nodeType === PROJECT) { msgKey = 'makeProjectPrivateWarning'; }
-        else { msgKey = 'makeComponentPrivateWarning'; }
-
-        var urlKey = permissions === PUBLIC ? 'makePublic' : 'makePrivate';
-        var message = MESSAGES[msgKey];
-
-        var confirmModal = function (message) {
-            bootbox.confirm({
-                title: 'Warning',
-                message: message,
-                callback: function(result) {
-                    if (result) {
-                        $.osf.postJSON(
-                            URLS[urlKey],
-                            {permissions: permissions}
-                        ).done(function() {
-                            window.location.reload();
-                        }).fail(
-                            $.osf.handleJSONError
-                        );
-                    }
-                }
-            });
-        };
-
-        if (permissions === PUBLIC) {
-            $.getJSON(
-                window.nodeApiUrl + 'permissions/beforepublic/',
-                {},
-                function(data) {
-                    var alerts = '';
-                    var addonMessages = data.prompts;
-                        for(var i=0; i<addonMessages.length; i++) {
-                            alerts += '<div class="alert alert-warning">' +
-                                       addonMessages[i] + '</div>';
-                        }
-                    confirmModal(alerts + message);
-                }
-            )
-        } else {
-            confirmModal(message);
-        }
-
-    }
-
-    /**
-     * The ProjectViewModel, scoped to the project header.
-     * @param {Object} data The parsed project data returned from the project's API url.
-     */
-    var ProjectViewModel = function(data) {
-        var self = this;
-        self._id = data.node.id;
-        self.apiUrl = data.node.api_url;
-        self.dateCreated = new FormattableDate(data.node.date_created);
-        self.dateModified = new FormattableDate(data.node.date_modified);
-        self.dateForked = new FormattableDate(data.node.forked_date);
-        self.watchedCount = ko.observable(data.node.watched_count);
-        self.userIsWatching = ko.observable(data.user.is_watching);
-        self.userCanEdit = data.user.can_edit;
-        self.description = data.node.description;
-        self.title = data.node.title;
-        self.category = data.node.category;
-        self.isRegistration = data.node.is_registration;
-        self.user = data.user;
-        self.nodeType = data.node.node_type;
-        // The button text to display (e.g. "Watch" if not watching)
-        self.watchButtonDisplay = ko.computed(function() {
-            return self.watchedCount().toString();
-        });
-        self.watchButtonAction = ko.computed(function() {
-            return self.userIsWatching() ? 'Unwatch' : 'Watch';
->>>>>>> 70618fbb
         });
     };
 
@@ -251,7 +148,6 @@
             placement: 'bottom'
         };
 
-<<<<<<< HEAD
         // TODO: Remove hardcoded selectors.
         $.fn.editable.defaults.mode = 'inline';
         $('#nodeTitleEditable').editable($.extend({}, editableOptions, {
@@ -281,27 +177,17 @@
         }).fail(
             osfHelpers.handleJSONError
         );
-=======
-        self.makePublic = function() {
-            return setPermissions(PUBLIC, self.nodeType);
-        };
-
-        self.makePrivate = function() {
-            return setPermissions(PRIVATE, self.nodeType);
-        };
->>>>>>> 70618fbb
+    };
+    self.makePublic = function() {
+        return setPermissions(PUBLIC, self.nodeType);
+    };
+
+    self.makePrivate = function() {
+        return setPermissions(PRIVATE, self.nodeType);
     };
 
     self.forkNode = function() {
         NodeActions.forkNode();
-    };
-
-    self.makePublic = function() {
-        return setPermissions(PUBLIC);
-    };
-
-    self.makePrivate = function() {
-        return setPermissions(PRIVATE);
     };
 };
 

'use strict';

var ko = require('knockout');
require('knockout.punches');
var $ = require('jquery');
var bootbox = require('bootbox');
var $osf = require('./osfHelpers');
var waterbutler = require('./waterbutler');

ko.punches.enableAll();

var urlParams = $osf.urlParams();

var Revision = function(data, index, file, node) {
    var self = this;
    var options = {};

    $.extend(self, data);

    if (urlParams.branch !== undefined) {
        options.branch = urlParams.branch;
    }
    options[self.versionIdentifier] = self.version;
    self.displayVersion = null;
    switch (file.provider) {
        // Note: Google Drive version identifiers often begin with the same sequence
        case 'googledrive':
            self.displayVersion = self.version.substring(self.version.length - 8);
            break;
        // Note: Dataverse internal version names are ugly; Substitute our own
        case 'dataverse':
            var displayMap = {
                'latest': 'Draft',
                'latest-published': 'Published'
            };

            self.displayVersion = self.version in displayMap ?
                displayMap[self.version] : self.version.substring(0, 8);
            break;
        default:
            self.displayVersion = self.version.substring(0, 8);
    }


    self.date = new $osf.FormattableDate(data.modified);
    self.displayDate = self.date.local !== 'Invalid date' ?
        self.date.local :
        data.date;

    // Append modification time to file name if OSF Storage and not current version
    if (file.provider === 'osfstorage' && file.name && index !== 0) {
        var parts = file.name.split('.');
        if (parts.length === 1) {
            options.displayName = parts[0] + '-' + data.modified;
        } else {
            options.displayName = parts.slice(0, parts.length - 1).join('') + '-' + data.modified + '.' + parts[parts.length - 1];
        }
    }

    self.osfViewUrl = '?' + $.param(options);
    self.osfDownloadUrl = '?' + $.param($.extend({action: 'download'}, options));
    self.waterbutlerDownloadUrl = waterbutler.buildDownloadUrl(file.path, file.provider, node.id, options);

    self.download = function() {
        window.location = self.waterbutlerDownloadUrl;
        return false;
    };
};

var RevisionsViewModel = function(node, file, editable) {
    var self = this;
    var fileExtra = file.extra || {};
    var revisionsOptions = {};

    self.subList = [
        {value: 'email_transactional', text: 'Emails'},
        {value: 'email_digest', text: 'Email Digest'},
        {value: 'adopt_parent', text: 'Adopt from Parent'},
        {value: 'none', text: 'None'}
    ];
    self.getSub = function(sub) {
        if(sub === 'email_transactional') {
            return self.subList[0];
        } else if (sub === 'email_digest') {
            return self.subList[1];
        } else if (sub === 'adopt_parent') {
            return self.subList[2];
        } else {
            return self.subList[3];
        }
    };

    if (urlParams.branch !== undefined) {
        fileExtra.branch = urlParams.branch;
        revisionsOptions.sha = urlParams.branch;
    }

    self.node = node;
    self.file = file;
    self.path = file.provider !== 'googledrive' ?
        (file.extra.fullPath || file.path).split('/') :
        (file.extra.fullPath || file.path).split('/').map(decodeURIComponent);

    // Hack: Set Figshare files to uneditable by default, then update after
    // fetching file metadata after revisions request fails
    self.editable = ko.observable(editable && file.provider !== 'figshare');
    self.urls = {
        delete: waterbutler.buildDeleteUrl(file.path, file.provider, node.id, fileExtra),
        download: waterbutler.buildDownloadUrl(file.path, file.provider, node.id, fileExtra),
        metadata: waterbutler.buildMetadataUrl(file.path, file.provider, node.id, revisionsOptions),
        revisions: waterbutler.buildRevisionsUrl(file.path, file.provider, node.id, revisionsOptions)
    };

    self.errorMessage = ko.observable('');
    self.currentVersion = ko.observable({});
    self.revisions = ko.observableArray([]);
    self.versioningSupported = ko.observable(true);

    self.userColumn = ko.computed(function () {
        return self.revisions()[0] &&
            self.revisions()[0].extra &&
            self.revisions()[0].extra.user;
    });

<<<<<<< HEAD
    var notificationsURL = self.node.urls.api + 'file_subscriptions/';
    var payload = {
        node_id: self.node.id,
        path: self.file.path
    };
    var load = 2;
    self.subscription = ko.observable();
    self.curSubscription = ko.observable();

    $.ajax({
        url: notificationsURL,
        type: 'GET',
        dataType: 'json',
        data: payload
    }).done(function (response) {
        self.curSubscription(self.getSub(response.event.notificationType));
        load = 0;
    }).fail(function (xhr, status, error) {
        console.log(error);
    });

    self.change = ko.computed(function () {
        var notification_type = self.curSubscription();
        console.log(load);
        if(load !== 0) {
            load = 0;
            return null;
        }
        self.subscription(notification_type.value);
        var id = self.node.id;
        var event = self.file.path + "_file_updated";
        var payload = {
            'id': id,
            'event': event,
            'notification_type': notification_type.value
        };
        $osf.postJSON(
            '/api/v1/subscriptions/',
            payload
        ).done(function(){
            console.log("success");
        }).fail(function() {
            console.log("failure");
        });
=======
    self.hasDate = ko.computed(function() {
        return self.file.provider !== 'dataverse';
>>>>>>> 60e94b22
    });
};

RevisionsViewModel.prototype.fetch = function() {
    var self = this;

    // Dataverse Hack: Only latest version is editable;
    // Users without edit permission should not see revision table
    if (self.file.provider === 'dataverse') {
        if (self.editable()) {
            self.editable(urlParams.version === 'latest');
        } else {
            return;
        }
    }

    var request = $.getJSON(self.urls.revisions);

    request.done(function(response) {
        self.revisions(ko.utils.arrayMap(response.data, function(item, index) {
            if ($osf.urlParams()[item.versionIdentifier] === item.version) {
                self.currentVersion(new Revision(item, index, self.file, self.node));
                return self.currentVersion();
            }
            return new Revision(item, index, self.file, self.node);
        }));

        if (Object.keys(self.currentVersion()).length === 0) {
            self.currentVersion(self.revisions()[0]);
        }

        $osf.tableResize('#fileRevisions', 4);
    });

    request.fail(function(response) {
        self.versioningSupported(false);
        var err = response.responseJSON ?
            response.responseJSON.message || 'Unable to fetch versions' :
            'Unable to fetch versions';

        self.errorMessage(err);

        if (self.file.provider === 'figshare') {
            // Hack for Figshare
            // only figshare will error on a revisions request
            // so dont allow downloads and set a fake current version
            $.ajax({
                method: 'GET',
                url: self.urls.metadata
            }).done(function(resp) {
                self.editable(resp.data.extra.canDelete);
            }).fail(function(xhr) {
                self.editable(false);
            });
        }

        self.currentVersion({
            osfViewUrl: '',
            osfDownloadUrl: '?action=download',
            download: function() {
                window.location = self.urls.download + '&' + $.param({displayName: self.file.name});
                return false;
            }
        });
    });
};

RevisionsViewModel.prototype.delete = function() {
    var self = this;
    $.ajax({
        type: 'DELETE',
        url: self.urls.delete,
    }).done(function() {
        window.location = self.node.urls.files;
    }).fail(function() {
        $osf.growl('Error', 'Could not delete file.');
    });
};

RevisionsViewModel.prototype.askDelete = function() {
    var self = this;
    bootbox.confirm({
        title: 'Delete file?',
        message: '<p class="overflow">' +
                'Are you sure you want to delete <strong>' +
                self.file.safeName + '</strong>?' +
            '</p>',
        callback: function(confirm) {
            if (confirm) {
                self.delete();
            }
        }
    });
};

RevisionsViewModel.prototype.isActive = function(version) {
    var self = this;

    if (self.currentVersion() === version) {
        return 'info';
    }
    return;
};

var RevisionTable = function(selector, node, file, editable) {

    var self = this;

    self.viewModel = new RevisionsViewModel(node, file, editable);
    self.viewModel.fetch();
    $osf.applyBindings(self.viewModel, selector);

};

module.exports = RevisionTable;<|MERGE_RESOLUTION|>--- conflicted
+++ resolved
@@ -122,7 +122,6 @@
             self.revisions()[0].extra.user;
     });
 
-<<<<<<< HEAD
     var notificationsURL = self.node.urls.api + 'file_subscriptions/';
     var payload = {
         node_id: self.node.id,
@@ -147,7 +146,7 @@
     self.change = ko.computed(function () {
         var notification_type = self.curSubscription();
         console.log(load);
-        if(load !== 0) {
+        if (load !== 0) {
             load = 0;
             return null;
         }
@@ -162,15 +161,15 @@
         $osf.postJSON(
             '/api/v1/subscriptions/',
             payload
-        ).done(function(){
-            console.log("success");
-        }).fail(function() {
-            console.log("failure");
-        });
-=======
+        ).done(function () {
+                console.log("success");
+            }).fail(function () {
+                console.log("failure");
+            });
+    });
+
     self.hasDate = ko.computed(function() {
         return self.file.provider !== 'dataverse';
->>>>>>> 60e94b22
     });
 };
 

--- conflicted
+++ resolved
@@ -193,20 +193,7 @@
 
 var BaseViewModel = function(urls, modes) {
 
-<<<<<<< HEAD
-    var self = this;
-=======
-        // Warn on tab change if dirty
-        $('body').on('show.bs.tab', function() {
-            if (self.dirty()) {
-                $.osf.growl('There are unsaved changes to your settings.',
-                    'Please save or discard your changes before switching ' +
-                    'tabs.');
-                return false;
-            }
-            return true;
-        });
->>>>>>> e7684a77
+    var self = this;
 
     self.urls = urls;
     self.modes = modes || ['view'];
@@ -230,9 +217,9 @@
     // Warn on tab change if dirty
     $('body').on('show.bs.tab', function() {
         if (self.dirty()) {
-            bootbox.alert('There are unsaved changes to your settings. ' +
-                'Please save or discard your changes before switching ' +
-                'tabs.');
+            $osf.growl('There are unsaved changes to your settings.',
+                    'Please save or discard your changes before switching ' +
+                    'tabs.');
             return false;
         }
         return true;

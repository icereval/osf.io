--- conflicted
+++ resolved
@@ -1,7 +1,5 @@
-<<<<<<< HEAD
 var $ = require('jquery');
 var ko = require('knockout');
-var bootbox = require('bootbox');
 var $osf = require('osf-helpers');
 
 var NODE_OFFSET = 25;
@@ -32,114 +30,12 @@
         });
         self.nodes(response['children']);
     }
-=======
-// main.js
-;(function (global, factory) {
-    if (typeof define === 'function' && define.amd) {
-        define(['jquery', 'knockout', 'osfutils'], factory);
-    } else {
-        global.PrivateLinkManager  = factory(jQuery, ko);
-        $script.done('privateLinkManager');
-    }
-}(this, function($, ko) {
-
-    var NODE_OFFSET = 25;
-    var PrivateLinkViewModel = function(url) {
-        var self = this;
-
-        self.url = url;
-        self.title = ko.observable('');
-        self.isPublic = ko.observable('');
-        self.name = ko.observable(null);
-        self.anonymous = ko.observable(false);
-        self.pageTitle = 'Generate New Link to Share Project';
-        self.errorMsg = ko.observable('');
-
-        self.nodes = ko.observableArray([]);
-        self.nodesToChange = ko.observableArray();
-        self.disableSubmit = ko.observable(false);
-        self.submitText = ko.observable('Submit');
-        /**
-         * Fetches the node info from the server and updates the viewmodel.
-         */
-
-        function onFetchSuccess(response) {
-            self.title(response.node.title);
-            self.isPublic(response.node.is_public);
-            $.each(response['children'], function(idx, child) {
-                child['margin'] = NODE_OFFSET + child['indent'] * NODE_OFFSET + 'px';
-            });
-            self.nodes(response['children']);
-        }
 
         function onFetchError() {
-            $.osf.growl('Could not retrieve projects.', 'Please refresh the page or ' +
+            $osf.growl('Could not retrieve projects.', 'Please refresh the page or ' +
                     'contact <a href="mailto: support@cos.io">support@cos.io</a> if the ' +
                     'problem persists.');
         }
-
-        function fetch() {
-            $.ajax({
-                url: url,
-                type: 'GET',
-                dataType: 'json'
-            }).done(
-                onFetchSuccess
-            ).fail(
-                onFetchError
-            );
-        }
-
-        // Initial fetch of data
-        fetch();
-
-        self.cantSelectNodes = function() {
-            return self.nodesToChange().length == self.nodes().length;
-        };
-        self.cantDeselectNodes = function() {
-            return self.nodesToChange().length == 0;
-        };
-
-        self.selectNodes = function() {
-            self.nodesToChange($.osf.mapByProperty(self.nodes(), 'id'));
-        };
-
-        self.deselectNodes = function() {
-            self.nodesToChange([]);
-        };
-
-        self.submit = function() {
-
-            self.disableSubmit(true);
-            self.submitText('Please wait');
-
-            $.osf.postJSON(
-                nodeApiUrl + 'private_link/',
-                {
-                    node_ids: self.nodesToChange(),
-                    name: self.name(),
-                    anonymous: self.anonymous()
-                }
-            ).done(function() {
-                window.location.reload();
-            }).fail(function() {
-                $.osf.growl('Error:','Failed to create a view-only link.');
-                self.disableSubmit(false);
-                self.submitText('Submit');
-            });
-        };
-
-        self.clear = function() {
-            self.nodesToChange([]);
-        };
-    };
->>>>>>> e7684a77
-
-    function onFetchError() {
-        bootbox.alert('Could not retrieve projects. Please refresh the page or ' +
-                'contact <a href="mailto: support@cos.io">support@cos.io</a> if the ' +
-                'problem persists.');
-    }
 
     function fetch() {
         $.ajax({
@@ -186,7 +82,7 @@
         ).done(function() {
             window.location.reload();
         }).fail(function() {
-            bootbox.alert('Failed to create a view-only Link.');
+            $osf.growl('Error:','Failed to create a view-only link.');
             self.disableSubmit(false);
             self.submitText('Submit');
         });

;(function (global, factory) {
    if (typeof define === 'function' && define.amd) {
        define(['knockout', 'jquery', 'knockoutpunches', 'History', 'osfutils'], factory);
    } else {
        global.Search  = factory(ko, jQuery, History);
    }
}(this, function(ko, $, History) {
    // Enable knockout punches
    ko.punches.enableAll();

    //https://stackoverflow.com/questions/7731778/jquery-get-query-string-parameters
    function qs(key) {
        key = key.replace(/[*+?^$.\[\]{}()|\\\/]/g, '\\$&'); // escape RegEx meta chars
        var match = location.search.match(new RegExp('[?&]'+key+'=([^&]+)(&|$)'));
        return match && decodeURIComponent(match[1].replace(/\+/g, ' '));
    }

    var Category = function(categoryName, categoryCount, alias){
        var self = this;
        self.name = ko.observable(categoryName.charAt(0).toUpperCase() + categoryName.slice(1));

        self.count = ko.observable(categoryCount);
        self.rawName = ko.observable(categoryName);
        self.alias = ko.observable(alias);

        self.getAlias = ko.computed(function() {
            if (self.name() === 'Total')
                return '';
            return ' AND category:' + self.alias();
        });
    };

    var Tag = function(tagInfo){
        var self = this;
        self.name = ko.observable(tagInfo.key);
        self.count = ko.observable(tagInfo.doc_count);
    };

    var ViewModel = function(url, appURL) {
        var self = this;

        self.searchStarted = ko.observable(false);
        self.queryUrl = url;
        self.appURL = appURL;
        self.category = ko.observable({});
        self.alias = ko.observable('');
        self.totalResults = ko.observable(0);
        self.resultsPerPage = ko.observable(10);
        self.currentPage = ko.observable(1);
        self.query = ko.observable('');
        self.results = ko.observableArray([]);
        self.searching = ko.observable(false);
        self.startDate = ko.observable(Date.now());
        self.endDate = ko.observable(Date('1970-01-01'));
        self.categories = ko.observableArray([]);
        self.tags = ko.observableArray([]);
        self.tag = ko.observable('');
<<<<<<< HEAD
        self.calledBySearch = false;
=======
        self.tagMaxCount = ko.observable(1);
>>>>>>> d1d29275

        self.totalCount = ko.computed(function() {
            var theCount = 0;
            $.each(self.categories(), function(index, category) {
                if(category.name() !== 'Total'){
                    theCount += category.count();
                }
            });
            return theCount;
        });

        self.totalPages = ko.computed(function() {
            if(self.totalResults() === 0){
                self.totalResults(self.totalCount());
            }
            var pageCount = 1;
            var resultsCount = Math.max(self.resultsPerPage(),1); // No Divide by Zero
            pageCount = Math.ceil(self.totalResults() / resultsCount);
            return pageCount;
        });

        self.nextPageExists = ko.computed(function() {
            return ((self.totalPages() > 1) && (self.currentPage() < self.totalPages()));
        });

        self.prevPageExists = ko.computed(function() {
            return self.totalPages() > 1 && self.currentPage() > 1;
        });

        self.currentIndex = ko.computed(function() {
            return Math.max(self.resultsPerPage() * (self.currentPage()-1),0);
        });

        self.navLocation = ko.computed(function() {
            return 'Page ' + self.currentPage() + ' of ' + self.totalPages();
        });

        self.queryObject = ko.computed(function(){
            return {
                'query_string': {
                    'default_field': '_all',
                    'query': self.query() + self.alias(),
                    'analyze_wildcard': true,
                    'lenient': true
                }
            };
        });

        self.dateFilter = ko.computed(function() {
            return {
                'range': {
                    'consumeFinished': {
                        'gte': self.startDate(),
                        'lte': self.endDate()
                    }
                }
            };
        });
        self.fullQuery = ko.computed(function() {
            return {
                'filtered': {
                    'query': self.queryObject()
//                    'filter': self.dateFilter()
                }
            };
        });

        self.sortCategories = function(a, b) {
            if(a.name() === 'Total') {
                return -1;
            } else if (b.name() === 'Total'){
                return 1;
            }
                return a.count() >  b.count() ? -1 : 1;
        };

        self.claim = function(mid) {
            claimURL = self.appURL + 'metadata/' + mid + '/promote/';
            $.osf.postJSON(claimURL, {category: 'project'}).success(function(data) {
                window.location = data.url;
            });
        };

        self.help = function() {
            bootbox.dialog({
                title: 'Search help',
                message: '<h4>Queries</h4>'+
                    '<p>Search uses the <a href="http://extensions.xwiki.org/xwiki/bin/view/Extension/Search+Application+Query+Syntax#HAND">Lucene search syntax</a>. ' +
                    'This gives you many options, but can be very simple as well. ' +
                    'Examples of valid searches include:' +
                    '<ul><li><a href="/search/?q=repro*">repro*</a></li>' +
                    '<li><a href="/search/?q=brian+AND+title%3Amany">brian AND title:many</a></li>' +
                    '<li><a href="/search/?q=tags%3A%28psychology%29">tags:(psychology)</a></li></ul>' +
                    '</p>'
            });
        };

        self.filter = function(alias) {
            self.searchStarted(false);
            self.currentPage(1);
            self.category(alias);
            self.alias(alias.getAlias());
            self.search();
        };

        self.addTag = function(name) {
            self.currentPage(1);
            self.query(self.query() + ' AND tags:("' + name.name() + '")');
            self.search();
        };

        self.submit = function() {
            self.searchStarted(false);
            self.totalResults(0);
            self.currentPage(1);
            self.search();
        };

        self.search = function(calledByChange) {
            var jsonData = {'query': self.fullQuery(), 'from': self.currentIndex(), 'size': self.resultsPerPage()};
            $.osf.postJSON(self.queryUrl , jsonData).success(function(data) {
                var state = {
                    query: self.query(),
                    page: self.currentPage(),
                    scrollTop: $(window).scrollTop(),
                };

                var url = '?q=' + self.query();

                if (self.category().alias !== undefined && self.category().alias() !== undefined) {
                    url += ('&filter=' + self.category().alias());
                    state.filter = self.category().alias();
                } else {
                    state.filter = '';
                }

                self.results.removeAll();
                self.tags([]);

                data.results.forEach(function(result){
                    self.results.push(result);
                });


                self.categories.removeAll();
                var categories = data.counts;
                $.each(categories, function(key, value){
                    if (value === null) {
                        value = 0;
                    }
                    self.categories.push(new Category(key, value, data.typeAliases[key]));
                });
                self.categories(self.categories().sort(self.sortCategories));

                if (self.category().name !== undefined) {
                    self.totalResults(data.counts[self.category().rawName()]);
                }
                else {
                    if(self.totalCount()) {
                        self.totalResults(self.totalCount());
                    }
                     else {
                        self.totalResults(0);
                    }
                }
                $.each(data.tags, function(key, value){
                    self.tags.push(new Tag(value));
                    self.tagMaxCount(Math.max(self.tagMaxCount(), value.doc_count))
                });
                self.categories()[0].count(self.totalCount());
                self.searchStarted(true);

                url += ('&page=' + self.currentPage());

                if (calledByChange === undefined)
                    self.calledBySearch = true;
                else
                    self.calledBySearch = calledByChange;

                History.pushState(state, 'OSF | Search', url);


            }).fail(function(){
                console.log('error');
                self.totalResults(0);
                self.currentPage(0);
                self.results.removeAll();
            });

        };

        self.paginate = function(val) {
            window.scrollTo(0, 0);
            self.currentPage(self.currentPage()+val);
            self.search();
        };

        self.pagePrev = self.paginate.bind(self, -1);
        self.pageNext = self.paginate.bind(self, 1);

        self.pageChange = function() {
            if (self.calledBySearch) {
                self.calledBySearch = false;
                return;
            }

            self.calledBySearch = false;

            var state = History.getState().data;
            self.currentPage(state.page || 1);
            self.setCategory(state.filter);
            self.query(state.query || '');
            self.search(false);
        };

        self.setCategory = function(cat) {
            if (cat !== undefined && cat !== null && cat !== '') {
                self.category(new Category(cat, cat, cat));
                self.alias(self.category().getAlias());
            } else {
                self.category({});
                self.alias('');
            }
        };

    };

    function Search(selector, url, appURL) {
        // Initialization code
        var self = this;

        self.viewModel = new ViewModel(url, appURL);
        History.Adapter.bind(window, 'statechange', self.viewModel.pageChange);

        var data = {
            query: qs('q'),
            page: Number(qs('page')),
            scrollTop: 0,
            filter: qs('filter')
        };
        History.replaceState(data, 'OSF | Search', location.search);
        self.viewModel.pageChange();
        // self.viewModel.search(true);

        $.osf.applyBindings(self.viewModel, selector);
    }

    return Search;

}));<|MERGE_RESOLUTION|>--- conflicted
+++ resolved
@@ -55,11 +55,9 @@
         self.categories = ko.observableArray([]);
         self.tags = ko.observableArray([]);
         self.tag = ko.observable('');
-<<<<<<< HEAD
-        self.calledBySearch = false;
-=======
+        self.stateJustPushed = false;
+        self.ogId = '';
         self.tagMaxCount = ko.observable(1);
->>>>>>> d1d29275
 
         self.totalCount = ko.computed(function() {
             var theCount = 0;
@@ -178,23 +176,9 @@
             self.search();
         };
 
-        self.search = function(calledByChange) {
+        self.search = function(noPush) {
             var jsonData = {'query': self.fullQuery(), 'from': self.currentIndex(), 'size': self.resultsPerPage()};
             $.osf.postJSON(self.queryUrl , jsonData).success(function(data) {
-                var state = {
-                    query: self.query(),
-                    page: self.currentPage(),
-                    scrollTop: $(window).scrollTop(),
-                };
-
-                var url = '?q=' + self.query();
-
-                if (self.category().alias !== undefined && self.category().alias() !== undefined) {
-                    url += ('&filter=' + self.category().alias());
-                    state.filter = self.category().alias();
-                } else {
-                    state.filter = '';
-                }
 
                 self.results.removeAll();
                 self.tags([]);
@@ -232,15 +216,8 @@
                 self.categories()[0].count(self.totalCount());
                 self.searchStarted(true);
 
-                url += ('&page=' + self.currentPage());
-
-                if (calledByChange === undefined)
-                    self.calledBySearch = true;
-                else
-                    self.calledBySearch = calledByChange;
-
-                History.pushState(state, 'OSF | Search', url);
-
+                if (!noPush)
+                    self.pushState();
 
             }).fail(function(){
                 console.log('error');
@@ -261,18 +238,46 @@
         self.pageNext = self.paginate.bind(self, 1);
 
         self.pageChange = function() {
-            if (self.calledBySearch) {
-                self.calledBySearch = false;
+            if (self.stateJustPushed) {
+                self.stateJustPushed = false;
                 return;
             }
 
-            self.calledBySearch = false;
-
+            self.loadState();
+
+            // if (self.ogId === History.getState().id)
+            //     return false;
+
+            self.search(true);
+        };
+
+        self.loadState = function() {
             var state = History.getState().data;
             self.currentPage(state.page || 1);
             self.setCategory(state.filter);
             self.query(state.query || '');
-            self.search(false);
+        };
+
+        self.pushState = function() {
+            var state = {
+                query: self.query(),
+                page: self.currentPage(),
+                scrollTop: $(window).scrollTop(),
+            };
+
+            var url = '?q=' + self.query();
+
+            if (self.category().alias !== undefined && self.category().alias() !== undefined) {
+                url += ('&filter=' + self.category().alias());
+                state.filter = self.category().alias();
+            } else {
+                state.filter = '';
+            }
+            url += ('&page=' + self.currentPage());
+
+            console.log('state pushed');
+            self.stateJustPushed = true;
+            History.pushState(state, 'OSF | Search', url);
         };
 
         self.setCategory = function(cat) {
@@ -301,8 +306,9 @@
             filter: qs('filter')
         };
         History.replaceState(data, 'OSF | Search', location.search);
-        self.viewModel.pageChange();
-        // self.viewModel.search(true);
+        self.viewModel.ogId = History.getState().id;
+        self.viewModel.loadState();
+        self.viewModel.search(true);
 
         $.osf.applyBindings(self.viewModel, selector);
     }

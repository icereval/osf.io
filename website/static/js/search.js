--- conflicted
+++ resolved
@@ -211,11 +211,7 @@
         var dirty = false;
         while (matches.length) {
             var match = matches.pop();
-<<<<<<< HEAD
-            if (match.match(tagName).length) {
-=======
             if ((match.match(tagName) || []).length) {
->>>>>>> 2776f3bd
                 query = query.replace(match, '');   
                 dirty = true;
             }

/////////////////////
// Project JS      //
/////////////////////
(function($){



window.NodeActions = {};  // Namespace for NodeActions

// TODO: move me to the NodeControl or separate
NodeActions.forkPointer = function(pointerId, nodeId) {

    beforeForkNode('/api/v1/' + nodeId + '/fork/before/', function() {

        // Block page
        $.osf.block();

        // Fork pointer
        $.ajax({
            type: 'post',
            url: nodeApiUrl + 'pointer/fork/',
            data: JSON.stringify({'pointerId': pointerId}),
            contentType: 'application/json',
            dataType: 'json',
            success: function(response) {
                window.location.reload();
            },
            error: function() {
                $.osf.unblock();
                bootbox.alert('Could not fork link.');
            }
        });

    });

};


NodeActions.addonFileRedirect = function(item) {
    window.location.href = item.params.urls.view;
    return false;
};

$(function(){

    $('#newComponent form').on('submit', function(e) {

          $("#add-component-submit")
              .attr("disabled", "disabled")
              .text("Adding");

          if ($.trim($("#title").val())==''){

              $("#alert").text("The new component title cannot be empty");

              $("#add-component-submit")
                      .removeAttr("disabled","disabled")
                      .text("OK");

              e.preventDefault();
          }
          else if ($(e.target).find("#title").val().length>200){
              $("#alert").text("The new component title cannot be more than 200 characters.");

              $("#add-component-submit")
                      .removeAttr("disabled","disabled")
                      .text("OK");

              e.preventDefault();

          }
//          else{
//              $.ajax({
//                   url: $(e.target).attr("action"),
//                   type:"POST",
//                   timeout:60000,
//                   data:$(e.target).serialize()
//              }).success(function(){
//                  location.reload();
//              }).fail(function(jqXHR, textStatus, errorThrown){
//                    if(textStatus==="timeout") {
//                        $("#alert").text("Add component timed out"); //Handle the timeout
//                    }else{
//                        $("#alert").text('Add component failed');
//                    }
//                    $("#add-component-submit")
//                      .removeAttr("disabled","disabled")
//                      .text("OK");
//              });
//          }

     });
});



NodeActions._openCloseNode = function(nodeId) {

    var icon = $('#icon-' + nodeId);
    var body = $('#body-' + nodeId);

    body.toggleClass('hide');

    if ( body.hasClass('hide') ) {
        icon.removeClass('icon-minus');
        icon.addClass('icon-plus');
        icon.attr('title', 'More');
    } else {
        icon.removeClass('icon-plus');
        icon.addClass('icon-minus');
        icon.attr('title', 'Less');
    }

    // Refresh tooltip text
    icon.tooltip('destroy');
    icon.tooltip();

};


NodeActions.reorderChildren = function(idList, elm) {
    $.ajax({
        type: 'POST',
        url: nodeApiUrl + 'reorder_components/',
        data: JSON.stringify({'new_list': idList}),
        contentType: 'application/json',
        dataType: 'json',
        fail: function() {
            $(elm).sortable('cancel');
        }
    });
};

NodeActions.removePointer = function(pointerId, pointerElm) {
    $.ajax({
        type: 'DELETE',
        url: nodeApiUrl + 'pointer/',
        data: JSON.stringify({pointerId: pointerId}),
        contentType: 'application/json',
        dataType: 'json',
        success: function(response) {
            pointerElm.remove();
        }
    })
};



/*
refresh rendered file through mfr
*/

window.FileRenderer = {
    start: function(url, selector){
        this.url = url;
        this.element = $(selector);
        this.tries = 0;
        this.refreshContent = window.setInterval(this.getCachedFromServer.bind(this), 1000);
    },

    getCachedFromServer: function() {
        var self = this;
        $.get( self.url, function(data) {
            if (data) {
                self.element.html(data);
                clearInterval(self.refreshContent);
            } else {
                self.tries += 1;
                if(self.tries > 10){
                    clearInterval(self.refreshContent);
                    self.element.html("Timeout occurred while loading, please refresh the page")
                }
            }
        });
     }
};

/*
Display recent logs for for a node on the project view page.
*/
NodeActions.openCloseNode = function(nodeId){
    var $logs = $('#logs-' + nodeId);
    if (!$logs.hasClass('active')) {
        if (!$logs.hasClass('served')) {
            $.getJSON(
                $logs.attr('data-uri'),
                {count: 3},
                function(response) {
                    var logModelObjects = createLogs(response.logs);
                    var logsVM = new LogsViewModel(logModelObjects);
                    ko.applyBindings(logsVM, $logs[0]);
                    $logs.addClass('served');
                }
            );
        }
        $logs.addClass('active');
    } else {
        $logs.removeClass('active');
    }
    // Hide/show the html
    NodeActions._openCloseNode(nodeId);
};

$(document).ready(function() {

    ko.punches.enableAll();

    ////////////////////
    // Event Handlers //
    ////////////////////

    $('.remove-pointer').on('click', function() {
        var $this = $(this);
        bootbox.confirm(
            'Are you sure you want to remove this link? This will not ' +
            'remove the project this link refers to.',
            function(result) {
                if (result) {
                    var pointerId = $this.attr('data-id');
                    var pointerElm = $this.closest('.list-group-item');
                    NodeActions.removePointer(pointerId, pointerElm);
                }
            }
        )
    });

    $('.citation-toggle').on('click', function() {
        $(this).closest('.citations').find('.citation-list').slideToggle();
    });

<<<<<<< HEAD
    function setPermissions(url, permissions) {
        var msgKey = permissions == 'public' ?
            'makePublicWarning' :
            'makePrivateWarning';
        bootbox.confirm({
            title: "Warning",
            message: Messages[msgKey],
            callback: function(result) {
                if (result) {
                    $.postJSON(url, {permissions: permissions},
                        function(data){
                            window.location.href = data.redirect_url;
                        }
                    );
                }
            }
        });
    }

    /* Modal Click handlers for project page */
    // TODO(sloria): Move these to the ProjectViewModel
    // Private Button confirm dlg
    $('#privateButton').on('click', function() {
        var url = $(this).data("target");
        setPermissions(url, 'private');
    });

    // Public Button confirm dlg
    $('#publicButton').on('click', function() {
        var url = $(this).data("target");
        setPermissions(url, 'public');
    });

=======
>>>>>>> 4158c6ad
    // Widgets

    $('.widget-disable').on('click', function() {

        var $this = $(this);

        $.ajax({
            url: $this.attr('href'),
            type: 'POST',
            contentType: 'application/json',
            dataType: 'json',
            complete: function() {
                window.location = '/' + nodeId + '/';
            }
        });

        return false;

    });

});

}).call(this, jQuery);<|MERGE_RESOLUTION|>--- conflicted
+++ resolved
@@ -228,42 +228,6 @@
         $(this).closest('.citations').find('.citation-list').slideToggle();
     });
 
-<<<<<<< HEAD
-    function setPermissions(url, permissions) {
-        var msgKey = permissions == 'public' ?
-            'makePublicWarning' :
-            'makePrivateWarning';
-        bootbox.confirm({
-            title: "Warning",
-            message: Messages[msgKey],
-            callback: function(result) {
-                if (result) {
-                    $.postJSON(url, {permissions: permissions},
-                        function(data){
-                            window.location.href = data.redirect_url;
-                        }
-                    );
-                }
-            }
-        });
-    }
-
-    /* Modal Click handlers for project page */
-    // TODO(sloria): Move these to the ProjectViewModel
-    // Private Button confirm dlg
-    $('#privateButton').on('click', function() {
-        var url = $(this).data("target");
-        setPermissions(url, 'private');
-    });
-
-    // Public Button confirm dlg
-    $('#publicButton').on('click', function() {
-        var url = $(this).data("target");
-        setPermissions(url, 'public');
-    });
-
-=======
->>>>>>> 4158c6ad
     // Widgets
 
     $('.widget-disable').on('click', function() {

--- conflicted
+++ resolved
@@ -782,10 +782,7 @@
     humanFileSize: humanFileSize,
     confirmDangerousAction: confirmDangerousAction,
     isIE: isIE,
-<<<<<<< HEAD
-=======
     isSafari: isSafari,
->>>>>>> bad6651d
     indexOf: indexOf,
     iterObject: iterObject,
     isBlank: isBlank,

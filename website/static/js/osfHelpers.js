--- conflicted
+++ resolved
@@ -387,7 +387,7 @@
 };
 
 /**
- * Adds class returned from iconmap to the element. The value accessor should be the 
+ * Adds class returned from iconmap to the element. The value accessor should be the
  * category of the node.
  * Example:
  * <span data-bind="getIcon: 'analysis'"></span>
@@ -407,8 +407,7 @@
 };
 
 /**
-<<<<<<< HEAD
- * Required in render_node.mako to call getIcon. As a result of modularity there 
+ * Required in render_node.mako to call getIcon. As a result of modularity there
  * are overlapping scopes. To temporarily escape the parent scope and allow other binding
  * stopBinding can be used. Only other option was to redo the structure of the scopes.
  * Example:
@@ -428,8 +427,6 @@
 ko.virtualElements.allowedBindings.stopBinding = true;
 
 /**
-=======
->>>>>>> 92f2c5ba
   * A thin wrapper around ko.applyBindings that ensures that a view model
   * is bound to the expected element. Also shows the element (and child elements) if it was
   * previously hidden by applying the 'scripted' CSS class.

--- conflicted
+++ resolved
@@ -4,11 +4,8 @@
 require('jquery-blockui');
 var Raven = require('raven-js');
 var moment = require('moment');
-<<<<<<< HEAD
 var URI = require('URIjs');
-=======
 var bootbox = require('bootbox');
->>>>>>> 7beb6d8f
 var iconmap = require('js/iconmap');
 
 // TODO: For some reason, this require is necessary for custom ko validators to work

/**
 * UI and function to add project
 */
'use strict';

require('css/add-project-plugin.css');
var $ = require('jquery');
var m = require('mithril');
var $osf = require('js/osfHelpers');

// XHR configuration to get apiserver connection to work
var xhrconfig = function (xhr) {
    xhr.withCredentials = true;
};


var AddProject = {
    controller : function (options) {
        var self = this;
        self.defaults = {
            buttonTemplate : m('.btn.btn-primary[data-toggle="modal"][data-target="#addProjectModal"]', 'Create new project'),
            parentID : null,
            title: 'Create new project',
            modalID : 'addProjectModal',
            stayCallback :null, // Function to call when user decides to stay after project creation
            categoryList : []
        };

        self.viewState = m.prop('form'); // 'processing', 'success', 'error';
        self.options = $.extend({}, self.defaults, options);
        self.nodeType = self.options.parentID === null ? 'project' : 'component';
        self.defaultCat = self.options.parentID === null ? 'project' : '';
        self.showMore = m.prop(false);
        self.newProjectName = m.prop('');
        self.newProjectDesc = m.prop('');
        self.newProjectCategory = m.prop(self.defaultCat);
        self.newProjectTemplate = m.prop('');
        self.goToProjectLink = m.prop('');
        self.saveResult = m.prop({});
        self.errorMessageType = m.prop('unknown');
        self.errorMessage = {
            'unknown' : 'There was an unknown error. Please try again later.'
        };
        self.userProjects =  []; // User nodes

        // Validation
        self.isValid = m.prop(false);
        self.checkValid = function _checkValid() {
            self.isValid(self.newProjectName().trim().length > 0);
        };

        self.mapTemplates = function() {
            self.userProjects = [];
            options.templates().map(function(node){
                self.userProjects.push({title: node.attributes.title, id: node.id});
            });
<<<<<<< HEAD
=======
            return self.userProjects;
>>>>>>> e2ba67e5

        };

        self.add = function _add () {
            var url;
            var data;
            self.viewState('processing');
            if(self.options.parentID) {
                url = $osf.apiV2Url('nodes/' + self.options.parentID + '/children/', { query : {}});
            } else {
                url = $osf.apiV2Url('nodes/', { query : {}});
            }
            data = {
                    'data' : {
                        'type': 'nodes',
                        'attributes': {
                            'title': self.newProjectName(),
                            'category': self.newProjectCategory(),
                            'description' : self.newProjectDesc()
                        }
                    }
                };

            if (self.newProjectTemplate()) {
                data.data.attributes.template_from = self.newProjectTemplate();
            }

            var success = function _success (result) {
                self.viewState('success');
                self.goToProjectLink(result.data.links.html);
                self.saveResult(result);
            };
            var error = function _error (result) {
                self.viewState('error');
            };
            m.request({method : 'POST', url : url, data : data, config : xhrconfig})
                .then(success, error);
            self.newProjectName('');
            self.isValid(false);
        };
        self.reset = function _reset(){
            self.newProjectName('');
            self.viewState('form');
            self.newProjectDesc('');
            self.newProjectCategory(self.defaultCat);
            $('.modal').modal('hide');
            self.isValid(false);
        };
    },
    view : function (ctrl, options) {
        var templates = {
            form : m('.modal-content', [
                m('.modal-header', [
                    m('button.close[data-dismiss="modal"][aria-label="Close"]',{ onclick : function() {
                        ctrl.reset();
                        $osf.trackClick(options.trackingCategory, options.trackingAction, 'click-close-add-project-modal');
                    }}, [
                        m('span[aria-hidden="true"]','×')
                    ]),
                    m('h3.modal-title', ctrl.options.title)
                ]),
                m('.modal-body', [
                    m('.text-left', [
                        m('.form-group.m-v-sm', [
                            m('label[for="projectName].f-w-lg.text-bigger', 'Title'),
                            m('input[type="text"].form-control', {
                                onkeyup: function(ev){
                                    if (ev.which === 13) {
                                         ctrl.add();
                                    }
                                    ctrl.newProjectName($(this).val());
                                    ctrl.checkValid();
                                },
                                onchange: function() {
                                    $osf.trackClick(options.trackingCategory, options.trackingAction, 'type-project-name');
                                },
                                value : ctrl.newProjectName(),
                                placeholder : 'Enter ' + ctrl.nodeType + ' title'
                            })
                        ]),
                        m('.text-muted.pointer', { onclick : function(){
                            ctrl.showMore(!ctrl.showMore());
                            $osf.trackClick(options.trackingCategory, options.trackingAction, 'show-more-or-less');
                        }},[
                            ctrl.showMore() ? m('i.fa.fa-caret-down', { style: 'width: 10px;'}) : m('i.fa.fa-caret-right', { style: 'width: 10px;'}),
                            ' More'
                        ]),
                        ctrl.showMore() ? [
                            m('.form-group.m-v-sm', [
                                m('label[for="projectDesc].f-w-lg.text-bigger', 'Description'),
                                m('input[type="text"].form-control.noresize', {
                                    onkeyup: function (ev){
                                        ctrl.newProjectDesc($(this).val());
                                    },
                                    onchange: function() {
                                        $osf.trackClick(options.trackingCategory, options.trackingAction, 'type-project-description');
                                    },
                                    value : ctrl.newProjectDesc(),
                                    placeholder : 'Enter ' + ctrl.nodeType + ' description'
                                })
                            ]),
                            ctrl.options.parentID !== null ? [
                                m('.f-w-lg.text-bigger','Category'),
                                m('.category-radio.p-h-md', [
                                    ctrl.options.categoryList.map(function(cat){
                                        return m('.radio', m('label', [  m('input', {
                                            type: 'radio',
                                            name: 'projectCategory',
                                            value: cat.value,
                                            checked: ctrl.newProjectCategory() === cat.value,
                                            onchange : function(event) {
                                                ctrl.newProjectCategory(cat.value);
                                                $osf.trackClick(options.trackingCategory, options.trackingAction, 'select-project-category');
                                            }
                                        }), cat.display_name|| m('i.text-muted', '(Empty category)') ]));

                                    })
                                ])
                            ] : '',
                             ctrl.options.parentID === null ? m('.form-group.m-v-md', [
                                m('label[for="projectTemplate].f-w-lg.text-bigger', 'Template (optional)'),
                                m('p.f-w-xs.help-text', 'Start typing to search. Selecting project as template will duplicate its ' +
                                    'structure in the new project without importing the content of that project.'),
                                m.component(Select2Template, {
<<<<<<< HEAD
                                    data: ctrl.userProjects,
=======
>>>>>>> e2ba67e5
                                    value: ctrl.newProjectTemplate,
                                    trackingCategory: options.trackingCategory,
                                    trackingAction: options.trackingAction,
                                    mapTemplates: ctrl.mapTemplates
                                })
                            ]) : ''
                        ] : ''
                    ])
                ]),
                m('.modal-footer', [
                    m('button[type="button"].btn.btn-default[data-dismiss="modal"]', { onclick : function(){
                        ctrl.reset();
                        $osf.trackClick(options.trackingCategory, options.trackingAction, 'click-cancel-button');
                    }},  'Cancel'),
                    ctrl.isValid() ? m('button[type="button"].btn.btn-success', { onclick : function(){
                        ctrl.add();
                        $osf.trackClick(options.trackingCategory, options.trackingAction, 'click-create-button');
                    }},'Create') : m('button[type="button"].btn.btn-success[disabled]','Create')
                ])
            ]),
            processing : m('.modal-content',
                m('.modal-content',
                    m('.modal-header', [
                        m('button.close[data-dismiss="modal"][aria-label="Close"]',{ onclick : ctrl.reset}, [
                            m('span[aria-hidden="true"]','×')
                        ])
                    ]),
                    m('.modal-body.text-left', [
                            m('.add-project-processing', 'Saving your ' + ctrl.nodeType + '...')
                        ]
                    )
                )
            ),
            success : m('.modal-content', [
                m('.modal-content',
                    m('.modal-body.text-left', [
                            m('button.close[data-dismiss="modal"][aria-label="Close"]',{ onclick : function() {
                                ctrl.reset();
                                $osf.trackClick(options.trackingCategory, options.trackingAction, 'click-close-success-modal');
                            }}, [
                                m('span[aria-hidden="true"]','×')
                            ]),
                            m('h4.add-project-success.text-success', 'New ' + ctrl.nodeType + ' created successfully!')
                        ]
                    ),
                    m('.modal-footer', [
                        m('button[type="button"].btn.btn-default[data-dismiss="modal"]', {
                            onclick : function() {
                                ctrl.reset();
                                ctrl.options.stayCallback.call(ctrl); // results are at ctrl.saveResult
                                $osf.trackClick(options.trackingCategory, options.trackingAction, 'keep-working-here');
                            }
                        },  'Keep working here'),
                        m('a.btn.btn-success', {
                            href : ctrl.goToProjectLink(),
                            onclick: function(){
                            $osf.trackClick(options.trackingCategory, options.trackingAction, 'go-to-new-project');
                            }
                        },'Go to new ' + ctrl.nodeType + '')
                    ])
                )
            ]),
            error : m('.modal-content', [
                m('.modal-content',
                    m('.modal-body.text-left', [
                            m('button.close[data-dismiss="modal"][aria-label="Close"]',{ onclick : function() {
                                ctrl.reset();
                                $osf.trackClick(options.trackingCategory, options.trackingAction, 'close-couldn\'t-create-your-project');
                                }}, [
                                m('span[aria-hidden="true"]','×')
                            ]),
                            m('h4.add-project-error.text-danger', 'Couldn\'t create your ' + ctrl.nodeType + ''),
                            m('p', ctrl.errorMessage[ctrl.errorMessageType()])
                        ]
                    ),
                    m('.modal-footer', [
                        m('button[type="button"].btn.btn-default[data-dismiss="modal"]', {onclick: function() {
                            $osf.trackClick(options.trackingCategory, options.trackingAction, 'click-OK-couldn\'t-create-your-project');
                        }},  'OK')
                    ])
                )
            ])
        };

        return  m('span', [
            ctrl.options.buttonTemplate,
            m('#' + ctrl.options.modalID + '.modal.fade[tabindex=-1][role="dialog"][aria-labelledby="addProject"][aria-hidden="true"]',
                m('.modal-dialog.text-left',
                    templates[ctrl.viewState()]
                )
            )
        ]);
    }
};

var Select2Template = {
    view: function(ctrl, options) {
        return m('select', {config: Select2Template.config(options), onchange: function(){
            $osf.trackClick(options.trackingCategory, options.trackingAction, 'select-project-template');
<<<<<<< HEAD
        }, onclick: options.mapTemplates()
        }, [
            m('option', {value: ''}, ''),
            options.data.map(function(node) {
=======
        }}, [
            m('option', {value: ''}, ''),
            options.mapTemplates().map(function(node) {
>>>>>>> e2ba67e5
                var args = {value: node.id};
                return m('option', args, node.title);
            })
        ]);
    },
    /**Select2 config factory - adapted from https://lhorie.github.io/mithril/integration.html **/
    config: function(ctrl) {
        return function(element, isInitialized) {
            var $el = $(element);
            if (!isInitialized) {
                $el.select2({placeholder: 'Select a project to use as a template', allowClear: true, width: '100%'}).on('change', function(e) {
                    var id = $el.select2('val');
                    m.startComputation();
                    //Set the value to the selected option
<<<<<<< HEAD
                    ctrl.data.map(function(node){
=======
                    ctrl.mapTemplates().map(function(node){
>>>>>>> e2ba67e5
                        if(node.id === id) {
                            ctrl.value(node.id);
                        }
                    });
                    m.endComputation();
                });
            }
        };
    }
};

module.exports = AddProject;<|MERGE_RESOLUTION|>--- conflicted
+++ resolved
@@ -54,10 +54,7 @@
             options.templates().map(function(node){
                 self.userProjects.push({title: node.attributes.title, id: node.id});
             });
-<<<<<<< HEAD
-=======
             return self.userProjects;
->>>>>>> e2ba67e5
 
         };
 
@@ -182,10 +179,6 @@
                                 m('p.f-w-xs.help-text', 'Start typing to search. Selecting project as template will duplicate its ' +
                                     'structure in the new project without importing the content of that project.'),
                                 m.component(Select2Template, {
-<<<<<<< HEAD
-                                    data: ctrl.userProjects,
-=======
->>>>>>> e2ba67e5
                                     value: ctrl.newProjectTemplate,
                                     trackingCategory: options.trackingCategory,
                                     trackingAction: options.trackingAction,
@@ -285,16 +278,9 @@
     view: function(ctrl, options) {
         return m('select', {config: Select2Template.config(options), onchange: function(){
             $osf.trackClick(options.trackingCategory, options.trackingAction, 'select-project-template');
-<<<<<<< HEAD
-        }, onclick: options.mapTemplates()
-        }, [
-            m('option', {value: ''}, ''),
-            options.data.map(function(node) {
-=======
         }}, [
             m('option', {value: ''}, ''),
             options.mapTemplates().map(function(node) {
->>>>>>> e2ba67e5
                 var args = {value: node.id};
                 return m('option', args, node.title);
             })
@@ -309,11 +295,7 @@
                     var id = $el.select2('val');
                     m.startComputation();
                     //Set the value to the selected option
-<<<<<<< HEAD
-                    ctrl.data.map(function(node){
-=======
                     ctrl.mapTemplates().map(function(node){
->>>>>>> e2ba67e5
                         if(node.id === id) {
                             ctrl.value(node.id);
                         }

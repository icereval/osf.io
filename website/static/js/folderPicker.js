/**
* A simple folder picker plugin built on HGrid.
* Takes the same options as HGrid and additionally requires an
* `onChooseFolder` option (the callback executed when a folder is selected).
*
* Usage:
*
*     $('#myPicker').folderpicker({
*         data: // Array of HGrid-formatted data or URL to fetch data
*         onPickFolder: function(evt, folder) {
*             // do something with folder
*         }
*     });
*/
'use strict';
var m = require('mithril');
var Treebeard = require('treebeard');
var $ = require('jquery');

function _treebeardToggleCheck (item) {
<<<<<<< HEAD
    if (item.data.addon === 'figshare') {
=======
    if(item.data.addon === 'figshare') {
>>>>>>> 6a04325f
        return false;
    }

    if (item.data.path === '/') {
        return false;
    }
    return true;
}

function _treebeardResolveToggle(item){
    if(item.data.addon === 'figshare') {
        return '';
    }

    if (item.data.path !== '/') {
        var toggleMinus = m('i.icon-minus', ' '),
            togglePlus = m('i.icon-plus', ' ');
        if (item.kind === 'folder') {
            if (item.open) {
                return toggleMinus;
            }
            return togglePlus;
        }
    }
    item.open = true;
    return '';
}

// Returns custom icons for OSF
function _treebeardResolveIcon(item){
    var openFolder  = m('i.icon-folder-open-alt', ' '),
        closedFolder = m('i.icon-folder-close-alt', ' ');

    if (item.open) {
        return openFolder;
    }

    return closedFolder;
}

var INPUT_NAME = '-folder-select';
//THIS NEEDS TO BE FIXED SO THAT ON CLICK IT OPENS THE FOLDER.
function _treebeardTitleColumn (item, col) {
    return m('span', item.data.name);
}

/**
    * Returns the folder select button for a single row.
    */
function _treebeardSelectView(item) {
    var tb = this;
    var setTempPicked = function () {
        this._tempPicked = item.data.path;
    };
    var templateChecked = m('input', {
        type:'radio',
        checked : 'checked',
        name: '#' + tb.options.divID + INPUT_NAME,
        value:item.id
        }, ' ');
    var templateUnchecked = m('input',{
        type: 'radio',
        onclick : setTempPicked.bind(tb),
        name: '#' + tb.options.divID + INPUT_NAME,
        value:item.id
        }, ' ');

    if(tb._tempPicked) {
        if(tb._tempPicked === item.data.path) {
            return templateChecked;
        } else {
            return templateUnchecked;
        }
    }

    if(item.data.path != undefined){
        if (item.data.path === tb.options.folderPath) {
            return templateChecked;
        }
<<<<<<< HEAD
    }

    if (tb.options.folderArray && item.data.name === tb.options.folderArray[0]) {
=======
        if (item.data.path === '/' && tb.options.folderArray && tb.options.folderArray.length === 0) {
            return templateChecked;
        }
    }

    if (tb.options.folderArray && item.data.name === tb.options.folderArray[tb.options.folderArray.length - 1]) {
>>>>>>> 6a04325f
        return templateChecked;
    }

    return templateUnchecked;
}

function _treebeardColumnTitle(){
    var columns = [];
    columns.push({
        title: 'Folders',
        width : '75%',
        sort : false
    },
    {
        title : 'Select',
        width : '25%',
        sort : false
    });

    return columns;
}

function _treebeardResolveRows(item){
    // this = treebeard;
    item.css = '';
    var default_columns = [];             // Defines columns based on data
    default_columns.push({
        data : 'name',  // Data field name
        folderIcons : true,
        filter : false,
        custom : _treebeardTitleColumn
    });

<<<<<<< HEAD
    default_columns.push({
=======
    default_columns.push(
        {
>>>>>>> 6a04325f
        sortInclude : false,
        css : 'p-l-xs',
        custom : _treebeardSelectView
    });

    return default_columns;

}

function _treebeardOnload () {
    var tb = this;
    var folderName = tb.options.initialFolderName;
    var folderPath = tb.options.initialFolderPath;
    var folderArray;
    if (folderName != undefined) {
<<<<<<< HEAD
        if (folderName === 'None') {
=======
        if (folderName === "None") {
>>>>>>> 6a04325f
            tb.options.folderPath = null;
        } else {
            if(folderPath) {
                tb.options.folderPath = folderName.replace(folderPath, '');  //folderName.replace('Dropbox', '');
            }
            folderArray = folderName.trim().split('/');
<<<<<<< HEAD
            if (folderArray[folderArray.length - 1] === '') {
=======
            if (folderArray[folderArray.length - 1] === "") {
>>>>>>> 6a04325f
                folderArray.pop();
            }
            if (folderArray[0] === folderPath) {
                folderArray.shift();
            }
            tb.options.folderArray = folderArray;
        }
        for (var i = 0; i < tb.treeData.children.length; i++) {
            if (tb.treeData.children[i].data.addon !== 'figshare' && tb.treeData.children[i].data.name === folderArray[0]) {
                tb.updateFolder(null, tb.treeData.children[i]);
            }
        }
        tb.options.folderIndex = 1;
    }
    tb.options.folderPickerOnload();
}

<<<<<<< HEAD
function _treebeardLazyLoadOnLoad(item) {
    var tb = this;

    for (var i = 0; i < item.children.length; i++) {
        if (item.children[i].data.addon === 'figshare'){
            return;
        }
        if (item.children[i].data.name === tb.options.folderArray[tb.options.folderIndex]) {
            tb.updateFolder(null, item.children[i]);
            tb.options.folderIndex++;
            return;
        }
    }
=======
function _treebeardLazyLoadOnLoad  (item) {
    var tb = this;

    if (tb.options.folderIndex >= tb.options.folderArray.length - 1) {
        return;
    }

    for (var i = 0; i < item.children.length; i++) {
        if (item.children[i].data.addon === 'figshare'){
            return;
        }
        if (item.children[i].data.name === tb.options.folderArray[tb.options.folderIndex]) {
            tb.updateFolder(null, item.children[i]);
            tb.options.folderIndex++;
            return;
        }
    }
>>>>>>> 6a04325f
}

// Default Treebeard options
var defaults = {
    columnTitles : _treebeardColumnTitle,
    resolveRows : _treebeardResolveRows,
    resolveIcon : _treebeardResolveIcon,
    togglecheck : _treebeardToggleCheck,
    resolveToggle : _treebeardResolveToggle,
    ondataload : _treebeardOnload,
    lazyLoadOnLoad : _treebeardLazyLoadOnLoad,
    // Disable uploads
    uploads: false,
    showFilter : false,
    resizeColumns : false,
    rowHeight : 35
};

function FolderPicker(selector, opts) {
    var self = this;
    self.selector = selector;
    self.checkedRowId = null;
    // Custom Treebeard action to select a folder that uses the passed in
    // "onChooseFolder" callback
    if (!opts.onPickFolder) {
        throw 'FolderPicker must have the "onPickFolder" option defined';
    }
    self.options = $.extend({}, defaults, opts);
    self.options.divID = selector.substring(1);
    self.options.initialFolderName = opts.initialFolderName;
    self.options.initialFolderPath = opts.initialFolderPath;

    // Start up the grid
    self.grid = new Treebeard(self.options).tbController;
    // Set up listener for folder selection

    $(selector).on('change', 'input[name="' + self.selector + INPUT_NAME + '"]', function(evt) {
        var id = $(this).val();
        var row = self.grid.find(id);

        //// Store checked state of rows so that it doesn't uncheck when HGrid is redrawn
        self.options.onPickFolder.call(self, evt, row);
    });
}

// Augment jQuery
$.fn.folderpicker = function(options) {
    this.each(function() {
        // Treebeard must take an ID as a selector if using as a jQuery plugin
        if (!this.id) { throw 'FolderPicker must have an ID if initializing with jQuery.'; }
        var selector = '#' + this.id;
        return new FolderPicker(selector, options);
    });
};

module.exports = FolderPicker;<|MERGE_RESOLUTION|>--- conflicted
+++ resolved
@@ -18,11 +18,7 @@
 var $ = require('jquery');
 
 function _treebeardToggleCheck (item) {
-<<<<<<< HEAD
     if (item.data.addon === 'figshare') {
-=======
-    if(item.data.addon === 'figshare') {
->>>>>>> 6a04325f
         return false;
     }
 
@@ -98,22 +94,16 @@
         }
     }
 
-    if(item.data.path != undefined){
+    if(item.data.path != undefined) {
         if (item.data.path === tb.options.folderPath) {
             return templateChecked;
         }
-<<<<<<< HEAD
-    }
-
-    if (tb.options.folderArray && item.data.name === tb.options.folderArray[0]) {
-=======
         if (item.data.path === '/' && tb.options.folderArray && tb.options.folderArray.length === 0) {
             return templateChecked;
         }
     }
 
     if (tb.options.folderArray && item.data.name === tb.options.folderArray[tb.options.folderArray.length - 1]) {
->>>>>>> 6a04325f
         return templateChecked;
     }
 
@@ -147,12 +137,7 @@
         custom : _treebeardTitleColumn
     });
 
-<<<<<<< HEAD
     default_columns.push({
-=======
-    default_columns.push(
-        {
->>>>>>> 6a04325f
         sortInclude : false,
         css : 'p-l-xs',
         custom : _treebeardSelectView
@@ -168,22 +153,14 @@
     var folderPath = tb.options.initialFolderPath;
     var folderArray;
     if (folderName != undefined) {
-<<<<<<< HEAD
         if (folderName === 'None') {
-=======
-        if (folderName === "None") {
->>>>>>> 6a04325f
             tb.options.folderPath = null;
         } else {
             if(folderPath) {
                 tb.options.folderPath = folderName.replace(folderPath, '');  //folderName.replace('Dropbox', '');
             }
             folderArray = folderName.trim().split('/');
-<<<<<<< HEAD
             if (folderArray[folderArray.length - 1] === '') {
-=======
-            if (folderArray[folderArray.length - 1] === "") {
->>>>>>> 6a04325f
                 folderArray.pop();
             }
             if (folderArray[0] === folderPath) {
@@ -201,9 +178,12 @@
     tb.options.folderPickerOnload();
 }
 
-<<<<<<< HEAD
 function _treebeardLazyLoadOnLoad(item) {
     var tb = this;
+
+    if (tb.options.folderIndex >= tb.options.folderArray.length - 1) {
+        return;
+    }
 
     for (var i = 0; i < item.children.length; i++) {
         if (item.children[i].data.addon === 'figshare'){
@@ -215,25 +195,6 @@
             return;
         }
     }
-=======
-function _treebeardLazyLoadOnLoad  (item) {
-    var tb = this;
-
-    if (tb.options.folderIndex >= tb.options.folderArray.length - 1) {
-        return;
-    }
-
-    for (var i = 0; i < item.children.length; i++) {
-        if (item.children[i].data.addon === 'figshare'){
-            return;
-        }
-        if (item.children[i].data.name === tb.options.folderArray[tb.options.folderIndex]) {
-            tb.updateFolder(null, item.children[i]);
-            tb.options.folderIndex++;
-            return;
-        }
-    }
->>>>>>> 6a04325f
 }
 
 // Default Treebeard options

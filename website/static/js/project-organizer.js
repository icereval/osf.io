--- conflicted
+++ resolved
@@ -100,11 +100,7 @@
 function _poResolveRows(item) {
     var mobile = window.innerWidth < 767; // true if mobile view
     var tb = this;
-<<<<<<< HEAD
-    var folderIcons = tb.filterOn ? false : true;
-=======
     var folderIcons = !tb.filterOn;
->>>>>>> 5b9407da
     var defaultColumns = [];
 
     if(this.isMultiselected(item.id)){
@@ -362,10 +358,7 @@
                 onkeyup: function(event){
                     if ($(this).val().length === 1){
                         tb.updateFolder(allProjectsCache(), tb.treeData);
-<<<<<<< HEAD
-=======
                         tb.options.resetUi();
->>>>>>> 5b9407da
                     }
                     tb.filter(event);
                 },
@@ -391,12 +384,8 @@
                     updateSelected : args.updateSelected,
                     updateFilesData : args.updateFilesData,
                     filesData: args.filesData(),
-<<<<<<< HEAD
-                    dragContainment : args.wrapperSelector
-=======
                     dragContainment : args.wrapperSelector,
                     resetUi : args.resetUi
->>>>>>> 5b9407da
                 },
                 tbOptions
             );

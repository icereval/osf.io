/**
* Components and binding handlers for the dashboard "onboarding" interface.
* Includes a custom component for OSF project typeahead search, as well
* the viewmodels for each of the individual onboarding widgets.
*/
'use strict';

// CSS
require('css/onboarding.css');
require('css/typeahead.css');

var Dropzone = require('dropzone');
var Handlebars = require('handlebars');
var Raven = require('raven-js');
var ko = require('knockout');
var $ = require('jquery');
require('typeahead.js');


require('js/projectCreator.js');
var waterbutler = require('js/waterbutler');
var $osf = require('js/osfHelpers');

function noop() {}
var MAX_RESULTS = 14;
var DEFAULT_FETCH_URL = '/api/v1/dashboard/get_nodes/';
var CREATE_URL = '/api/v1/project/new/';
var DELETE_NODE_URL ='/api/v1/project/new/delete';


var substringMatcher = function(strs) {
    return function findMatches(q, cb) {

        // an array that will be populated with substring matches
        var matches = [];

        // regex used to determine if a string contains the substring `q`

        var substrRegex = new RegExp(q, 'i');
        var count = 0;
        // iterate through the pool of strings and for any string that
        // contains the substring `q`, add it to the `matches` array
        $.each(strs, function(i, str) {
            if (substrRegex.test(str.name)) {
                count += 1;
                // the typeahead jQuery plugin expects suggestions to a
                // JavaScript object, refer to typeahead docs for more info
                matches.push({ value: str });

                //alex's hack to limit number of results
                if(count > MAX_RESULTS){
                    return false;
                }
                // above you can return name or a dict of name/node id,
            }
            // add an event to the input box -- listens for keystrokes and if there is a keystroke then it should clearrr
            //
        });

        cb(matches);
    };
};

function initTypeahead(element, nodes, viewModel, params){
    var $inputElem = $(element);
    var myProjects = nodes.map(serializeNode);
    $inputElem.typeahead({
        hint: false,
        highlight: true,
        minLength: 0
    },
    {
        // name: 'projectSearch' + nodeType + namespace,
        displayKey: function(data) {
            return data.value.name;
        },
        templates: {
            suggestion: Handlebars.compile('<p>{{value.name}}</p> ' +
                                            '<p><small class="ob-suggestion-date text-muted">' +
                                            'modified {{value.dateModified.local}}</small></p>')
        },
        source: substringMatcher(myProjects)
    });

    $inputElem.bind('typeahead:selected', function(obj, datum) {
        // Call the parent viewModel's onSelected
        var onSelected = params.onSelected || viewModel.onSelected;
        onSelected(datum.value);
    });
    var onFetched = ko.unwrap(params.onFetched);
    if (onFetched) {
        onFetched(myProjects);
    }
    return $inputElem;
}

// Defines the format of items in the typeahead data source
function serializeNode(node) {
    var dateModified = new $osf.FormattableDate(node.date_modified);
    return {
        name: $osf.htmlDecode(node.title),
        id: node.id,
        dateModified: dateModified,
        urls: {
            web: node.url,
            api: node.api_url,
            register: node.url + 'register/',
            files: node.url + 'files/',
            children: node.api_url + 'get_children/?permissions=write'
        }
    };
}

/**
    * Binding handler for attaching an OSF typeahead search input.
    * Takes an optional parameter onSelected, which is called when a project
    * is selected.
    *
    * Params:
    *  data: An Array of data or a URL where to fetch nodes. Defaults to the dashboard node endpoint.
    *  onSelected: Callback for when a node is selected.
    *  onFetched: Callback for when nodes are fetched from server.
    *
    * Example:
    *
    *  <div data-bind="projectSearch: {url: '/api/v1/dashboard/get_nodes/',
    *                                     onSelected: onSelected}></div>
    */
ko.bindingHandlers.projectSearch = {
    update: function(element, valueAccessor, allBindings, viewModel) {
        var params = valueAccessor() || {};
        // Either an Array of nodes or a URL
        var nodesOrURL = ko.unwrap(params.data);
        if (params.clearOn && params.clearOn()) {
            $(element).typeahead('destroy');
            return;
        }
        if (Array.isArray(nodesOrURL)) {
            var nodes = params.data;
            // Compute relevant URLs for each search result
            initTypeahead(element, nodes, viewModel, params);
        } else if (typeof nodesOrURL === 'string') { // params.data is a URL
            var url = nodesOrURL;
            var request = $.getJSON(url, function (response) {
                // Compute relevant URLs for each search result
                initTypeahead(element, response.nodes, viewModel, params);
            });
            request.fail(function(xhr, textStatus, error) {
                Raven.captureMessage('Could not fetch dashboard nodes.', {
                    url: url, textStatus: textStatus, error: error
                });
            });
        }
    }
};

/**
    * ViewModel for the OSF project typeahead search widget.
    *
    * Template: osf-project-search element in components/dashboard_templates.mako
    *
    * Params:
    *  onSubmit: Function to call on submit. Receives the selected item.
    *  onSelected: Function to call when a typeahead selection is made.
    *  onFetchedComponents: Function to call when components for the selected project
    *      are fetched.
    *  onClear: Function to call when the clear button is clicked.
    */
function ProjectSearchViewModel(params) {
    var self = this;
    self.params = params || {};
    self.heading = params.heading;
    // Data passed to the project typehead
    self.data = params.data  || DEFAULT_FETCH_URL;
    self.submitText = params.submitText || 'Submit';
    self.projectPlaceholder = params.projectPlaceholder || 'Type to search for a project';
    self.componentPlaceholder = params.componentPlaceholder || 'Optional: Type to search for a component';

    /* Observables */
    // If params.enableComponents is passed in, use that value, otherwise default to true
    var enableComps = params.enableComponents;
    self.enableComponents = typeof enableComps !== 'undefined' ? enableComps : true;
    self.showComponents = ko.observable(self.enableComponents);
    self.selectedProject = ko.observable(null);
    self.selectedComponent = ko.observable(null);
    // The current user input. we store these so that we can show an error message
    // if the user clicks "Submit" when their selection isn't complete
    self.projectInput = ko.observable('');
    self.componentInput = ko.observable('');

    /* Computeds */
    self.hasSelectedProject = ko.computed(function() {

        return self.selectedProject() !== null;
    });
    self.hasSelectedComponent = ko.computed(function() {
        return self.selectedComponent() !== null;
    });

    self.showSubmit = ko.computed(function() {
        return self.hasSelectedProject();
    });

    // Used by the projectSearch binding to trigger teardown of the component typeahead
    // when the clear button is clicked
    self.cleared = ko.computed(function() {
        return self.selectedProject() == null;
    });

    // Project name to display in the text input
    self.selectedProjectName = ko.computed(function() {
        return self.selectedProject() ? self.selectedProject().name : '';
    });
    // Component name to display in the text input
    self.selectedComponentName = ko.computed(function() {
        return self.selectedComponent() ? self.selectedComponent().name : self.componentInput();
    });

    self.componentURL = ko.computed(function() {
        return self.selectedProject() ? self.selectedProject().urls.children : null;
    });



    /* Functions */
    self.onSubmit = function() {
        var func = params.onSubmit || noop;
        func(self.selectedProject(), self.selectedComponent(), self.projectInput(), self.componentInput());
    };

    self.onSelectedProject = function(selected) {
        self.selectedProject(selected);
        self.projectInput(selected.name);
        var func = params.onSelected || noop;
        func(selected);
    };
    self.onSelectedComponent = function(selected) {
        self.selectedComponent(selected);
        self.componentInput(selected.name);
        var func = params.onSelected || noop;
        func(selected);
    };
    self.onFetchedComponents = function(components) {
        // Show component search only if selected project has components
        self.showComponents(Boolean(components.length));
        var func = params.onFetchedComponents || noop;
        func(components);
    };
    self.clearSearch = function() {
        self.selectedComponent(null);
        self.componentInput('');
        self.selectedProject(null);
        self.projectInput('');
        // This must be set after clearing selectedProject
        // to avoid sending extra request in the projectSearch
        // binding handler
        self.showComponents(true);
        var func = params.onClear || noop;
        func();
    };
    self.clearComponentSearch = function() {
        self.selectedComponent(null);
        self.componentInput('');
        self.showComponents(true);
    };
}

ko.components.register('osf-project-search', {
    viewModel: ProjectSearchViewModel,
    template: {element: 'osf-project-search'}
});


///// Register /////

/**
    * ViewModel for the onboarding project registration component.
    *
    * Template: osf-ob-register element in components/dashboard_templates.mako
    */
function OBRegisterViewModel(params) {
    var self = this;
    self.params = params || {};
    self.data = params.data || DEFAULT_FETCH_URL;
    /* Observables */
    self.isOpen = ko.observable(false);
    /* Functions */
    self.open = function() {
        self.isOpen(true);
    };
    self.close = function() {
        self.isOpen(false);
    };
    self.toggle = function() {
        if (!self.isOpen()) {
            self.open();
        } else {
            self.close();
        }
    };
    /* On submit, redirect to the selected page's registration page */
    self.onRegisterSubmit = function(selected) {
        window.location = selected.urls.register;
    };
}

ko.components.register('osf-ob-register', {
    viewModel: OBRegisterViewModel,
    template: {element: 'osf-ob-register'}
});

///// UPLOADER //////
var iconList = [
'_blank',
'_page',
'aac',
'ai',
'aiff',
'avi',
'bmp',
'c',
'cpp',
'css',
'dat',
'dmg',
'doc',
'dotx',
'dwg',
'dxf',
'eps',
'exe',
'flv',
'gif',
'h',
'hpp',
'html',
'ics',
'iso',
'java',
'jpg',
'js',
'key',
'less',
'mid',
'mp3',
'mp4',
'mpg',
'odf',
'ods',
'odt',
'otp',
'ots',
'ott',
'pdf',
'php',
'png',
'ppt',
'psd',
'py',
'qt',
'rar',
'rb',
'rtf',
'sass',
'scss',
'sql',
'tga',
'tgz',
'tiff',
'txt',
'wav',
'xls',
'xlsx',
'xml',
'yml',
'zip'
];

// this takes a filename and finds the icon for it
function getFiletypeIcon(file_name){
    var baseUrl ='/static/img/upload_icons/';
    var ext = file_name.split('.').pop().toLowerCase();
    if(iconList.indexOf(ext)  !== -1){
        return baseUrl + ext + '.png';
    }else{
        return baseUrl + '_blank.png';
    }
}

// if has an extention return it, else return the last three chars
function getExtension(string){
    if(string.indexOf('.') !== -1){
        return string.split('.').pop().toLowerCase();
    }else{
        return string.substring(string.length - 3);
    }
}

// truncate long file names
function truncateFilename(string){
    var ext = getExtension(string);
    if (string.length > 40){
        return string.substring(0, 40-ext.length-3) + '...' + ext;
    } else{
        return string;
    }
}

/**
    * ViewModel for the onboarding uploader
    */
function OBUploaderViewModel(params) {
    var self = this;
    self.params = params || {};
    self.selector = self.params.selector || '#obDropzone';
    self.data = params.data || DEFAULT_FETCH_URL;
    /* Observables */
    self.isOpen = ko.observable(true);
    self.progress = ko.observable(0);
    self.showProgress = ko.observable(false);
    self.errorMessage = ko.observable('');
    self.enableUpload = ko.observable(true);
    self.filename = ko.observable('');
    self.iconSrc = ko.observable('');
    self.newProjectName = ko.observable(null);
    self.uploadCount = ko.observable(1);
    self.disableComponents = ko.observable(false);
    self.createAndUpload = ko.observable(true);
    // Flashed messages
    self.message = ko.observable('');
    self.messageClass = ko.observable('text-info');
    // The target node to upload to to
    self.target = ko.observable(null);
    //Boolean to track if upload was successful
    self.success = false;
    /* Functions */
    self.toggle = function () {
        self.isOpen(!self.isOpen());
    };
    self.startUpload = function (selectedProject, selectedComponent, projectInput, componentInput) {
        if (!selectedComponent && componentInput.length) {
            var msg = 'Not a valid component selection. Clear your search or select a component from the dropdown.';
            self.changeMessage(msg, 'text-warning');
            return false;
        }
        if (self.dropzone.getUploadingFiles().length) {
            self.changeMessage('Please wait until the pending uploads are finished.');
            return false;
        }
        if (!self.dropzone.getQueuedFiles().length) {
            self.changeMessage('Please select at least one file to upload.', 'text-danger');

            // Delete node only if a new project is created
            if(self.newProjectName() != null)
            {
                var request = $.ajax({
                url: DELETE_NODE_URL + '/' + selectedProject.id + '/',
                type: 'DELETE'
                });
                request.done(function() {
                    return false;
                });
                request.fail(function(xhr, textStatus, error) {
                    Raven.captureMessage('Project created without any upload', {
                        textStatus: textStatus,
                        error: error
                    });
                });
            }
            return false;
        }
        var selected = selectedComponent || selectedProject;
        self.target(selected);
        self.clearMessages();
        self.showProgress(true);
        self.dropzone.options.url = function (files) {
            //Files is always an array but we only support uploading a single file at once
            var file = files[0];
            return waterbutler.buildUploadUrl('/', 'osfstorage', selected.id, file);
        };
        self.dropzone.processQueue(); // Tell Dropzone to process all queued files.
    };
    self.clearMessages = function () {
        self.message('');
        self.messageClass('text-info');
    };

    self.showCreateAndUpload = function () {
        self.clearMessages();
        self.createAndUpload(true);
    }

    self.hideCreateAndUpload = function(selected) {
        self.clearMessages();
        self.createAndUpload(false);
    };

    self.clearDropzone = function () {
        if (self.dropzone.getUploadingFiles().length) {
            self.changeMessage('Upload canceled.', 'text-info');
        } else {
            self.clearMessages();
        }
        self.enableUpload(true);
        // Pass true so that pending uploads are canceled
        self.dropzone.removeAllFiles(true);
        self.filename('');
        self.iconSrc('');
        self.progress = ko.observable(0);
        self.showProgress(false);
        self.uploadCount(1);
    };
    self.onFetchedComponents = function (components) {
        if (!components.length) {
            self.disableComponents(true);
        }
    };
    /** Change the flashed message. */
    self.changeMessage = function (text, css, timeout) {
        self.message(text);
        var cssClass = css || 'text-info';
        self.messageClass(cssClass);
        if (timeout) {
            // Reset message after timeout period
            setTimeout(function () {
                self.clearMessages();
            }, timeout);
        }
    };

    var dropzoneOpts = {

<<<<<<< HEAD
        sending: function (file, xhr) {
=======
        sending: function(file, xhr) {
            //Inject Bearer token
            xhr = $osf.setXHRAuthorization(xhr);
>>>>>>> fb5cfe6b
            //Hack to remove webkitheaders
            var _send = xhr.send;
            xhr.send = function () {
                _send.call(xhr, file);
            };
        },

        url: '/', // specified per upload
        autoProcessQueue: false,
        createImageThumbnails: false,
        //over
        maxFiles: 9001,
        uploadMultiple: false,
        //in mib
        maxFilesize: 128,

        acceptDirectories: false,

        method: 'PUT',
        uploadprogress: function (file, progress) { // progress bar update
            self.progress(progress);
        },
        parallelUploads: 1,
        // Don't use dropzone's default preview
        previewsContainer: false,
        // Custom error messages
        dictFileTooBig: 'File is too big ({{filesize}} MB). Max filesize: {{maxFilesize}} MB.',
        // Set up listeners on initialization
        init: function () {
            var dropzone = this;

            // file add error logic
            this.on('error', function (file, message) {
                dropzone.removeFile(file);
                if (dropzone.files.length === 0) {
                    self.enableUpload(true);
                    dropzone.removeAllFiles(true);
                }

                if (message.message) {
                    message = JSON.parse(message.message);
                }

                // Use OSF-provided error message if possible
                // Otherwise, use generic message
                var msg = message.message_long || message;
                if (msg === 'Server responded with 0 code.' || msg.indexOf('409') !== -1) {
                    msg = 'Could not upload file. The file may be invalid.';
                }
                self.changeMessage(msg, 'text-danger');
            });
            this.on('drop', function () { // clear errors on drop or click
                self.clearMessages();
            });
            // upload and process queue logic
            this.on('success', function () {
                self.filename(self.uploadCount() + ' / ' + dropzone.files.length + ' files');
                dropzone.processQueue(); // this is a bit hackish -- it fails to process full queue but this ensures it runs the process again after each success.
                var oldCount = self.uploadCount();
                self.uploadCount(oldCount + 1);

<<<<<<< HEAD
                if (self.uploadCount() > dropzone.files.length) { // when finished redirect to project/component page where uploaded.
=======
                if(self.uploadCount() > dropzone.files.length){ // when finished redirect to project/component page where uploaded.
                    self.success = true;
>>>>>>> fb5cfe6b
                    self.changeMessage('Success!', 'text-success');
                    window.location = self.target().urls.files;
                }
            });

            // add file logic and dropzone to file display swap
            this.on('addedfile', function (file) {
                if (dropzone.files.length > 1) {
                    self.iconSrc('/static/img/upload_icons/multiple_blank.png');
                    self.filename(dropzone.files.length + ' files');
                } else {
                    var fileName = truncateFilename(dropzone.files[0].name);
                    self.iconSrc(getFiletypeIcon(fileName));
                    self.filename(fileName);
                }
                self.enableUpload(false);
            });
        }
    };
    self.dropzone = new Dropzone(self.selector, dropzoneOpts);
<<<<<<< HEAD
=======

    //stop user from leaving if file is staged for upload
    $(window).on('beforeunload', function() {
        if(!self.enableUpload() && !self.success) {
            return 'You have a pending upload. If you leave ' +
                'the page now, your file will not be stored.';
        }
    });
}
>>>>>>> fb5cfe6b

    self.submitCreateAndUpload = function () {
        if (self.newProjectName().trim() === '') {
            self.changeMessage('Project name is required', 'text-danger');
            return false;
        }
        else {
            var request = $osf.postJSON(
                CREATE_URL,
                {
                    title: self.newProjectName()
                }
            );
            request.done(self.createSuccess);
            request.fail(self.createFailure);
        }

    };

    self.createSuccess = function (response) {
        var node = serializeNode(response.newNode);
        self.startUpload(node, self.selectedComponent, node.title, '');
        if ((self.dropzone.getUploadingFiles().length) && (!self.dropzone.getQueuedFiles().length))
            window.location = response.projectUrl;
    };

    self.createFailure = function (xhr, textStatus, error) {
         Raven.captureMessage('Could not create a new project.', 'Please try again. If the problem persists, email <a href="mailto:support@osf.io.">support@osf.io</a>',
             {
            textStatus: textStatus,
            error: error
         })
    };
}
ko.components.register('osf-ob-uploader', {
    viewModel: OBUploaderViewModel,
    template: {element: 'osf-ob-uploader'}
});


function OBGoToViewModel(params) {
    var self = this;
    self.params = params;
    self.data = params.data || DEFAULT_FETCH_URL;
    /* Observables */
    self.isOpen = ko.observable(true);
    self.hasFocus = ko.observable(true);
        self.submitText = '<i class="fa fa-angle-double-right"></i> Go';
    /* Functions */
    self.toggle = function() {
        if (!self.isOpen()) {
            self.isOpen(true);
            self.hasFocus = ko.observable(true);
        } else {
            self.isOpen(false);
            self.hasFocus = ko.observable(false);
        }
    };
    self.onSubmit = function(selectedProject, selectedComponent) {
        var node = selectedComponent || selectedProject;
        window.location = node.urls.web;
    };
}

ko.components.register('osf-ob-goto', {
    viewModel: OBGoToViewModel,
    template: {element: 'osf-ob-goto'}
});<|MERGE_RESOLUTION|>--- conflicted
+++ resolved
@@ -530,13 +530,9 @@
 
     var dropzoneOpts = {
 
-<<<<<<< HEAD
-        sending: function (file, xhr) {
-=======
         sending: function(file, xhr) {
             //Inject Bearer token
             xhr = $osf.setXHRAuthorization(xhr);
->>>>>>> fb5cfe6b
             //Hack to remove webkitheaders
             var _send = xhr.send;
             xhr.send = function () {
@@ -598,12 +594,8 @@
                 var oldCount = self.uploadCount();
                 self.uploadCount(oldCount + 1);
 
-<<<<<<< HEAD
-                if (self.uploadCount() > dropzone.files.length) { // when finished redirect to project/component page where uploaded.
-=======
                 if(self.uploadCount() > dropzone.files.length){ // when finished redirect to project/component page where uploaded.
                     self.success = true;
->>>>>>> fb5cfe6b
                     self.changeMessage('Success!', 'text-success');
                     window.location = self.target().urls.files;
                 }
@@ -624,8 +616,6 @@
         }
     };
     self.dropzone = new Dropzone(self.selector, dropzoneOpts);
-<<<<<<< HEAD
-=======
 
     //stop user from leaving if file is staged for upload
     $(window).on('beforeunload', function() {
@@ -635,7 +625,6 @@
         }
     });
 }
->>>>>>> fb5cfe6b
 
     self.submitCreateAndUpload = function () {
         if (self.newProjectName().trim() === '') {

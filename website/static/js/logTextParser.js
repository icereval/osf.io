/**
 * Parses text to return to the log items
 * Created by cos-caner on 12/4/15.
 * Remember to embed original_node, user, linked_node and template_node in api call i.e. var url = $osf.apiV2Url('nodes/' + nodeId + '/logs/', { query : { 'embed' : ['original_node', 'user']}});
 */
var m = require('mithril'); // exposes mithril methods, useful for redraw etc.
var logActions = require('json!js/_allLogTexts.json');
var $ = require('jquery');  // jQuery
var $osf = require('js/osfHelpers');
var Raven = require('raven-js');
var lodashGet = require('lodash.get');

var ravenMessagesCache = []; // Cache messages to avoid sending multiple times in one page view
var nodeCategories = require('json!built/nodeCategories.json');
/**
 * Utility function to not repeat logging errors to Sentry
 * @param message {String} Custom message for error
 * @param logObject {Object} the entire log object returned from the api
 */
function ravenMessage (message, logObject) {
    if(ravenMessagesCache.indexOf(message) === -1){
        Raven.captureMessage(message, {extra: {logObject: logObject}});
        ravenMessagesCache.push(message);
    }
}


/**
 * Checks if the required parameter to complete the log is returned
 * This may intentionally not be returned to make log anonymous
 * @param param {string|number} The parameter to be used
 * @param logObject {Object} the entire log object returned from the api
 * @returns {boolean}
 */
var paramIsReturned = function _paramIsReturned (param, logObject){
    if(!param){
        var message = 'Expected parameter for Log action ' + logObject.attributes.action + ' was not returned from log api.';
        ravenMessage(message, logObject);
        return false;
    }
    if (param.errors){
        return false;
    }
    return true;
};

var stripBackslash = function _stripBackslash(path){
    if (path.charAt(0) === '/') {
        path = path.substr(1, path.length - 1);
    }

    if (path.charAt(path.length - 1) === '/') {
        path = path.substr(0, path.length - 1);
    }
    return path;
};

/**
 * Returns the text parameters since their formatting is mainly the same
 * @param param {string} The parameter to be used, has to be available under logObject.attributes.param
 * @param text {string} The text to be used if param is not available
 * @param logObject {Object} the entire log object returned from the api
 * @returns {*}
 */
var returnTextParams = function (param, text, logObject, view_url) {
    var source = logObject.attributes.params[param];

    if(paramIsReturned(source, logObject)){
        if($.isArray(source)){
            return m('span', [
                source.map(function(item, index, arr){
                    if(arr.length === 1 && index === 0){
                        return m('span', item);
                    }
                    if(index === arr.length-1) {
                        return m('span', ', and ' + item);
                    }
                    return m('span', item + ', ');
                })
            ]);
        }
        if (param === 'path'){
            source = stripBackslash(source);
        }
        return view_url ? m('a', {href: view_url}, source) : m('span', source);
    }
    return m('span', text);
};

var LogText = {
    view : function(ctrl, logObject) {
        var userInfoReturned = function(userObject){
            if (userObject){
                if (userObject.data){
                    return true;
                }
                else if (userObject.errors[0].meta){
                    return true;
                }
            }
            return false;
        };
        var logText = function() {
            var text = logActions[logObject.attributes.action];
            if (text) {
                if (text.indexOf('${user}') !== -1) {
                    var userObject = logObject.embeds.user;
                    if (userInfoReturned(userObject)) {
                        return text;
                    }
                    else {
                        var newAction = logObject.attributes.action + '_no_user';
                        return logActions[newAction] ? logActions[newAction]: text;
                    }
                }
                return text;
            }
        return null;
        };
        var message = '';
        var text = logText();
        if(text){
            var list = text.split(/(\${.*?})/);
            return m('span.osf-log-item', [
                list.map(function(piece){
                    if (piece === '') {
                        return m('span');
                    }
                    var startsWith = piece.substring(0,2);
                    if(startsWith === '${'){
                        var last = piece.length-1;
                        var logComponentName = piece.substring(2,last);
                        if(LogPieces[logComponentName]){
                            return m.component(LogPieces[logComponentName], logObject);
                        } else {
                            message = 'There is no template in logTextParser.js for  ' + logComponentName + '.';
                            ravenMessage(message, logObject);
                            return m('');
                        }
                    }
                    return piece;
                })
            ]);
        } else {
            message = 'There is no text entry in dictionary for the action :' + logObject.attributes.action;
            ravenMessage(message, logObject);
            return m('em', 'Unable to retrieve log details');
        }
    }
};

var LogPieces = {
    // User that took the action
    user: {
        view: function (ctrl, logObject) {
            var userObject = logObject.embeds.user;
            var githubUser = logObject.attributes.params.github_user;
            if(paramIsReturned(userObject, logObject) && userObject.data) {
                return m('a', {href: userObject.data.links.html, onclick: function() {
                    $osf.trackClick(logObject.trackingCategory, logObject.trackingAction, 'navigate-to-user-from-logs');
                }}, userObject.data.attributes.full_name);
            }
            else if (userObject && userObject.errors[0].meta) {
                return m('span', userObject.errors[0].meta.full_name);
            }
            else if (githubUser){ //paramIsReturned skipped b/c this is applicable in only a few situtations
                return m('span', githubUser);
            }
            else {
                return m('span', 'A user');
            }
        }
    },
    // Node involved
    node: {
        view: function (ctrl, logObject) {
            var nodeObject = logObject.embeds.original_node;

            // Log action is node_removed
            if (logObject.attributes.action === 'node_removed') {
                if (logObject.attributes.params.params_node) {
                    return m('span', logObject.attributes.params.params_node.title);
            }}
            else if(paramIsReturned(nodeObject, logObject) && nodeObject.data){
                if (nodeObject.data.links && nodeObject.data.attributes) {
                    return m('a', {href: nodeObject.data.links.html, onclick: function() {
                        $osf.trackClick(logObject.trackingCategory, logObject.trackingAction, 'navigate-to-project-from-logs');
                    }}, nodeObject.data.attributes.title);
                }
                else if (nodeObject.data.attributes) {
                    return m('span', nodeObject.data.attributes.title);
                }
            }
            // Original node has been deleted
            else if (!paramIsReturned(nodeObject, logObject)) {
                var deletedNode = logObject.attributes.params.params_node;
                if (paramIsReturned(deletedNode, logObject)){
                     return m('span', deletedNode.title);
                }
            }
            return m('span', 'a project');
        }
    },

    // Contributor list of added, updated etc.
    contributors: {
        view: function (ctrl, logObject) {
            var contributors = logObject.embeds.contributors;
            if(paramIsReturned(contributors, logObject)) {
                return m('span', contributors.data.map(function(item, index, arr){
                    var comma = ' ';
                    if(index !== arr.length - 1){
                        comma = ', ';
                    }
                    if(index === arr.length-2){
                        comma = ' and ';
                    }


                    var attributes = item.attributes;
                    if (attributes == null && item.data && item.data.attributes) {
                        attributes = item.data.attributes;
                    }

                    var links = item.links;
                    if (links == null && item.data && item.data.links){
                        links = item.data.links;
                    }

                    if (attributes) {
                        if (attributes.active && links) {
                            return [ m('a', {href: links.html}, attributes.full_name), comma];
                        }
                        else {
                            return [attributes.full_name, comma];
                        }
                    }
                }));
            }
            return m('span', 'some users');
        }
    },
    // The tag added to item involved
    tag: {
        view: function (ctrl, logObject) {
            var tag = logObject.attributes.params.tag;
            if(paramIsReturned(tag, logObject)) {
               return m('a', {href: '/search/?q=%22' + tag + '%22'}, tag);
            }
            return m('span', '');
       }
    },
    // Original node
    forked_from: {
        view: function(ctrl, logObject) {
            var forkedFrom = logObject.attributes.params.params_node;
            var id = forkedFrom.id;
            var title = forkedFrom.title;
            if (paramIsReturned(forkedFrom, logObject) && title){
                if (id) {
                    return m('a', {href: '/' + id + '/' }, title);
                }
                return m('span', title);
            }
            return m('span', 'a project');
        }
    },
    // Node that is linked to the node involved
    pointer: {
        view: function (ctrl, logObject) {
            var linked_node = logObject.embeds.linked_node;
            if(paramIsReturned(linked_node, logObject)){
                return m('a', {href: linked_node.data.links.html}, linked_node.data.attributes.title);
            }
            // Applicable when pointer has been deleted
            var pointer_info = logObject.attributes.params.pointer;
            if (paramIsReturned(pointer_info, logObject)) {
                return m('span', pointer_info.title);
            }
            return m('span','a project');
        }
    },
    // Pointer category
    pointer_category: {
        view: function (ctrl, logObject) {
            var linked_node = logObject.embeds.linked_node;
            if(paramIsReturned(linked_node, logObject)){
                var category = linked_node.data.attributes.category;
                if (category !== '') {
                    return m('span', linked_node.data.attributes.category);
                }
            }

            var linkedNodeParams = logObject.attributes.params.pointer;
            if (paramIsReturned(linkedNodeParams, logObject)) {
                if (linkedNodeParams.category !== '') {
                     return m('span', linkedNodeParams.category);
                }

            }
            return m('span','project');
        }
    },
    // Node that acted as template to create a new node involved
    template: {
        view: function (ctrl, logObject) {
            var template_node = logObject.embeds.template_node;

            if(paramIsReturned(template_node, logObject)){
                return m('a', {href: template_node.data.links.html}, template_node.data.attributes.title);
            }

            var templateFromParams = logObject.attributes.params.template_node;
                if (paramIsReturned(templateFromParams, logObject && templateFromParams.title)){
                    return m('span', templateFromParams.title);
                }
            return m('span','a project' );
        }
    },
    // The original title of node involved
    title_original: {
        view: function (ctrl, logObject) {
            return returnTextParams('title_original', 'a title', logObject);
        }
    },
    // The new title of node involved
    title_new: {
        view: function (ctrl, logObject) {
            var url = null;
            var nodeObject = logObject.embeds.original_node;

            if (paramIsReturned(nodeObject, logObject && nodeObject.data)){
                url = lodashGet(nodeObject, 'data.links.html', null);
            }
            return returnTextParams('title_new', 'a title', logObject, url);
        }
    },
    // Update fields for the node
    updated_fields: {
        view: function (ctrl, logObject) {
            var updatedFieldsParam = logObject.attributes.params.updated_fields;
            if (paramIsReturned(updatedFieldsParam, logObject)) {
                var updatedField = Object.keys(updatedFieldsParam)[0];
                if (updatedField === 'category'){
                    return m('span', updatedField + ' to ' + nodeCategories[updatedFieldsParam[updatedField].new]);
                }
                return m('span', updatedField + ' to ' + updatedFieldsParam[updatedField].new);
                }
            return m('span', 'field');
        }},
    // external identifiers on node
    identifiers: {
        view: function (ctrl, logObject) {
            external_ids = logObject.attributes.params.identifiers;
            if (paramIsReturned(external_ids, logObject)) {
                var doi = external_ids.doi;
                var ark = external_ids.ark;
                if (doi && ark) {
                    return m('span', 'doi:' + doi + ' and ark:' + ark);
                }
                if (doi) {
                    return m('span', 'doi:' + doi);
                }
                if (ark) {
                    return m('span', 'ark:' + ark );
                }
            }
            return m('span', '');
        }
    },
    // Wiki page name
    page: {
        view: function (ctrl, logObject) {
            var url = null;
            var action = logObject.attributes.action;
            var acceptableLinkedItems = ['wiki_updated', 'wiki_renamed'];
            var page_id = logObject.attributes.params.page_id;

            if (acceptableLinkedItems.indexOf(action) !== -1) {
                if (paramIsReturned(page_id, logObject)){
                    url = '/' + page_id;
                }
            }
            return returnTextParams('page', 'a title', logObject, url);
        }
    },
    // Old wiki title that's renamed
    old_page: {
        view: function (ctrl, logObject) {
            return returnTextParams('old_page', 'a title', logObject);
        }
    },
    // Wiki page version
    version: {
        view: function (ctrl, logObject) {
            var version = logObject.attributes.params.version;
            if(paramIsReturned(version, logObject)){
                return m('span', version);
            }
            return m('span', '#');
        }
    },
    //
    source: {
        view: function (ctrl, logObject) {
            var source = logObject.attributes.params.source;
            if(paramIsReturned(source, logObject)){
                var sourceMaterialized = stripBackslash(source.materialized);
                return m('span', [sourceMaterialized, ' in ', source.addon]);
            }
            return m('span','a name/location' );
        }
    },
    //
    destination: {
        view: function (ctrl, logObject) {
            var destination = logObject.attributes.params.destination;
            if(paramIsReturned(destination, logObject)){
                var destinationMaterialized = destination.materialized;
                if (destinationMaterialized.endsWith('/')){
                    destinationMaterialized = stripBackslash(destination.materialized);
                    return m('span', [destinationMaterialized, ' in ', destination.addon]);
                }
                return m('span', [m('a', {href: destination.url}, destinationMaterialized), ' in ', destination.addon]);
            }
            return m('span','a new name/location' );
        }
    },
        //
    kind: {
        view: function (ctrl, logObject) {
            return returnTextParams('kind', '', logObject);
        }
    },
        //
    path: {
        controller: function(logObject){
            var self = this;
            self.returnLinkForPath = function() {
                if (logObject) {
                    var action = logObject.attributes.action;
                    var acceptableLinkedItems = ['osf_storage_file_added', 'osf_storage_file_updated', 'file_tag_added', 'file_tag_removed',
                    'github_file_added', 'github_file_updated', 'box_file_added', 'box_file_updated', 'dropbox_file_added', 'dropbox_file_updated',
                    's3_file_added', 's3_file_updated', 'figshare_file_added', 'checked_in', 'checked_out'];
                    if (acceptableLinkedItems.indexOf(action) !== -1 && logObject.attributes.params.urls) {
                         return logObject.attributes.params.urls.view;
                    }
                }
                return null;
            };
        },
        view: function (ctrl, logObject) {
            var url = ctrl.returnLinkForPath();
            return returnTextParams('path', 'a file', logObject, url);
        }
    },
        //
    filename: {
        controller: function(logObject) {
            var self = this;
            self.returnLinkForPath = function(){
                if (logObject){
                    var action = logObject.attributes.action;
                    var acceptableLinkedItems = ['dataverse_file_added'];
                    if (acceptableLinkedItems.indexOf(action) !== -1 && logObject.attributes.params.urls) {
                        return logObject.attributes.params.urls.view;
                    }
                }
                return null;
            };
        },
        view: function (ctrl, logObject) {
            var url = ctrl.returnLinkForPath();
            return returnTextParams('filename', 'a title', logObject, url);
        }
    },

    folder: {
        view: function(ctrl, logObject) {
            return returnTextParams('folder', 'a folder', logObject);
        }
    },

    repo: {
        view: function(ctrl, logObject) {
            var github_user = logObject.attributes.params.github_user;
            var github_repo = logObject.attributes.params.github_repo;
            if (paramIsReturned(github_repo, logObject) && paramIsReturned(github_user, logObject)){
                return m('span', github_user + '/' + github_repo);
            }
            return m('span', '');
        }
    },

    folder_name: {
        view: function(ctrl, logObject) {
            return returnTextParams('folder_name', 'a folder', logObject);
        }
    },

    bucket: {
        view: function(ctrl, logObject) {
            return returnTextParams('bucket', 'a bucket', logObject);
        }
    },

    figshare_title: {
        view: function(ctrl, logObject) {
            return returnTextParams('figshare_title', '', logObject);
        }
    },

    forward_url: {
        view: function(ctrl, logObject) {
            var url = logObject.attributes.params.forward_url;
            return returnTextParams('forward_url', 'a new URL', logObject, url);
        }
    },

    box_folder: {
        view: function(ctrl, logObject) {
            var folder = logObject.attributes.params.folder_name;

            if(paramIsReturned(folder, logObject)){
                return m('span', folder === 'All Files' ? '/ (Full Box)' : folder);
            }
            return m('span', '');
        }
    },

    dropbox_folder: {
        view: function(ctrl, logObject) {
            var folder = logObject.attributes.params.folder;

            if(paramIsReturned(folder, logObject)){
                return m('span', folder === '/' ? '/ (Full Dropbox)' : folder);
            }
            return m('span', '');
        }
    },

    citation: {
        view: function(ctrl, logObject) {
            return returnTextParams('citation_name', '', logObject);
        }
    },

    dataset: {
        view: function(ctrl, logObject){
            return returnTextParams('data_set', '', logObject);
        }
    },

    study: {
        view: function(ctrl, logObject){
            return returnTextParams('study', '', logObject);
        }
    },

    googledrive_path: {
        controller: function(logObject){
            var self = this;
            self.returnLinkForPath = function() {
                if (logObject) {
                    var action = logObject.attributes.action;
                    var acceptableLinkedItems = ['googledrive_file_added', 'googledrive_file_updated'];
                    if (acceptableLinkedItems.indexOf(action) !== -1 && logObject.attributes.params.urls) {
                         return logObject.attributes.params.urls.view;
                    }
                }
                return null;
            };
        },
        view: function (ctrl, logObject) {
            var url = ctrl.returnLinkForPath();
            var path = logObject.attributes.params.path;
            if(paramIsReturned(path, logObject)){
                path = stripBackslash(decodeURIComponent(path));
                if (url) {
                     return m('a', {href: url}, path);
                }
                return m('span', path);
            }
            return m('span', '');
        }
    },

    path_type: {
        view: function(ctrl, logObject){
            var path = logObject.attributes.params.path;
            if (paramIsReturned(path, logObject)) {
                if (path.slice(-1) === '/') {
                    return m('span', 'folder');
                }
            }
            return m('span', 'file');
        }
    },

    googledrive_folder: {
        view: function(ctrl, logObject){
            var folder = logObject.attributes.params.folder;
            if(paramIsReturned(folder, logObject)){
                return m('span', folder === '/' ? '(Full Google Drive)' : decodeURIComponent(folder));
            }
            return m('span', '');
        }
    },

    addon: {
        view: function(ctrl, logObject){
            return returnTextParams('addon', '', logObject);
        }
    },

<<<<<<< HEAD
    previous_institution: {
        view: function(ctrl, logObject){
            var previous_institution = logObject.attributes.params.previous_institution;
            if (paramIsReturned(previous_institution, logObject)){
                if (previous_institution.id !== null) {
                    return m('a', {'href': '/institutions/' + previous_institution.id + '/'}, previous_institution.name);
                }
                return m('span', previous_institution.name);
            }
            return m('span', 'an institution');
        }
    },

=======
>>>>>>> 51b92af5
    institution: {
        view: function(ctrl, logObject){
            var institution = logObject.attributes.params.institution;
            if (paramIsReturned(institution, logObject)){
                if (institution.id !== null) {
                    return m('a', {'href': '/institutions/' + institution.id + '/'}, institution.name);
                }
                return m('span', institution.name);

            }
            return m('span', 'an institution');
        }
    },

    comment_location: {
        view: function(ctrl,logObject){
            var file = logObject.attributes.params.file;
            var wiki = logObject.attributes.params.wiki;
            // skip param.isReturned as not having a file or wiki is expected at times
            // Comment left on file
            if (file){
                return m('span', ['on ', m('a', {href: file.url}, file.name)]);
            }
            // Comment left on wiki
            if (wiki) {
                return m('span', ['on wiki page ', m('a', {href: wiki.url}, wiki.name)]);
            }
            // Comment left on project
            return m('span', '');
        }
    }
};

module.exports = LogText;<|MERGE_RESOLUTION|>--- conflicted
+++ resolved
@@ -612,23 +612,6 @@
             return returnTextParams('addon', '', logObject);
         }
     },
-
-<<<<<<< HEAD
-    previous_institution: {
-        view: function(ctrl, logObject){
-            var previous_institution = logObject.attributes.params.previous_institution;
-            if (paramIsReturned(previous_institution, logObject)){
-                if (previous_institution.id !== null) {
-                    return m('a', {'href': '/institutions/' + previous_institution.id + '/'}, previous_institution.name);
-                }
-                return m('span', previous_institution.name);
-            }
-            return m('span', 'an institution');
-        }
-    },
-
-=======
->>>>>>> 51b92af5
     institution: {
         view: function(ctrl, logObject){
             var institution = logObject.attributes.params.institution;

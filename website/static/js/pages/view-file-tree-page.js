'use strict';
var $ = require('jquery');

var fileBrowser = require('../fileViewTreebeard');
var nodeApiUrl = window.contextVars.node.urls.api;

$(document).ready(function() {
<<<<<<< HEAD

=======
    // Treebeard Files view
    $.ajax({
        url: nodeApiUrl + 'files/grid/'
    })
    .done(function (data) {
        new fileBrowser(data);
        $('#sharebutton').removeClass('disabled');
    });
>>>>>>> 380bd30e

    var panelToggle = $('.panel-toggle');
    var panelExpand = $('.panel-expand');
    var panelVisible = panelToggle.find('.osf-panel-hide');
    var panelHidden = panelToggle.find('.osf-panel-show');
    var fileNav = $('#file-navigation');

    var initFileBrowser = function () {
        $.ajax({
            url: nodeApiUrl + 'files/grid/'
        })
        .done(function (data) {
            new fileBrowser(data);
            fileNav.data('file-browser-init', true);
        });
    };

    $('.osf-panel-hide .panel-heading').on('click', function (e) {
        $(e.target).parents('.col-sm-4').removeClass('col-sm-4').addClass('col-sm-2');
        panelExpand.removeClass('col-sm-8').addClass('col-sm-10');

        panelVisible.hide();
        panelHidden.show();
    });
    $('.osf-panel-show .panel-heading').on('click', function (e) {
        $(e.target).parents('.col-sm-2').removeClass('col-sm-2').addClass('col-sm-4');
        panelExpand.removeClass('col-sm-11').addClass('col-sm-8');

        panelVisible.show();
        panelHidden.hide();

        if (!fileNav.data('file-browser-init')) {
            initFileBrowser();
        }
    });
    $('.osf-panel-hide .panel-heading').on('click', 'input', function(e) {
        e.stopPropagation();
    });
    // TODO: This is a hack to highlight the "Files" tab. Rethink.
    $('.osf-project-navbar li#projectNavFiles').addClass('active');

});<|MERGE_RESOLUTION|>--- conflicted
+++ resolved
@@ -5,9 +5,6 @@
 var nodeApiUrl = window.contextVars.node.urls.api;
 
 $(document).ready(function() {
-<<<<<<< HEAD
-
-=======
     // Treebeard Files view
     $.ajax({
         url: nodeApiUrl + 'files/grid/'
@@ -16,7 +13,6 @@
         new fileBrowser(data);
         $('#sharebutton').removeClass('disabled');
     });
->>>>>>> 380bd30e
 
     var panelToggle = $('.panel-toggle');
     var panelExpand = $('.panel-expand');

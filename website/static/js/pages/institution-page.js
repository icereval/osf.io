'use strict';

var m = require('mithril');
var $ = require('jquery');
var $osf = require('js/osfHelpers');

var _myProjects = require('js/myProjects.js');
var Projects = _myProjects.MyProjects;
var LinkObject = _myProjects.LinkObject;
var InstitutionNodes = require('js/institutionNodes.js');


$(document).ready(function() {
    var institutionId = window.contextVars.institution.id;
    var query = {
<<<<<<< HEAD
      'page[size]': 12,
=======
      //If we are not on the osf.io we are requesting data anonymously which can be cached for a long time
      //So push the page size to the max for better UX
      'page[size]': window.contextVars.isOnRootDomain ? 10 : 100,
>>>>>>> 8b4f5843
      'filter[parent]': 'null',
      'embed': 'contributors',
      'related_counts': 'children',
    };
    var instNodes = $osf.apiV2Url('institutions/' + institutionId + '/nodes/', {query: query});
    var instRegs = $osf.apiV2Url('institutions/' + institutionId + '/registrations/', {query: query});
    new InstitutionNodes('#inst', window.contextVars);
    m.mount(document.getElementById('fileBrowser'), m.component(Projects, {
        wrapperSelector : '#fileBrowser',
        systemCollections:[
            new LinkObject('collection', { link : instNodes, query : { 'related_counts' : true, 'page[size]'  : 12, 'embed' : 'contributors', 'filter[parent]' : 'null'}, systemCollection : 'nodes'}, 'All Projects'),
            new LinkObject('collection', { link : instRegs, query : { 'related_counts' : true, 'page[size]'  : 12, 'embed' : 'contributors', 'filter[parent]' : 'null'}, systemCollection : 'registrations'}, 'All Registrations'),
        ],
        viewOnly: true,
        projectOrganizerOptions: {
            resolveToggle: function(){
                return '';
            }
        },
        institutionId: institutionId,
    }));
    setTimeout(function(){
        if($('#inst .spinner-loading-wrapper').length > 0) {
            $('#inst').append('<div class="text-danger text-center text-bigger">This is taking longer than normal. <br>  Try reloading the page. If the problem persist contact us at support@cos.io.</div>');
        }
    }, 10000);
});<|MERGE_RESOLUTION|>--- conflicted
+++ resolved
@@ -13,13 +13,9 @@
 $(document).ready(function() {
     var institutionId = window.contextVars.institution.id;
     var query = {
-<<<<<<< HEAD
-      'page[size]': 12,
-=======
       //If we are not on the osf.io we are requesting data anonymously which can be cached for a long time
       //So push the page size to the max for better UX
       'page[size]': window.contextVars.isOnRootDomain ? 10 : 100,
->>>>>>> 8b4f5843
       'filter[parent]': 'null',
       'embed': 'contributors',
       'related_counts': 'children',

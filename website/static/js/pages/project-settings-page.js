'use strict';

var $ = require('jquery');
var bootbox = require('bootbox');
var Raven = require('raven-js');
var ko = require('knockout');

var ProjectSettings = require('js/projectSettings.js');

var $osf = require('js/osfHelpers');
require('css/addonsettings.css');

var ctx = window.contextVars;

// Initialize treebeard grid for notifications
var ProjectNotifications = require('js/notificationsTreebeard.js');
var $notificationsMsg = $('#configureNotificationsMessage');
var notificationsURL = ctx.node.urls.api  + 'subscriptions/';
// Need check because notifications settings don't exist on registration's settings page
if ($('#grid').length) {
    $.ajax({
        url: notificationsURL,
        type: 'GET',
        dataType: 'json'
    }).done(function(response) {
        new ProjectNotifications(response);
    }).fail(function(xhr, status, error) {
        $notificationsMsg.addClass('text-danger');
        $notificationsMsg.text('Could not retrieve notification settings.');
        Raven.captureMessage('Could not GET notification settings.', {
            url: notificationsURL, status: status, error: error
        });
    });
}

<<<<<<< HEAD
//Initialize treebeard grid for wiki
var ProjectWiki = require('js/wikiTreebeard.js');
var wikiPermissionsURL = ctx.node.urls.api  + 'wiki/permissions/';

if ($('#wgrid').length) {
    $.ajax({
        url: wikiPermissionsURL,
        type: 'GET',
        dataType: 'json'
    }).done(function(response) {
        new ProjectWiki(response);
    }).fail(function(xhr, status, error) {
        $notificationsMsg.addClass('text-danger');
        $notificationsMsg.text('Could not retrieve wiki settings.');
        Raven.captureMessage('Could not GET wiki settings.', {
            url: wikiPermissionsURL, status: status, error: error
        });
    });
}

// Reusable function to fix affix widths to columns.
function fixAffixWidth() {
    $('.affix, .affix-top, .affix-bottom').each(function (){
        var el = $(this);
        var colsize = el.parent('.affix-parent').width();
        el.outerWidth(colsize);
    });
}

=======
>>>>>>> 08ad475c
$(document).ready(function() {

    // Apply KO bindings for Node Category Settings
    var categories = [];
    var keys = Object.keys(window.contextVars.nodeCategories);
    for (var i = 0; i < keys.length; i++) {
        categories.push({
            label: window.contextVars.nodeCategories[keys[i]],
            value: keys[i]
        });
    }
    var disableCategory = !window.contextVars.node.parentExists;
    // need check because node category doesn't exist for registrations
    if ($('#nodeCategorySettings').length) {
        var categorySettingsVM = new ProjectSettings.NodeCategorySettings(
            window.contextVars.node.category,
            categories,
            window.contextVars.node.urls.update,
            disableCategory
        );
        ko.applyBindings(categorySettingsVM, $('#nodeCategorySettings')[0]);
    }

    $('#deleteNode').on('click', function() {
        ProjectSettings.getConfirmationCode(ctx.node.nodeType);
    });

    // TODO: Knockout-ify me
    $('#commentSettings').on('submit', function() {
        var $commentMsg = $('#configureCommentingMessage');

        var $this = $(this);
        var commentLevel = $this.find('input[name="commentLevel"]:checked').val();

        $osf.postJSON(
            ctx.node.urls.api + 'settings/comments/',
            {commentLevel: commentLevel}
        ).done(function() {
            $commentMsg.addClass('text-success');
            $commentMsg.text('Successfully updated settings.');
            window.location.reload();
        }).fail(function() {
            bootbox.alert('Could not set commenting configuration. Please try again.');
        });

        return false;

    });

    var checkedOnLoad = $('#selectAddonsForm input:checked');
    var uncheckedOnLoad = $('#selectAddonsForm input:not(:checked)');

    // Set up submission for addon selection form
    $('#selectAddonsForm').on('submit', function() {

        var formData = {};
        $('#selectAddonsForm').find('input').each(function(idx, elm) {
            var $elm = $(elm);
            formData[$elm.attr('name')] = $elm.is(':checked');
        });
        var msgElm = $(this).find('.addon-settings-message');
        $.ajax({
            url: ctx.node.urls.api + 'settings/addons/',
            data: JSON.stringify(formData),
            type: 'POST',
            contentType: 'application/json',
            dataType: 'json',
            success: function() {
                msgElm.text('Settings updated').fadeIn();
                checkedOnLoad = $('#selectAddonsForm input:checked');
                uncheckedOnLoad = $('#selectAddonsForm input:not(:checked)');
                window.location.reload();
            }
        });

        return false;

    });

    /* Before closing the page, Check whether the newly checked addon are updated or not */
    $(window).on('beforeunload',function() {
      //new checked items but not updated
      var checked = uncheckedOnLoad.filter('#selectAddonsForm input:checked');
      //new unchecked items but not updated
      var unchecked = checkedOnLoad.filter('#selectAddonsForm input:not(:checked)');

      if(unchecked.length > 0 || checked.length > 0) {
        return 'The changes on addon setting are not submitted!';
      }
    });

    // Show capabilities modal on selecting an addon; unselect if user
    // rejects terms
    $('.addon-select').on('change', function() {
        var that = this,
            $that = $(that);
        if ($that.is(':checked')) {
            var name = $that.attr('name');
            var capabilities = $('#capabilities-' + name).html();
            if (capabilities) {
                bootbox.confirm(
                    capabilities,
                    function(result) {
                        if (!result) {
                            $(that).attr('checked', false);
                        }
                    }
                );
            }
        }
    });

});

<|MERGE_RESOLUTION|>--- conflicted
+++ resolved
@@ -33,7 +33,6 @@
     });
 }
 
-<<<<<<< HEAD
 //Initialize treebeard grid for wiki
 var ProjectWiki = require('js/wikiTreebeard.js');
 var wikiPermissionsURL = ctx.node.urls.api  + 'wiki/permissions/';
@@ -54,17 +53,6 @@
     });
 }
 
-// Reusable function to fix affix widths to columns.
-function fixAffixWidth() {
-    $('.affix, .affix-top, .affix-bottom').each(function (){
-        var el = $(this);
-        var colsize = el.parent('.affix-parent').width();
-        el.outerWidth(colsize);
-    });
-}
-
-=======
->>>>>>> 08ad475c
 $(document).ready(function() {
 
     // Apply KO bindings for Node Category Settings

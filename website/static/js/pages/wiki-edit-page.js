var $ = require('jquery');
var Raven = require('raven-js');
var $osf = require('osfHelpers');
require('bootstrap-editable');
require('osf-panel');
<<<<<<< HEAD
var WikiPage = require('wikiPage');

require('ace-noconflict');
require('ace-mode-markdown');
require('ace-ext-language_tools');
require('addons/wiki/static/ace-markdown-snippets.js');

=======
var md = require('markdown').full;
var mathrender = require('mathrender');
var differ = require('wikiDiff');
>>>>>>> 65070704

var ctx = window.contextVars.wiki;  // mako context variables

var selectViewVersion = $('#viewVersionSelect');
var selectCompareVersion = $('#compareVersionSelect');
var previewElement = $('#viewPreview');
var versionElement = $('#viewVersion');
var markdownElement = $('#markdownItRender');
<<<<<<< HEAD

var editable = 'edit' in ctx.viewSettings;

var wikiPageOptions = {
    editVisible: editable,
    viewVisible: 'view' in ctx.viewSettings,
    compareVisible: 'compare' in ctx.viewSettings,
    canEdit: ctx.canEdit,
    viewVersion: 'current',
    compareVersion: 'current',
    contentURL: ctx.urls.content,
    draftURL: ctx.urls.draft,
    metadata: ctx.metadata
=======
var compareElement = $('#viewCompare');

// Collaborative editor
if (ctx.canEdit) {
    require('ace-noconflict');
    require('ace-mode-markdown');
    require('ace-ext-language_tools');
    require('addons/wiki/static/ace-markdown-snippets.js');
    var editor = ace.edit('editor');

    var ShareJSDoc = require('addons/wiki/static/ShareJSDoc.js');
    ShareJSDoc('.wiki', ctx.urls.draft, ctx.metadata);
}

var renderedVersions = {};  // Cache fetched rendered wiki versions
var rawVersions = {};  // Cache fetched raw wiki versions

// Set wiki content
var setWikiViewContent = function(content, useMathjax) {
    markdownElement.html(content);
    if (useMathjax) {
        mathrender.mathjaxify(markdownElement);
    }
};

var getRenderedWikiViewContent = function() {
    return markdownElement.html();
};

// Render the raw markdown of the wiki
if (!ctx.usePythonRender) {
    var request = $.ajax({
        url: ctx.urls.content
    });
    request.done(function(resp) {
        var rawText = resp.wiki_content || '*No wiki content*';
        rawVersions.current = rawText;
        setWikiViewContent(md.render(rawText), true);
        renderedVersions.current = getRenderedWikiViewContent();
    });
}

var getRawWikiContent = function(version) {
    if (version in rawVersions) {
        return(rawVersions[version]);
    } else if (version !== 'current') {
        var request = $.ajax({
            url: ctx.urls.content + version
        });
        request.done(function (resp) {
            var rawVersion = resp.wiki_content;
            rawVersions[version] = rawVersion;
            return(rawVersion);
        });
    }
};

var renderWikiContent = function(version) {
    var request;
    if (version in renderedVersions) {
        setWikiViewContent(renderedVersions[version]);
    } else {
        if (version === 'current') {
            request = $.ajax({
                url: ctx.urls.content
            });
        } else {
            request = $.ajax({
                url: ctx.urls.content + version
            });
        }
        request.done(function (resp) {
            var rawContent = resp.wiki_content || '*No wiki content*';
            if(!(version in rawVersions)) {
                rawVersions[version] = rawContent;
            }
            if (resp.wiki_rendered) {
                // Use pre-rendered python, if provided. Don't mathjaxify
                setWikiViewContent(resp.wiki_rendered, false);
                renderedVersions[version] = getRenderedWikiViewContent();
            } else {
                // Render raw markdown
                var wikiText = md.render(rawContent);
                setWikiViewContent(wikiText, true);
                renderedVersions[version] = getRenderedWikiViewContent();
            }
        });
    }
>>>>>>> 65070704
};

var wikiPage = new WikiPage('#wikiPageContext', wikiPageOptions);


// Edit wiki page name
if (ctx.canEditPageName) {
    // Initialize editable wiki page name
    var $pageName = $('#pageName');
    $.fn.editable.defaults.mode = 'inline';
    $pageName.editable({
        type: 'text',
        send: 'always',
        url: ctx.urls.rename,
        ajaxOptions: {
            type: 'put',
            contentType: 'application/json',
            dataType: 'json'
        },
        validate: function(value) {
            if($.trim(value) === ''){
                return 'The wiki page name cannot be empty.';
            } else if(value.length > 100){
                return 'The wiki page name cannot be more than 100 characters.';
            }
        },
        params: function(params) {
            return JSON.stringify(params);
        },
        success: function(response, value) {
            window.location.href = ctx.urls.base + encodeURIComponent(value) + '/';
        },
        error: function(response) {
            var msg = response.responseJSON.message_long;
            if (msg) {
                return msg;
            } else {
                // Log unexpected error with Raven
                Raven.captureMessage('Error in renaming wiki', {
                    url: ctx.urls.rename,
                    responseText: response.responseText,
                    statusText: response.statusText
                });
                return 'An unexpected error occurred. Please try again.';
            }
        }
    });
}

// Apply panels
$(document).ready(function () {
    $('*[data-osf-panel]').osfPanel({
        buttonElement : '.switch',
        onSize : 'md',
        'onclick' : function (title, thisbtn, event ) {
            // this = all the lements, columns , an array
            // title = Text of the button
            // thisbtn = $(this);
            //thisbtn.hasClass('btn-primary')

            if (editor) { editor.resize(); }

        }
    });
    $('.openNewWiki').click(function () {
        $('#newWiki').modal('show');
    });
    $('.openDeleteWiki').click(function () {
        $('#deleteWiki').modal('show');
    });
    var panelToggle = $('.panel-toggle'),
        panelExpand = $('.panel-expand');
    $('.panel-collapse').on('click', function () {
        var el = $(this).closest('.panel-toggle');
        el.children('.wiki-panel.hidden-xs').hide();
        panelToggle.removeClass('col-sm-3').addClass('col-sm-1');
        panelExpand.removeClass('col-sm-9').addClass('col-sm-11');
        el.children('.panel-collapsed').show();
        $('.wiki-nav').show();
    });
    $('.panel-collapsed .wiki-panel-header').on('click', function () {
        var el = $(this).parent(),
            toggle = el.closest('.panel-toggle');
        toggle.children('.wiki-panel').show();
        el.hide();
        panelToggle.removeClass('col-sm-1').addClass('col-sm-3');
        panelExpand.removeClass('col-sm-11').addClass('col-sm-9');
        $('.wiki-nav').hide();
    });

    var options = ctx.viewSettings;
    var menu = 'menu' in options;
    var edit = 'edit' in options;
    var compare = 'compare' in options;
    var view = 'view' in options;
    // TODO: toggle menu based on url
    // TODO: Change version select on toggle

    if (edit) {
        selectViewVersion.val('preview');
        selectViewVersion.change();
    }

    if (compare && parseInt(options.compare) === options.compare) {
        selectCompareVersion.val(options.compare);
        selectCompareVersion.change();
    }

    if (view) {
        selectViewVersion.val(options.view);
        selectViewVersion.change();
    }
});<|MERGE_RESOLUTION|>--- conflicted
+++ resolved
@@ -3,7 +3,6 @@
 var $osf = require('osfHelpers');
 require('bootstrap-editable');
 require('osf-panel');
-<<<<<<< HEAD
 var WikiPage = require('wikiPage');
 
 require('ace-noconflict');
@@ -11,11 +10,6 @@
 require('ace-ext-language_tools');
 require('addons/wiki/static/ace-markdown-snippets.js');
 
-=======
-var md = require('markdown').full;
-var mathrender = require('mathrender');
-var differ = require('wikiDiff');
->>>>>>> 65070704
 
 var ctx = window.contextVars.wiki;  // mako context variables
 
@@ -24,7 +18,7 @@
 var previewElement = $('#viewPreview');
 var versionElement = $('#viewVersion');
 var markdownElement = $('#markdownItRender');
-<<<<<<< HEAD
+var compareElement = $('#viewCompare');
 
 var editable = 'edit' in ctx.viewSettings;
 
@@ -38,96 +32,6 @@
     contentURL: ctx.urls.content,
     draftURL: ctx.urls.draft,
     metadata: ctx.metadata
-=======
-var compareElement = $('#viewCompare');
-
-// Collaborative editor
-if (ctx.canEdit) {
-    require('ace-noconflict');
-    require('ace-mode-markdown');
-    require('ace-ext-language_tools');
-    require('addons/wiki/static/ace-markdown-snippets.js');
-    var editor = ace.edit('editor');
-
-    var ShareJSDoc = require('addons/wiki/static/ShareJSDoc.js');
-    ShareJSDoc('.wiki', ctx.urls.draft, ctx.metadata);
-}
-
-var renderedVersions = {};  // Cache fetched rendered wiki versions
-var rawVersions = {};  // Cache fetched raw wiki versions
-
-// Set wiki content
-var setWikiViewContent = function(content, useMathjax) {
-    markdownElement.html(content);
-    if (useMathjax) {
-        mathrender.mathjaxify(markdownElement);
-    }
-};
-
-var getRenderedWikiViewContent = function() {
-    return markdownElement.html();
-};
-
-// Render the raw markdown of the wiki
-if (!ctx.usePythonRender) {
-    var request = $.ajax({
-        url: ctx.urls.content
-    });
-    request.done(function(resp) {
-        var rawText = resp.wiki_content || '*No wiki content*';
-        rawVersions.current = rawText;
-        setWikiViewContent(md.render(rawText), true);
-        renderedVersions.current = getRenderedWikiViewContent();
-    });
-}
-
-var getRawWikiContent = function(version) {
-    if (version in rawVersions) {
-        return(rawVersions[version]);
-    } else if (version !== 'current') {
-        var request = $.ajax({
-            url: ctx.urls.content + version
-        });
-        request.done(function (resp) {
-            var rawVersion = resp.wiki_content;
-            rawVersions[version] = rawVersion;
-            return(rawVersion);
-        });
-    }
-};
-
-var renderWikiContent = function(version) {
-    var request;
-    if (version in renderedVersions) {
-        setWikiViewContent(renderedVersions[version]);
-    } else {
-        if (version === 'current') {
-            request = $.ajax({
-                url: ctx.urls.content
-            });
-        } else {
-            request = $.ajax({
-                url: ctx.urls.content + version
-            });
-        }
-        request.done(function (resp) {
-            var rawContent = resp.wiki_content || '*No wiki content*';
-            if(!(version in rawVersions)) {
-                rawVersions[version] = rawContent;
-            }
-            if (resp.wiki_rendered) {
-                // Use pre-rendered python, if provided. Don't mathjaxify
-                setWikiViewContent(resp.wiki_rendered, false);
-                renderedVersions[version] = getRenderedWikiViewContent();
-            } else {
-                // Render raw markdown
-                var wikiText = md.render(rawContent);
-                setWikiViewContent(wikiText, true);
-                renderedVersions[version] = getRenderedWikiViewContent();
-            }
-        });
-    }
->>>>>>> 65070704
 };
 
 var wikiPage = new WikiPage('#wikiPageContext', wikiPageOptions);

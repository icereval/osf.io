var FileRenderer = require('../filerenderer.js');
var FileRevisions = require('../fileRevisions.js');

if (window.contextVars.renderURL !== undefined) {
    FileRenderer.start(window.contextVars.renderURL, '#fileRendered');
}

new FileRevisions(
    '#fileRevisions',
    window.contextVars.node,
    window.contextVars.file,
    window.contextVars.currentUser.canEdit
<<<<<<< HEAD
);

var Comment = require('../comment.js');

// Initialize comment pane w/ it's viewmodel
var $comments = $('.comments');
if ($comments.length) {
    var userName = window.contextVars.currentUser.name;
    var canComment = window.contextVars.currentUser.canComment;
    var hasChildren = window.contextVars.node.hasChildren;
    var id = window.contextVars.file.id;
    var name = window.contextVars.file.name;
    Comment.init('.commentPane', 'files', id, name, 'pane', userName, canComment, hasChildren);
}

// TODO: Workaround for highlighting the Files tab in the project navbar. Rethink.
$(document).ready(function(){
    $('.osf-project-navbar li:contains("Files")').addClass('active');
});

FileRenderer.start(window.contextVars.renderURL, '#fileRendered');
=======
);
>>>>>>> 480fd4dd
<|MERGE_RESOLUTION|>--- conflicted
+++ resolved
@@ -10,7 +10,6 @@
     window.contextVars.node,
     window.contextVars.file,
     window.contextVars.currentUser.canEdit
-<<<<<<< HEAD
 );
 
 var Comment = require('../comment.js');
@@ -25,13 +24,3 @@
     var name = window.contextVars.file.name;
     Comment.init('.commentPane', 'files', id, name, 'pane', userName, canComment, hasChildren);
 }
-
-// TODO: Workaround for highlighting the Files tab in the project navbar. Rethink.
-$(document).ready(function(){
-    $('.osf-project-navbar li:contains("Files")').addClass('active');
-});
-
-FileRenderer.start(window.contextVars.renderURL, '#fileRendered');
-=======
-);
->>>>>>> 480fd4dd

--- conflicted
+++ resolved
@@ -10,38 +10,9 @@
 var bootbox = require('bootbox');
 
 var $osf = require('js/osfHelpers');
-<<<<<<< HEAD
-var LogFeed = require('js/logFeed');
-var ProjectOrganizer = require('js/projectorganizer').ProjectOrganizer;
-
-var url = '/api/v1/dashboard/get_nodes/';
-
-var request = $.getJSON(url, function(response) {
-    var allNodes = response.nodes;
-    //  For uploads, only show nodes for which user has write or admin permissions
-    var uploadSelection = ko.utils.arrayFilter(allNodes, function(node) {
-        return $.inArray(node.permissions, ['write', 'admin']) !== -1;
-    });
-
-    // If we need to change what nodes can be registered, filter here
-    var registrationSelection = ko.utils.arrayFilter(allNodes, function(node) {
-        return $.inArray(node.permissions, ['admin']) !== -1;
-    });
-    $osf.applyBindings({nodes: allNodes}, '#obGoToProject');
-    $osf.applyBindings({nodes: registrationSelection, enableComponents: true}, '#obRegisterProject');
-    $osf.applyBindings({nodes: uploadSelection}, '#obUploader');
-    $osf.applyBindings({nodes: allNodes}, '#obCreateProject');
-});
-request.fail(function(xhr, textStatus, error) {
-    Raven.captureMessage('Could not fetch dashboard nodes.', {
-        url: url, textStatus: textStatus, error: error
-    });
-});
-=======
 var MyProjects = require('js/myProjects.js').MyProjects;
 var m = require('mithril'); // exposes mithril methods, useful for redraw etc.
 require('loaders.css/loaders.min.css');
->>>>>>> 09d3635d
 
 var confirmedEmailURL = window.contextVars.confirmedEmailURL;
 var removeConfirmedEmailURL = window.contextVars.removeConfirmedEmailURL;

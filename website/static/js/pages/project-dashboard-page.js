--- conflicted
+++ resolved
@@ -13,11 +13,8 @@
 var Comment = require('../comment.js');
 var Raven = require('raven-js');
 
-<<<<<<< HEAD
-=======
 var NodeControl = require('../nodeControl.js');
 
->>>>>>> 1e2354d7
 
 var nodeApiUrl = window.contextVars.node.urls.api;
 
@@ -79,16 +76,10 @@
         var fangornOpts = {
             divID: 'treeGrid',
             filesData: data.data,
-<<<<<<< HEAD
             uploads : true,
             showFilter : true,
             filterStyle : { 'float' : 'left', width : '100%'},
             placement: 'dashboard',
-=======
-            uploads : false,
-            showFilter : true,
-            filterStyle : { 'float' : 'left', width : '100%'},
->>>>>>> 1e2354d7
             columnTitles : function(){
                 return [
                     {

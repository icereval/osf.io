var SUPPORT_EMAIL = 'support@osf.io';
var SUPPORT_EMAIL_MAILTO = '<a href="mailto:' + SUPPORT_EMAIL + '">' + SUPPORT_EMAIL +'</a>';

module.exports = {
    // TODO
    makePublic: null,
    makePrivate: null,
    registrations: {
        registrationFailed: 'Registration failed. If this problem persists, please contact ' + SUPPORT_EMAIL + '.',
        invalidEmbargoTitle: 'Invalid embargo end date',
        invalidEmbargoMessage: 'Please choose a date more than two days, but less than four years, from today.',
        registerConfirm: 'Are you sure you want to register this project?',
        registerSkipAddons: 'If you choose to continue with the registration at this time we will exclude the contents of any addons that are not copyable. These files will not appear in the final registration.',
        registerFail: 'There was a problem completing your registration right now. Please try again later. If this should not have occurred and the issue persists, please report it to ' + SUPPORT_EMAIL_MAILTO,
        submitForReviewFail: 'There was a problem submitting this draft for review right now. Please try again later. If this should not have occurred and the issue persists, please report it to ' + SUPPORT_EMAIL_MAILTO,
        beforeEditIsApproved: 'This draft registration is currently approved. Please note that if you make any changes (excluding comments) this approval status will be revoked and you will need to submit for approval again.',
        beforeEditIsPendingReview: 'This draft registration is currently pending review. Please note that if you make any changes (excluding comments) this request will be cancelled and you will need to submit for approval again.'
    },
    Addons: {
        dataverse: {
            userSettingsError: 'Could not retrieve settings. Please refresh the page or ' +
<<<<<<< HEAD
                'contact ' + SUPPORT_EMAIL_MAILTO + ' if the problem persists.',
            confirmUserDeauth: 'Are you sure you want to unlink your Dataverse ' +
                'Account? This will revoke access to Dataverse for all ' +
                'projects you have authorized.',
            confirmNodeDeauth: 'Are you sure you want to unlink this Dataverse Account? This will ' +
                'revoke the ability to view, download, modify, and upload files ' +
                'to studies on the Dataverse from the OSF. This will not remove your ' +
                'Dataverse authorization from your <a href="/settings/addons/">user settings</a> ' +
                'page.',
            deauthError: 'Could not disconnect the Dataverse Account at this time.',
            deauthSuccess: 'Succesfully disconnected the connected Dataverse Account.',
=======
                'contact <a href="mailto: ' + SUPPORT_EMAIL + '">' + SUPPORT_EMAIL + '</a> if the ' +
                'problem persists.',
            deauthError: 'Could not disconnect the Dataverse account at this time.',
>>>>>>> 505ab6c4
            authError: 'Sorry, but there was a problem connecting to that instance of Dataverse. It ' +
                'is likely that the instance hasn\'t been upgraded to Dataverse 4.0. If you ' +
                'have any questions or believe this to be an error, please contact ' +
                'support@osf.io.',
            authInvalid: 'Your Dataverse API token is invalid.',
            authSuccess: 'Your Dataverse account was linked.',
            datasetDeaccessioned: 'This dataset has already been deaccessioned on the Dataverse ' +
                'and cannot be connected to the OSF.',
            forbiddenCharacters: 'This dataset cannot be connected due to forbidden characters ' +
                'in one or more of the dataset\'s file names. This issue has been forwarded to our ' +
                'development team.',
            setDatasetError: 'Could not connect to this dataset.',
            widgetInvalid: 'The credentials associated with this Dataverse account ' +
                'appear to be invalid.',
            widgetError: 'There was a problem connecting to the Dataverse.'
        },
        dropbox: {
            // Shown on clicking "Delete Access Token" for dropbox
            confirmDeauth: 'Are you sure you want to disconnect the Dropbox account? ' +
                'This will revoke access to Dropbox for all projects you have ' +
                'associated with this account.',
            deauthError: 'Could not disconnect Dropbox account at this time',
        },
        figshare: {
            confirmDeauth: 'Are you sure you want to disconnect the figshare account? ' +
                'This will revoke access to figshare for all projects you have ' +
                'associated with this account.',
        },
        // TODO
        github: {
            confirmDeauth: 'Are you sure you want to disconnect the GitHub account? ' +
                'This will revoke access to GitHub for all projects you have ' +
                'associated with this account.',
        },
        s3: {
            confirmDeauth: 'Are you sure you want to disconnect the S3 account? ' +
                'This will revoke access to S3 for all projects you have ' +
                'associated with this account.',
        },
        box: {
            // Shown on clicking "Delete Access Token" for dropbox
            confirmDeauth: 'Are you sure you want to disconnect the Box account? ' +
                'This will revoke access to Box for all projects you have ' +
                'associated with this account.',
            deauthError: 'Could not disconnect the Box account at this time',
        },
        googledrive: {
          // Shown on clicking "Delete Access Token" for googledrive
            confirmDeauth: 'Are you sure you want to disconnect the Google Drive account? ' +
                'This will revoke access to Google Drive for all projects you have ' +
                'associated with this account.',
            deauthError: 'Could not disconnect the Google Drive account at this time',
        }
    }
};<|MERGE_RESOLUTION|>--- conflicted
+++ resolved
@@ -19,7 +19,6 @@
     Addons: {
         dataverse: {
             userSettingsError: 'Could not retrieve settings. Please refresh the page or ' +
-<<<<<<< HEAD
                 'contact ' + SUPPORT_EMAIL_MAILTO + ' if the problem persists.',
             confirmUserDeauth: 'Are you sure you want to unlink your Dataverse ' +
                 'Account? This will revoke access to Dataverse for all ' +
@@ -31,11 +30,6 @@
                 'page.',
             deauthError: 'Could not disconnect the Dataverse Account at this time.',
             deauthSuccess: 'Succesfully disconnected the connected Dataverse Account.',
-=======
-                'contact <a href="mailto: ' + SUPPORT_EMAIL + '">' + SUPPORT_EMAIL + '</a> if the ' +
-                'problem persists.',
-            deauthError: 'Could not disconnect the Dataverse account at this time.',
->>>>>>> 505ab6c4
             authError: 'Sorry, but there was a problem connecting to that instance of Dataverse. It ' +
                 'is likely that the instance hasn\'t been upgraded to Dataverse 4.0. If you ' +
                 'have any questions or believe this to be an error, please contact ' +

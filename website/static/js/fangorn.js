/**
 * Fangorn: Defining Treebeard options for OSF.
 * For Treebeard and _item API's check: https://github.com/caneruguz/treebeard/wiki
 */

'use strict';

var $ = require('jquery');
var m = require('mithril');
var URI = require('URIjs');
var Treebeard = require('treebeard');

var $osf = require('js/osfHelpers');
var waterbutler = require('js/waterbutler');

// CSS
require('css/fangorn.css');

var tbOptions;

var tempCounter = 1;

var STATE_MAP = {
    upload: {
        display: 'Upload pending...'
    },
    copy: {
        display: 'Copying...'
    },
    delete: {
        display: 'Deleting...'
    },
    move: {
        display: 'Moving...'
    }
};

var EXTENSIONS = ['3gp', '7z', 'ace', 'ai', 'aif', 'aiff', 'amr', 'asf', 'asx', 'bat', 'bin', 'bmp', 'bup',
    'cab', 'cbr', 'cda', 'cdl', 'cdr', 'chm', 'dat', 'divx', 'dll', 'dmg', 'doc', 'docx', 'dss', 'dvf', 'dwg',
    'eml', 'eps', 'exe', 'fla', 'flv', 'gif', 'gz', 'hqx', 'htm', 'html', 'ifo', 'indd', 'iso', 'jar',
    'jpeg', 'jpg', 'lnk', 'log', 'm4a', 'm4b', 'm4p', 'm4v', 'mcd', 'md', 'mdb', 'mid', 'mov', 'mp2', 'mp3', 'mp4',
    'mpeg', 'mpg', 'msi', 'mswmm', 'ogg', 'pdf', 'png', 'pps', 'ps', 'psd', 'pst', 'ptb', 'pub', 'qbb',
    'qbw', 'qxd', 'ram', 'rar', 'rm', 'rmvb', 'rtf', 'sea', 'ses', 'sit', 'sitx', 'ss', 'swf', 'tgz', 'thm',
    'tif', 'tmp', 'torrent', 'ttf', 'txt', 'vcd', 'vob', 'wav', 'wma', 'wmv', 'wps', 'xls', 'xpi', 'zip',
    'xlsx', 'py'];

var EXTENSION_MAP = {};
EXTENSIONS.forEach(function(extension) {
    EXTENSION_MAP[extension] = extension;
});
$.extend(EXTENSION_MAP, {
    gdoc: 'docx',
    gsheet: 'xlsx'
});

var ICON_PATH = '/static/img/hgrid/fatcowicons/';

var getExtensionIconClass = function(name) {
    var extension = name.split('.').pop().toLowerCase();
    var icon = EXTENSION_MAP[extension];
    if (icon) {
        return '_' + icon;
    }
    return null;
};

/**
 * Returns custom icons for OSF depending on the type of item
 * @param {Object} item A Treebeard _item object. Node information is inside item.data
 * @this Treebeard.controller
 * @returns {Object}  Returns a mithril template with the m() function.
 * @private
 */
function _fangornResolveIcon(item) {
    var privateFolder =  m('div.file-extension._folder_delete', ' '),
        pointerFolder = m('i.fa.fa-link', ' '),
        openFolder  = m('i.fa.fa-folder-open', ' '),
        closedFolder = m('i.fa.fa-folder', ' '),
        configOption = item.data.provider ? resolveconfigOption.call(this, item, 'folderIcon', [item]) : undefined,  // jshint ignore:line
        icon;

    if (item.kind === 'folder') {
        if (item.data.iconUrl) {
            return m('img', {src: item.data.iconUrl, style: {width: '16px', height: 'auto'}});
        }
        if (!item.data.permissions.view) {
            return privateFolder;
        }
        if (item.data.isPointer) {
            return pointerFolder;
        }
        if (item.open) {
            return configOption || openFolder;
        }
        return configOption || closedFolder;
    }
    if (item.data.icon) {
        return m('i.fa.' + item.data.icon, ' ');
    }

    icon = getExtensionIconClass(item.data.name);
    if (icon) {
        return m('div.file-extension', { 'class': icon });
    }
    return m('i.fa.fa-file-text-o');
}

// Addon config registry. this will be populated with add on specific items if any.
Fangorn.config = {};

/**
 * Returns add on specific configurations
 * @param {Object} item A Treebeard _item object. Node information is inside item.data
 * @param {String} key What the option is called in the add on object
 * @this Treebeard.controller
 * @returns {*} Returns the configuration, can be string, number, array, or function;
 */
function getconfig(item, key) {
    if (item && item.data.provider && Fangorn.config[item.data.provider]) {
        return Fangorn.config[item.data.provider][key];
    }
    return undefined;
}

/**
 * Gets a Fangorn config option if it is defined by an addon dev.
 * Calls it with `args` if it's a function otherwise returns the value.
 * If the config option is not defined, returns null
 * @param {Object} item A Treebeard _item object. Node information is inside item.data
 * @param {String} option What the option is called in the add on object
 * @param {Array} args An Array of whatever arguments will be sent with the .apply()
 * @this Treebeard.controller
 * @returns {*} Returns if its a property, runs the function if function, returns null if no option is defined.
 */
function resolveconfigOption(item, option, args) {
    var self = this,  // jshint ignore:line
        prop = getconfig(item, option);
    if (prop) {
        return typeof prop === 'function' ? prop.apply(self, args) : prop;
    }
    return null;
}

/**
 * Inherits a list of data fields from one item (parent) to another.
 * @param {Object} item A Treebeard _item object. Node information is inside item.data
 * @param {Object} parent A Treebeard _item object. Node information is inside item.data
 * @this Treebeard.controller
 */
var inheritedFields = ['nodeId', 'nodeUrl', 'nodeApiUrl', 'permissions', 'provider', 'accept'];
function inheritFromParent(item, parent, fields) {
    fields = fields || inheritedFields;
    fields.forEach(function(field) {
        item.data[field] = item.data[field] || parent.data[field];
    });
}

/**
 * Returns custom folder toggle icons for OSF
 * @param {Object} item A Treebeard _item object. Node information is inside item.data
 * @this Treebeard.controller
 * @returns {string} Returns a mithril template with m() function, or empty string.
 * @private
 */
function _fangornResolveToggle(item) {
    var toggleMinus = m('i.fa.fa-minus', ' '),
        togglePlus = m('i.fa.fa-plus', ' ');
    // check if folder has children whether it's lazyloaded or not.
    if (item.kind === 'folder' && item.depth > 1) {
        if(!item.data.permissions.view){
            return '';
        }
        if (item.open) {
            return toggleMinus;
        }
        return togglePlus;
    }
    return '';
}

/**
 * Checks if folder toggle is permitted (i.e. contents are private)
 * @param {Object} item A Treebeard _item object. Node information is inside item.data
 * @this Treebeard.controller
 * @returns {boolean}
 * @private
 */
function _fangornToggleCheck(item) {

    if (item.data.permissions.view) {
        return true;
    }
    item.notify.update('Not allowed: Private folder', 'warning', 1, undefined);
    return false;
}

function checkMoveConflicts(tb, item, folder, cb) {
    for(var i = 0; i < folder.children.length; i++) {
        var child = folder.children[i];
        if (child.data.name === item.data.name && child.id !== item.id) {
            tb.modal.update(m('', [
                m('h3.break-word', 'An item named "' + item.data.name + '" already exists in this location.'),
                m('p', 'Do you want to replace it?')
            ]), m('', [
                m('button.btn.btn-md.btn-default.m-r-sm', {onclick: cb.bind(tb, 'keep')}, 'Keep Both'),
                m('button.btn.btn-md.btn-default.m-r-sm', {onclick: tb.modal.dismiss.bind(tb)}, 'Cancel'),
                m('button.btn.btn-md.btn-default', {onclick: cb.bind(tb, 'replace')},'Replace'),
            ]));
            return;
        }
    }
    cb('overwrite');
}

function onItemDrop(e) {
    var tb = this;
    var folder = tb.find($(e.target).attr('data-id'));
    var items = tb.multiselected.length === 0 ? [tb.find(tb.selected)] : tb.multiselected;

    if (items.length < 1) return;
    if (!folder.open) {
        tb.updateFolder(null, folder, onItemDrop.apply(tb, arguments));
    }

    $.each(items, function(index, item) {
        checkMoveConflicts(tb, item, folder, moveItem.bind(tb, folder, item));
    });
}

function moveItem(to, from, conflict) {
    var tb = this;
    tb.modal.dismiss();
    var ogParent = from.parentID;
    if (to.id === ogParent) return;

    from.move(to.id);
    from.data.status = 'move';
    tb.redraw();

    $.ajax({
        type: 'POST',
        url: waterbutler.moveUrl(),
        headers: {
            'Content-Type': 'Application/json'
        },
        data: JSON.stringify({
            'source': waterbutler.toJsonBlob(from),
            'destination': waterbutler.toJsonBlob(to, {conflict: conflict})
        })
    }).done(function(resp, _, xhr) {
        if (xhr.status !== 202) {
            from.data = resp;
            from.data.status = undefined;
            from.notify.update('Successfully moved.', 'success', 1, 1000);
        }
        if (xhr.status === 200) {
            to.children.forEach(function(child) {
                if (child.data.name === from.data.name && child.id !== from.id) {
                    child.removeSelf();
                }
            });
        }

        inheritFromParent(from, from.parent());
        tb.redraw();
    }).fail(function() {
        from.move(ogParent);
        from.data.status = undefined;
        $osf.growl('Error', 'Move failed.');

        tb.redraw();
    });
}

function copyItem(to, from) {
}

/**
 * Find out what the upload URL is for each item
 * Because we use add ons each item will have something different. This needs to be in the json data.
 * @param {Object} item A Treebeard _item object. Node information is inside item.data
 * @this Treebeard.controller
 * @returns {String} Returns the url string from data or resolved through add on settings.
 * @private
 */
function _fangornResolveUploadUrl(item, file) {
    var configOption = resolveconfigOption.call(this, item, 'uploadUrl', [item, file]); // jshint ignore:line
    return configOption || waterbutler.buildTreeBeardUpload(item, file);
}

/**
 * Event to fire when mouse is hovering over row. Currently used for hover effect.
 * @param {Object} item A Treebeard _item object. Node information is inside item.data
 * @param event The mouseover event from the browser
 * @this Treebeard.controller
 * @private
 */
function _fangornMouseOverRow(item, event) {
    $('.fg-hover-hide').hide();
    $(event.target).closest('.tb-row').find('.fg-hover-hide').show();
}

/**
 * Runs when dropzone uploadprogress is running, used for updating upload progress in view and models.
 * @param {Object} treebeard The treebeard instance currently being run, check Treebeard API
 * @param {Object} file File object that dropzone passes
 * @param {Number} progress Progress number between 0 and 100
 * @this Dropzone
 * @private
 */
function _fangornUploadProgress(treebeard, file, progress) {
    var parent = file.treebeardParent;

    var item,
        child,
        column,
        msgText = '';
    for(var i = 0; i < parent.children.length; i++) {
        child = parent.children[i];
        if(!child.data.tmpID){
            continue;
        }
        if(child.data.tmpID === file.tmpID) {
            item = child;
        }
    }

    if(treebeard.options.placement === 'dashboard'){
        column = null;
        msgText += file.name.slice(0,25) + '... : ';
    } else {
        column = 1;
    }
    msgText  += 'Uploaded ' + Math.floor(progress) + '%';

    if (progress < 100) {
        item.notify.update(msgText, 'success', column, 0);
    } else {
        item.notify.update(msgText, 'success', column, 2000);
    }
}

/**
 * Runs when dropzone sending method is running, used for updating the view while file is being sent.
 * @param {Object} treebeard The treebeard instance currently being run, check Treebeard API
 * @param {Object} file File object that dropzone passes
 * @param xhr xhr information being sent
 * @param formData Dropzone's formdata information
 * @this Dropzone
 * @returns {*|null} Return isn't really used here by anything else.
 * @private
 */
function _fangornSending(treebeard, file, xhr, formData) {
    treebeard.options.uploadInProgress = true;
    var parent = file.treebeardParent || treebeard.dropzoneItemCache;
    var _send = xhr.send;
    xhr.send = function() {
        _send.call(xhr, file);
    };
    var configOption = resolveconfigOption.call(treebeard, parent, 'uploadSending', [file, xhr, formData]);
    return configOption || null;
}

/**
 * Runs when Dropzone's addedfile hook is run.
 * @param {Object} treebeard The treebeard instance currently being run, check Treebeard API
 * @param {Object} file File object that dropzone passes
 * @this Dropzone
 * @returns {*|null}
 * @private
 */
function _fangornAddedFile(treebeard, file) {
    var item = file.treebeardParent;
    if (!_fangornCanDrop(treebeard, item)) {
        return;
    }
    var configOption = resolveconfigOption.call(treebeard, item, 'uploadAdd', [file, item]);

    var tmpID = tempCounter++;

    file.tmpID = tmpID;
    file.url = _fangornResolveUploadUrl(item, file);
    file.method = _fangornUploadMethod(item);

    var blankItem = {       // create a blank item that will refill when upload is finished.
        name: file.name,
        kind: 'file',
        provider: item.data.provider,
        children: [],
        permissions: {
            view: false,
            edit: false
        },
        tmpID: tmpID
    };
    treebeard.createItem(blankItem, item.id);
    return configOption || null;
}

function _fangornCanDrop(treebeard, item) {
    var canDrop = resolveconfigOption.call(treebeard, item, 'canDrop', [item]);
    if (canDrop === null) {
        canDrop = item.data.provider && item.kind === 'folder' && item.data.permissions.edit;
    }
    return canDrop;
}

/**
 * Runs when Dropzone's dragover event hook is run.
 * @param {Object} treebeard The treebeard instance currently being run, check Treebeard API
 * @param event DOM event object
 * @this Dropzone
 * @private
 */
function _fangornDragOver(treebeard, event) {
    var dropzoneHoverClass = 'fangorn-dz-hover',
        closestTarget = $(event.target).closest('.tb-row'),
        itemID =  parseInt(closestTarget.attr('data-id')),
        item = treebeard.find(itemID);
    $('.tb-row').removeClass(dropzoneHoverClass).removeClass(treebeard.options.hoverClass);
    if (item !== undefined) {
        if (_fangornCanDrop(treebeard, item)) {
            closestTarget.addClass(dropzoneHoverClass);
        }
    }
}

/**
 * Runs when Dropzone's complete hook is run after upload is completed.
 * @param {Object} treebeard The treebeard instance currently being run, check Treebeard API
 * @param {Object} file File object that dropzone passes
 * @this Dropzone
 * @private
 */
function _fangornComplete(treebeard, file) {
    var item = file.treebeardParent;
    resolveconfigOption.call(treebeard, item, 'onUploadComplete', [item]);
    _fangornOrderFolder.call(treebeard, item);
}

/**
 * Runs when Dropzone's success hook is run.
 * @param {Object} treebeard The treebeard instance currently being run, check Treebeard API
 * @param {Object} file File object that dropzone passes
 * @param {Object} response JSON response from the server
 * @this Dropzone
 * @private
 */
function _fangornDropzoneSuccess(treebeard, file, response) {
    treebeard.options.uploadInProgress = false;
    var parent = file.treebeardParent,
        item,
        revisedItem,
        child;
    for (var i = 0; i < parent.children.length; i++) {
        child = parent.children[i];
        if (!child.data.tmpID){
            continue;
        }
        if (child.data.tmpID === file.tmpID) {
            item = child;
        }
    }
    // RESPONSES
    // OSF : Object with actionTake : "file_added"
    // DROPBOX : Object; addon : 'dropbox'
    // S3 : Nothing
    // GITHUB : Object; addon : 'github'
    // Dataverse : Object, actionTaken : file_uploaded
    revisedItem = resolveconfigOption.call(treebeard, item.parent(), 'uploadSuccess', [file, item, response]);
    if (!revisedItem && response) {
        item.data = response;
        inheritFromParent(item, item.parent());
    }
    if (item.data.tmpID) {
        item.data.tmpID = null;
    }
    // Remove duplicates if file was updated
    var status = file.xhr.status;
    if (status === 200) {
        parent.children.forEach(function(child) {
            if (child.data.name === item.data.name && child.id !== item.id) {
                child.removeSelf();
            }
        });
    }
    treebeard.redraw();
}

/**
 * runs when Dropzone's error hook runs. Notifies user with error.
 * @param {Object} treebeard The treebeard instance currently being run, check Treebeard API
 * @param {Object} file File object that dropzone passes
 * @param message Error message returned
 * @private
 */
var DEFAULT_ERROR_MESSAGE = 'Could not upload file. The file may be invalid.';
function _fangornDropzoneError(treebeard, file, message) {
    // File may either be a webkit Entry or a file object, depending on the browser
    // On Chrome we can check if a directory is being uploaded
    var msgText;
    if (file.isDirectory) {
        msgText = 'Cannot upload directories, applications, or packages.';
    } else {
        msgText = DEFAULT_ERROR_MESSAGE;
    }
    var parent = file.treebeardParent || treebeard.dropzoneItemCache;
    // Parent may be undefined, e.g. in Chrome, where file is an entry object
    var item;
    var child;
    var destroyItem = false;
    for (var i = 0; i < parent.children.length; i++) {
        child = parent.children[i];
        if (!child.data.tmpID) {
            continue;
        }
        if (child.data.tmpID === file.tmpID) {
            item = child;
            treebeard.deleteNode(parent.id, item.id);
        }
    }
    $osf.growl('Error', msgText);
    treebeard.options.uploadInProgress = false;
}

/**
 * Click event for when upload buttonin Action Column, it essentially runs the hiddenFileInput.click
 * @param event DOM event object for click
 * @param {Object} item A Treebeard _item object for the row involved. Node information is inside item.data
 * @param {Object} col Information pertinent to that column where this upload event is run from
 * @private
 */
function _uploadEvent(event, item, col) {
    var self = this;  // jshint ignore:line
    try {
        event.stopPropagation();
    } catch (e) {
        window.event.cancelBubble = true;
    }
    self.dropzoneItemCache = item;
    self.dropzone.hiddenFileInput.click();
    if (!item.open) {
        self.updateFolder(null, item);
    }
}

/**
 * Download button in Action Column
 * @param event DOM event object for click
 * @param {Object} item A Treebeard _item object for the row involved. Node information is inside item.data
 * @param {Object} col Information pertinent to that column where this upload event is run from
 * @private
 */
function _downloadEvent (event, item, col) {
    try {
        event.stopPropagation();
    } catch (e) {
        window.event.cancelBubble = true;
    }
    window.location = waterbutler.buildTreeBeardDownload(item);
}

<<<<<<< HEAD
function copyFile(event, item, col) {

=======
function createFolder(event, parent, col) {
    var self = this;
    var folderName = m.prop('');
    var errorMessage = m.prop('');
    var creatingFolder = m.prop(false);

    if (!parent.open) {
        self.updateFolder(null, parent);
    }

    function doCreate(event) {
        event.preventDefault();
        if (folderName().length < 1) {
            errorMessage('Please enter a folder name.');
            redraw();
            return;
        }
        if (folderName().indexOf('/') !== -1) {
            errorMessage('Folder name contains illegal characters.');
            redraw();
            return;
        }

        errorMessage('');
        creatingFolder(true);
        redraw();
        var path = (parent.data.path || '/') + folderName() + '/';

        m.request({
            method: 'POST',
            background: true,
            url: waterbutler.buildCreateFolderUrl(path, parent.data.provider, parent.data.nodeId),
        }).then(function(item) {
            inheritFromParent({data: item}, parent);

            item = self.createItem(item, parent.id);
            _fangornOrderFolder.call(self, parent);
            folderName('');
            self.modal.dismiss();
            creatingFolder(false);
            item.notify.update('Created!', 'success', undefined, 1000);
        }, function(data) {
            if (data && data.code === 409) {
                errorMessage(data.message);
            } else {
                errorMessage('Folder creation failed.');
            }
            creatingFolder(false);
            redraw();
        });
    }

    function redraw() {
        self.modal.update(m('div', [
            m('h3.break-word', 'Enter a folder name'),
            m('form', {onsubmit: doCreate}, [
                m('input.form-control[autofocus][type=text]', {
                    placeholder: 'Folder Name',
                    onchange: m.withAttr('value', folderName),
                    disabled: creatingFolder() ? 'disabled' : '',
                })
            ])
        ]), (function() {
            return m('div', [
                m('span.pull-left.text-danger', errorMessage()),
                m('div', [
                    m('button.btn.btn-default.btn-md', {onclick: function(){self.modal.dismiss();}}, 'Cancel'),
                    ' ',
                    creatingFolder() ?
                    m('i.fa.fa-spinner.fa-spin') :
                    m('button.btn.btn-success.btn-md', {onclick: doCreate.bind(self)}, 'Create')
                ])
            ]);
        })());
    }

    redraw();
>>>>>>> 4270df74
}

/**
 * Deletes the item, only appears for items
 * @param event DOM event object for click
 * @param {Object} item A Treebeard _item object for the row involved. Node information is inside item.data
 * @param {Object} col Information pertinent to that column where this upload event is run from
 * @private
 */
function _removeEvent (event, item, col) {
    try {
        event.stopPropagation();
    } catch (e) {
        window.event.cancelBubble = true;
    }
    var tb = this;

    function cancelDelete() {
        this.modal.dismiss();
    }
    function runDelete() {
        var tb = this;
        $('.tb-modal-footer .btn-success').html('<i> Deleting...</i>').attr('disabled', 'disabled');
        // delete from server, if successful delete from view
        var url = resolveconfigOption.call(this, item, 'resolveDeleteUrl', [item]);
        url = url || waterbutler.buildTreeBeardDelete(item);
        $.ajax({
            url: url,
            type: 'DELETE'
        })
        .done(function(data) {
            // delete view
            tb.deleteNode(item.parentID, item.id);
            tb.modal.dismiss();
        })
        .fail(function(data){
            tb.modal.dismiss();
            item.notify.update('Delete failed.', 'danger', undefined, 3000);
        });
    }

    function doDelete() {
        if (item.data.permissions.edit) {

            if (item.children.length > 0) {
                tb.modal.update(m('div', [
                        m('h3.break-word', '"' + item.data.name + '" must be empty to be deleted.')
                    ]),
                    m('button.btn.btn-default', {onclick: function(){cancelDelete.call(tb);}}, 'OK')
                );
                tb.modal.update(mithrilContent, mithrilButtons);
            } else {
                var mithrilContent = m('div', [
                        m('h3.break-word', 'Delete "' + item.data.name+ '"?'),
                        m('p', 'This action is irreversible.')
                    ]);
                var mithrilButtons = m('div', [
                        m('button', { 'class' : 'btn btn-default m-r-md', onclick : function() { cancelDelete.call(tb); } }, 'Cancel'),
                        m('button', { 'class' : 'btn btn-success', onclick : function() { runDelete.call(tb); }  }, 'OK')
                    ]);
                tb.modal.update(mithrilContent, mithrilButtons);
            }
        } else {
            item.notify.update('You don\'t have permission to delete this file.', 'info', undefined, 3000);
        }
    }

    if (!item.open) {
        tb.updateFolder(null, item, doDelete);
    } else {
        doDelete();
    }
}

/**
 * Resolves lazy load url for fetching children
 * @param {Object} item A Treebeard _item object for the row involved. Node information is inside item.data
 * @this Treebeard.controller
 * @returns {String|Boolean} Returns the fetch URL in string or false if there is no url.
 * @private
 */
function _fangornResolveLazyLoad(item) {
    var configOption = resolveconfigOption.call(this, item, 'lazyload', [item]);
    if (configOption) {
        return configOption;
    }

    if (item.data.provider === undefined) {
        return false;
    }
    return waterbutler.buildTreeBeardMetadata(item);
}

/**
 * Checks if the file being uploaded exists by comparing name of existing children with file name
 * @param {Object} item A Treebeard _item object for the row involved. Node information is inside item.data
 * @param {Object} file File object that dropzone passes
 * @this Treebeard.controller
 * @returns {boolean}
 * @private
 */
// function _fangornFileExists(item, file) {
//     var i,
//         child;
//     for (i = 0; i < item.children.length; i++) {
//         child = item.children[i];
//         if (child.kind === 'file' && child.data.name === file.name) {
//             return true;
//         }
//     }
//     return false;
// }

/**
 * Handles errors in lazyload fetching of items, usually link is wrong
 * @param {Object} item A Treebeard _item object for the row involved. Node information is inside item.data
 * @this Treebeard.controller
 * @private
 */
function _fangornLazyLoadError (item) {
    var configOption = resolveconfigOption.call(this, item, 'lazyLoadError', [item]);
    if (!configOption) {
        item.notify.update('Files couldn\'t load, please try again later.', 'deleting', undefined, 3000);
    }
}

/**
 * Applies the positionining and initialization of tooltips for file names
 * @private
 */
function reapplyTooltips () {
    $('[data-toggle="tooltip"]').tooltip({container: 'body'});
    $(".title-text [data-toggle=tooltip]").hover(function(event){
        var mousePosition = event.pageX - 20;
        $('.tooltip').css('left', mousePosition + 'px');
    });
}

/**
 * Called when new object data has arrived to be loaded.
 * @param {Object} tree A Treebeard _item object for the row involved. Node information is inside item.data
 * @this Treebeard.controller
 * @private
 */
function _fangornLazyLoadOnLoad (tree) {
    tree.children.forEach(function(item) {
        inheritFromParent(item, tree);
    });
    resolveconfigOption.call(this, tree, 'lazyLoadOnLoad', [tree]);
    reapplyTooltips();

    if (tree.depth > 1) {
        _fangornOrderFolder.call(this, tree);
    }
}

/**
 * Order contents of a folder without an entire sorting of all the table
 * @param {Object} tree A Treebeard _item object for the row involved. Node information is inside item.data
 * @this Treebeard.controller
 * @private
 */
function _fangornOrderFolder(tree) {
    var sortDirection = this.isSorted[0].desc ? 'desc' : 'asc';
    tree.sortChildren(this, sortDirection, 'text', 0);
    this.redraw();
}

/**
 * Changes the upload method based on what the add ons need. Default is POST, S3 needs PUT
 * @param {Object} item A Treebeard _item object for the row involved. Node information is inside item.data
 * @this Treebeard.controller
 * @returns {string} Must return string that is a legitimate method like POST, PUT
 * @private
 */
function _fangornUploadMethod(item) {
    var configOption = resolveconfigOption.call(this, item, 'uploadMethod', [item]);
    return configOption || 'PUT';
}


/**
 * Defines the contents for the action column, upload and download buttons etc.
 * @param {Object} item A Treebeard _item object for the row involved. Node information is inside item.data
 * @param {Object} col Options for this particulat column
 * @this Treebeard.controller
 * @returns {Array} Returns an array of mithril template objects using m()
 * @private
 */
function _fangornActionColumn (item, col) {
    var self = this,
        buttons = [];

    // Upload button if this is a folder
    // If File and FileRead are not defined dropzone is not supported and neither is uploads
    if (window.File && window.FileReader && item.kind === 'folder' && item.data.provider && item.data.permissions.edit) {
        buttons.push({
            name: '',
            icon: 'fa fa-upload',
            'tooltip' : 'Upload files',

            css: 'fangorn-clickable btn btn-default btn-xs',
            onclick: _uploadEvent
        });
        buttons.push({
            name: '',
            icon: 'fa fa-plus',
            'tooltip' : 'New folder',

            css: 'fangorn-clickable btn btn-default btn-xs',
            onclick: createFolder
        });

        if (item.data.path) {
            buttons.push({
                'name' : '',
                'tooltip' : 'Delete',
                'icon' : 'fa fa-times',
                'css' : 'm-l-xs text-danger fg-hover-hide',
                'style' : 'display:none',
                'onclick' : _removeEvent
            });
        }
    }
    //Download button if this is an item
    if (item.kind === 'file') {
        buttons.push({
            'name' : '',
            'tooltip' : 'Download file',
            'icon' : 'fa fa-download',
            'css' : 'btn btn-info btn-xs',
            'onclick' : _downloadEvent
        });
        if (item.data.permissions.edit) {
            buttons.push({
                'name' : '',
                'tooltip' : 'Delete',
                'icon' : 'fa fa-times',
                'css' : 'm-l-lg text-danger fg-hover-hide',
                'style' : 'display:none',
                'onclick' : _removeEvent
            });
        }
    }
    // Build the template for icons
    return buttons.map(function (btn) {
        return m('span', { 'data-col' : item.id }, [ m('i',
            { 'class' : btn.css, 'data-toggle' : 'tooltip', title : btn.tooltip, 'data-placement': 'bottom', style : btn.style, 'onclick' : function(event) { btn.onclick.call(self, event, item, col); } },
            [ m('span', { 'class' : btn.icon}, btn.name) ])
            ]);
    });
}

/**
 * Defines the contents of the title column (does not include the toggle and folder sections
 * @param {Object} item A Treebeard _item object for the row involved. Node information is inside item.data
 * @param {Object} col Options for this particulat column
 * @this Treebeard.controller
 * @returns {Array} Returns an array of mithril template objects using m()
 * @private
 */
function _fangornTitleColumn(item, col) {
    if (item.kind === 'file' && item.data.permissions.view) {
        return m('span',{
            onclick: function() {
                var redir = new URI(item.data.nodeUrl);
                redir.segment('files').segment(item.data.provider).segmentCoded(item.data.path.substring(1));
                window.location = redir.toString() + '/';
            },
            'data-toggle' : 'tooltip', title : 'View file', 'data-placement': 'bottom'
        }, item.data.name);
    }
    return m('span', item.data.name);
}

/**
 * Parent function for resolving rows, all columns are sub methods within this function
 * @param {Object} item A Treebeard _item object for the row involved. Node information is inside item.data
 * @this Treebeard.controller
 * @returns {Array} An array of columns that get iterated through in Treebeard
 * @private
 */
function _fangornResolveRows(item) {
    var default_columns = [];
    var configOption;
    item.css = '';
    if(item.data.tmpID){
        return [
        {
            data : 'name',  // Data field name
            folderIcons : true,
            filter : true,
            custom : function(){ return m('span.text-muted', item.data.name); }
        },
        {
            data : '',  // Data field name
            custom : function(){ return m('span.text-muted', 'Upload pending...'); }
        },
        {
            data : '',  // Data field name
            custom : function(){ return m('span', ''); }
        }
        ];
    }
    if(item.data.status) {
        return [{
            data : 'name',
            folderIcons : true,
            filter : true,
            custom : function(){ return m('span.text-muted', item.data.name); }
        },
        {
            data : '',
            custom : function(){ return m('span.text-muted', STATE_MAP[item.data.status].display); }
        },
        {
            data : '',
            custom : function(){ return m('span', ''); }
        }];
    }

    if (item.parentID) {
        item.data.permissions = item.data.permissions || item.parent().data.permissions;
        if (item.data.kind === 'folder') {
            item.data.accept = item.data.accept || item.parent().data.accept;
        }
    }

    default_columns.push({
        data : 'name',  // Data field name
        folderIcons : true,
        filter : true,
        custom : _fangornTitleColumn
    });
    var actionColumn = (
        resolveconfigOption.call(this, item, 'resolveActionColumn', [item]) ||
        _fangornActionColumn
    );
    default_columns.push({
        sortInclude : false,
        custom : actionColumn
    });
    if (item.data.provider === 'osfstorage' && item.data.kind === 'file') {
        default_columns.push({
            data : 'downloads',
            sortInclude : false,
            filter : false,
            custom: function() { return item.data.extra ? item.data.extra.downloads.toString() : ''; }
        });
    } else {
        default_columns.push({
            data : 'downloads',
            sortInclude : false,
            filter : false,
            custom : function() { return m(''); }
        });
    }
    configOption = resolveconfigOption.call(this, item, 'resolveRows', [item]);
    return configOption || default_columns;
}

/**
 * Defines Column Titles separately since content and css may be different, allows more flexibility
 * @returns {Array} an Array of column information that gets templated inside Treebeard
 * @this Treebeard.controller
 * @private
 */
function _fangornColumnTitles () {
    var columns = [];
    columns.push({
        title: 'Name',
        width : '65%',
        sort : true,
        sortType : 'text'
    }, {
        title : 'Actions',
        width : '20%',
        sort : false
    }, {
        title : 'Downloads',
        width : '15%',
        sort : false
    });
    return columns;
}

/**
 * When fangorn loads the top level needs to be open so we load the children on load
 * @this Treebeard.controller
 * @private
 */
function _loadTopLevelChildren() {
    var i;
    for (i = 0; i < this.treeData.children.length; i++) {
        this.updateFolder(null, this.treeData.children[i]);
    }
}

/**
 * Expand major addons on load
 * @param {Object} item A Treebeard _item object for the row involved. Node information is inside item.data
 * @this Treebeard.controller
 * @private
 */
function expandStateLoad(item) {
    var tb = this,
        i;
    if (item.children.length > 0 && item.depth === 1) {
        for (i = 0; i < item.children.length; i++) {
            // if (item.children[i].data.isAddonRoot || item.children[i].data.addonFullName === 'OSF Storage' ) {
                tb.updateFolder(null, item.children[i]);
            // }
        }
    }
    if (item.children.length > 0 && item.depth === 2) {
        for (i = 0; i < item.children.length; i++) {
            if (item.children[i].data.isAddonRoot || item.children[i].data.addonFullName === 'OSF Storage' ) {
                tb.updateFolder(null, item.children[i]);
            }
        }
    }
    reapplyTooltips();
}


/**
 * OSF-specific Treebeard options common to all addons.
 * Check Treebeard API for more information
 */
tbOptions = {
    rowHeight : 30,         // user can override or get from .tb-row height
    showTotal : 15,         // Actually this is calculated with div height, not needed. NEEDS CHECKING
    paginate : false,       // Whether the applet starts with pagination or not.
    paginateToggle : false, // Show the buttons that allow users to switch between scroll and paginate.
    uploads : true,         // Turns dropzone on/off.
    columnTitles : _fangornColumnTitles,
    resolveRows : _fangornResolveRows,
    title : function() {
        if(window.contextVars.uploadInstruction) {
            // If File and FileRead are not defined dropzone is not supported and neither is uploads
            if (window.File && window.FileReader) {
                return m('p', {
                }, [
                    m('span', 'To Upload: Drag files into a folder OR click the '),
                    m('i.btn.btn-default.btn-xs', { disabled : 'disabled'}, [ m('i.fa.fa-upload')]),
                    m('span', ' below.')
                ]);
            }
            return m('p', {
                class: 'text-danger'
            }, [
                m('span', 'Your browser does not support file uploads, ', [
                    m('a', { href: 'http://browsehappy.com' }, 'learn more'),
                    '.'
                ])
            ]);
        }
        return undefined;
    },
    showFilter : true,     // Gives the option to filter by showing the filter box.
    allowMove : true,       // Turn moving on or off.
    dragOptions : {},
    dropOptions : {},
    dropEvents: {
        drop: onItemDrop
    },
    hoverClass : 'fangorn-hover',
    togglecheck : _fangornToggleCheck,
    sortButtonSelector : {
        up : 'i.fa.fa-chevron-up',
        down : 'i.fa.fa-chevron-down'
    },
    onload : function () {
        var tb = this;
        _loadTopLevelChildren.call(tb);
        $(document).on('click', '.fangorn-dismiss', function() {
            tb.redraw();
        });

        $(window).on('beforeunload', function() {
            if(tb.dropzone && tb.dropzone.getUploadingFiles().length) {
                return 'You have pending uploads, if you leave this page they may not complete.';
            }
        });
    },
    createcheck : function (item, parent) {
        return true;
    },
    deletecheck : function (item) {  // When user attempts to delete a row, allows for checking permissions etc.
        return true;
    },
    movecheck : function (to, from) { //This method gives the users an option to do checks and define their return
        return true;
    },
    movefail : function (to, from) { //This method gives the users an option to do checks and define their return
        return true;
    },
    addcheck : function (treebeard, item, file) {
        var size;
        var maxSize;
        var displaySize;
        var msgText;
        if (_fangornCanDrop(treebeard, item)) {
            if (item.data.accept && item.data.accept.maxSize) {
                size = file.size / 1000000;
                maxSize = item.data.accept.maxSize;
                if (size > maxSize) {
                    displaySize = Math.round(file.size / 10000) / 100;
                    msgText = 'One of the files is too large (' + displaySize + ' MB). Max file size is ' + item.data.accept.maxSize + ' MB.';
                    item.notify.update(msgText, 'warning', undefined, 3000);
                    return false;
                }
            }
            return true;
        }
        return false;
    },
    onscrollcomplete : function(){
        reapplyTooltips();
    },
    onselectrow : function(row) {
    },
    filterPlaceholder : 'Search',
    onmouseoverrow : _fangornMouseOverRow,
    sortDepth : 2,
    dropzone : {                                           // All dropzone options.
        url: function(files) {return files[0].url;},
        clickable : '#treeGrid',
        addRemoveLinks: false,
        previewTemplate: '<div></div>',
        parallelUploads: 1,
        acceptDirectories: false,
        fallback: function(){}
    },
    resolveIcon : _fangornResolveIcon,
    resolveToggle : _fangornResolveToggle,
    // Pass ``null`` to avoid overwriting Dropzone URL resolver
    resolveUploadUrl: function() {return null;},
    resolveLazyloadUrl : _fangornResolveLazyLoad,
    resolveUploadMethod: _fangornUploadMethod,
    lazyLoadError : _fangornLazyLoadError,
    lazyLoadOnLoad : _fangornLazyLoadOnLoad,
    ontogglefolder : expandStateLoad,
    dropzoneEvents : {
        uploadprogress : _fangornUploadProgress,
        sending : _fangornSending,
        complete : _fangornComplete,
        success : _fangornDropzoneSuccess,
        error : _fangornDropzoneError,
        dragover : _fangornDragOver,
        addedfile : _fangornAddedFile
    },
    resolveRefreshIcon : function() {
        return m('i.fa.fa-refresh.fa-spin');
    },
    removeIcon : function(){
        return m('i.fa.fa-times-circle');
    }
};

/**
 * Loads Fangorn with options
 * @param {Object} options The options to be extended with Treebeard options
 * @constructor
 */
function Fangorn(options) {
    this.options = $.extend({}, tbOptions, options);
    this.grid = null;       // Set by _initGrid
    this.init();
}

/**
 * Initialize Fangorn methods that connect it to Treebeard
 * @type {{constructor: Fangorn, init: Function, _initGrid: Function}}
 */
Fangorn.prototype = {
    constructor: Fangorn,
    init: function () {
        this._initGrid();
    },
    // Create the Treebeard once all addons have been configured
    _initGrid: function () {
        this.grid = new Treebeard(this.options);
        return this.grid;
    }
};

Fangorn.ButtonEvents = {
    _downloadEvent: _downloadEvent,
    _uploadEvent: _uploadEvent,
    _removeEvent: _removeEvent,
    createFolder: createFolder,
};

Fangorn.DefaultColumns = {
    _fangornTitleColumn: _fangornTitleColumn
};

Fangorn.Utils = {
    inheritFromParent: inheritFromParent,
    resolveconfigOption: resolveconfigOption,
    reapplyTooltips : reapplyTooltips
};

module.exports = Fangorn;<|MERGE_RESOLUTION|>--- conflicted
+++ resolved
@@ -560,10 +560,6 @@
     window.location = waterbutler.buildTreeBeardDownload(item);
 }
 
-<<<<<<< HEAD
-function copyFile(event, item, col) {
-
-=======
 function createFolder(event, parent, col) {
     var self = this;
     var folderName = m.prop('');
@@ -641,7 +637,6 @@
     }
 
     redraw();
->>>>>>> 4270df74
 }
 
 /**

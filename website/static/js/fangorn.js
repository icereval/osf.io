--- conflicted
+++ resolved
@@ -2225,13 +2225,8 @@
     dismissToolbar : dismissToolbar,
     uploadRowTemplate : uploadRowTemplate,
     resolveIconView: resolveIconView,
-<<<<<<< HEAD
-    orderFolder: orderFolder
-
-=======
     orderFolder: orderFolder,
     connectCheckTemplate : _connectCheckTemplate
->>>>>>> 505ab6c4
 };
 
 Fangorn.DefaultOptions = tbOptions;

--- conflicted
+++ resolved
@@ -42,9 +42,6 @@
     self.lastModified = new Date(data.lastModified)|| new Date();
     self.value = ko.observable(data.value || '');
 
-<<<<<<< HEAD
-	self.adminHasSeen = ko.observable(false);
-=======
     self.isDeleted = ko.observable(false);
     self.isDeleted.subscribe(function(isDeleted) {
       if (isDeleted) {
@@ -53,7 +50,6 @@
     });
 
 	self.seenBy = ko.observableArray([]);
->>>>>>> a6d7ff21
 
     /**
      * Returns the author as the actual user, not 'You' 
@@ -300,11 +296,6 @@
 var Draft = function(params, metaSchema) {
     var self = this;
 
-    // TODO
-    self.approved = false || params.flags.isApproved;
-    self.is_pending_review = false || params.flags.isPendingReview;
-    self.is_payment_sent = false || params.flags.paymentSent;
-
     self.pk = params.pk;
     self.metaSchema = metaSchema || new MetaSchema(params.registration_schema);
     self.schema = ko.pureComputed(function() {
@@ -316,6 +307,9 @@
     self.initiated = new Date(params.initiated);
     self.updated = new Date(params.updated);
 
+	self.fulfills = params.fulfills || [];
+    self.is_pending_review = params.is_pending_review || false;
+    self.approved = params.approved || true;
     self.urls = params.urls || {};
 
     $.each(params.config || {}, function(key, value) {
@@ -555,23 +549,8 @@
 RegistrationEditor.prototype.extendEditor = function(type, ViewModel) {
     this.extensions[type] = ViewModel;
 };
-
-<<<<<<< HEAD
-RegistrationEditor.prototype.nextQuestion = function() {
-    var self = this;
-
-    var currentQuestion = self.currentQuestion();
-=======
-    var t = self.lastSaveTime();
-    if (t) {
-        return t.toGMTString();
-    } else {
-        return 'never';
-    }
-};
 RegistrationEditor.prototype.viewComments = function() {
   var self = this;
->>>>>>> a6d7ff21
 
   var comments = self.currentQuestion().comments();
   $.each(comments, function(index, comment) {
@@ -596,13 +575,8 @@
   }
   return comments.length !== 0 ? comments.length : '';
 };
-<<<<<<< HEAD
-RegistrationEditor.prototype.previousQuestion = function() {
-    var self = this;
-=======
-RegistrationEditor.prototype.nextPage = function() {
-  var self = this;
->>>>>>> a6d7ff21
+RegistrationEditor.prototype.nextQuestion = function() {
+    var self = this;
 
   var currentQuestion = self.currentQuestion();
 

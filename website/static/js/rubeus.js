--- conflicted
+++ resolved
@@ -71,33 +71,12 @@
 
 	var buttonDefs = [];
 	if(item.permissions.download !== false){
-<<<<<<< HEAD
 	    buttonDefs.push({
 		text: '<i class="icon-download-alt icon-white"></i>',
 		action: 'download',
 		cssClass: 'btn btn-primary btn-mini'
 	    });
 	}
-	if(item.permissions.update === true){
-	    buttonDefs.push({
-		text: '<i class="icon-retweet icon-green"></i>',
-		action: 'upload',
-		cssClass: 'btn btn-primary btn-mini'
-	    });
-	}
-	if (item.permissions && item.permissions.edit) {
-	    buttonDefs.push({
-		text: '&nbsp;<i class="icon-remove"></i>',
-		action: 'delete',
-		cssClass: 'btn btn-link btn-mini btn-delete'
-=======
-            var downloadTip = genTooltipMarkup('Download ' + item.name);
-	    var buttonDefs.push({
-		text: '<i class="icon-download-alt icon-white"' + downloadTip + '></i>',
-		action: 'download',
-		cssClass: 'btn btn-primary btn-mini'
->>>>>>> 7b496104
-	    });
 	}
         if (item.permissions && item.permissions.edit) {
             var deleteTip = genTooltipMarkup('Delete ' + item.name, 20);

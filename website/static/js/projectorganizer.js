/**
 * Handles Project Organizer on dashboard page of OSF.
 * For Treebeard and _item API's check: https://github.com/caneruguz/treebeard/wiki
 */
'use strict';

var Handlebars = require('handlebars');
var $ = require('jquery');
var m = require('mithril');
var Treebeard = require('treebeard');
var bootbox = require('bootbox');
var Bloodhound = require('exports?Bloodhound!typeahead.js');
var moment = require('moment');
var Raven = require('raven-js');

var $osf = require('osfHelpers');

// copyMode can be 'copy', 'move', 'forbidden', or null.
// This is set at draglogic and is used as global within this module
var copyMode = null;

// Initialize projectOrganizer object (separate from the ProjectOrganizer constructor at the end)
var projectOrganizer = {};

// Templates load once
var detailTemplateSource = $('#project-detail-template').html();
var detailTemplate = Handlebars.compile(detailTemplateSource);

var multiItemDetailTemplateSource = $('#project-detail-multi-item-no-action').html();
var multiItemDetailTemplate = Handlebars.compile(multiItemDetailTemplateSource);
var multiItemDetailTemplateSourceNoAction = $('#project-detail-multi-item-template').html();

/**
 * Bloodhound is a typeahead suggestion engine. Searches here for public projects
 * @type {Bloodhound}
 */
projectOrganizer.publicProjects = new Bloodhound({
    datumTokenizer: function (d) {
        return Bloodhound.tokenizers.whitespace(d.name);
    },
    queryTokenizer: Bloodhound.tokenizers.whitespace,
    remote: {
        url: '/api/v1/search/projects/?term=%QUERY&maxResults=20&includePublic=yes&includeContributed=no',
        filter: function (projects) {
            return $.map(projects, function (project) {
                return {
                    name: project.value,
                    node_id: project.id,
                    category: project.category
                };
            });
        },
        limit: 10
    }
});

/**
 * Bloodhound is a typeahead suggestion engine. Searches here for users projects
 * @type {Bloodhound}
 */
projectOrganizer.myProjects = new Bloodhound({
    datumTokenizer: function (d) {
        return Bloodhound.tokenizers.whitespace(d.name);
    },
    queryTokenizer: Bloodhound.tokenizers.whitespace,
    remote: {
        url: '/api/v1/search/projects/?term=%QUERY&maxResults=20&includePublic=no&includeContributed=yes',
        filter: function (projects) {
            return $.map(projects, function (project) {
                return {
                    name: project.value,
                    node_id: project.id,
                    category: project.category
                };
            });
        },
        limit: 10
    }
});

/**
 * Edits the template for the column titles.
 * Used here to make smart folder italicized
 * @param {Object} item A Treebeard _item object for the row involved. Node information is inside item.data
 * @this Treebeard.controller Check Treebeard API for methods available
 * @private
 */
function _poTitleColumn(item) {
    var css = item.data.isSmartFolder ? 'project-smart-folder smart-folder' : '';
    return m('span', { 'class' : css }, item.data.name);
}

/**
 * Links for going to project pages on the action column
 * @param event Click event
 * @param {Object} item A Treebeard _item object for the row involved. Node information is inside item.data
 * @param {Object} col Column options
 * @this Treebeard.controller Check Treebeard API for methods available
 * @private
 */
function _gotoEvent(event, item, col) {
    window.location = item.data.urls.fetch;
}

/**
 * Watching for escape key press
 * @param {String} nodeID Unique ID of the node
 */
function addFormKeyBindings(nodeID) {
    $('#ptd-' + nodeID).keyup(function (e) {
        if (e.which === 27) {
            $('#ptd-' + nodeID).find('.cancel-button-' + nodeID).filter(':visible').click();
            return false;
        }
    });
}

/**
 * The project detail popup is populated based on the row that it was clicked from
 * @param {Object} theItem Only the item.data portion of A Treebeard _item object for the row involved.
 */
function createProjectDetailHTMLFromTemplate(theItem) {
    var detailTemplateContext = {
        theItem: theItem,
        parentIsSmartFolder: theItem.parentIsSmartFolder
    };
    var displayHTML = detailTemplate(detailTemplateContext);
    $('.project-details').html(displayHTML);
    addFormKeyBindings(theItem.node_id);
}

function createBlankProjectDetail(message) {
    var text = message || 'Select a row to view further actions.';
    $('.project-details').html('<div class="row"> <div class="col-xs-12"> <i class="text-muted text-center po-placeholder"> ' + text + ' </i> </div> </div>');
}

function triggerClickOnItem(item, force) {
    var row = $('.tb-row[data-id="'+ item.id+'"]');
    if (force){
        row.trigger('click');
    }

    if(row.hasClass(this.options.hoverClassMultiselect)){
        row.trigger('click');
    }
}

/**
 * Saves the expand state of a folder so that it can be loaded based on that state
 * @param {Object} item Node data
 * @param {Function} callback
 */
function saveExpandState(item, callback) {
    var collapseUrl,
        postAction,
        expandUrl;
    if (!item.apiURL) {
        return;
    }
    if (item.expand) {
        // turn to false
        collapseUrl = item.apiURL + 'collapse/';
        postAction = $osf.postJSON(collapseUrl, {});
        postAction.done(function () {
            if (typeof callback !== 'undefined') {
                callback();
            }
        }).fail($osf.handleJSONError);
    } else {
        // turn to true
        expandUrl = item.apiURL + 'expand/';
        postAction = $osf.postJSON(expandUrl, {});
        postAction.done(function () {
            if (typeof callback !== 'undefined') {
                callback();
            }
        }).fail($osf.handleJSONError);
    }
}

/**
 * Takes care of all instances of showing any project detail and action. It's the box that appears on clicks
 * @param event Browser event object
 * @param {Object} item A Treebeard _item object for the row involved. Node information is inside item.data
 * @param {Object} col Column information for the column where click happened.
 * @this Treebeard.controller.
 * @private
 */
function _showProjectDetails(event, item, col) {
    event.stopImmediatePropagation();
    var treebeard = this,
        mySourceWithEmptySelectable,
        publicSourceWithEmptySelectable,
        linkName,
        linkID,
        theItem = item.data,
        theParentNode,
        theParentNodeID;
    projectOrganizer.myProjects.initialize();
    projectOrganizer.publicProjects.initialize();
    // injecting error into search results from https://github.com/twitter/typeahead.js/issues/747
    mySourceWithEmptySelectable = function (q, cb) {
        var emptyMyProjects = [{ error: 'There are no matching projects to which you contribute.' }];
        projectOrganizer.myProjects.get(q, injectEmptySelectable);
        function injectEmptySelectable(suggestions) {
            if (suggestions.length === 0) {
                cb(emptyMyProjects);
            } else {
                cb(suggestions);
            }
        }
    };
    publicSourceWithEmptySelectable = function (q, cb) {
        var emptyPublicProjects = { error: 'There are no matching public projects.' };
        projectOrganizer.publicProjects.get(q, injectEmptySelectable);
        function injectEmptySelectable(suggestions) {
            if (suggestions.length === 0) {
                cb([emptyPublicProjects]);
            } else {
                cb(suggestions);
            }
        }
    };

    theParentNode = item.parent();
    if (theParentNode === 'undefined') {
        theParentNode = theItem;
        theItem.parentIsSmartFolder = true;
    }
    theItem.parentNode = theParentNode;
    theParentNodeID = theParentNode.data.node_id;
    theItem.parentIsSmartFolder = theParentNode.data.isSmartFolder;
    theItem.parentNodeID = theParentNodeID;
    if (!theItem.isSmartFolder) {
        createProjectDetailHTMLFromTemplate(theItem);
        $('#findNode' + theItem.node_id).hide();
        $('#findNode' + theItem.node_id + ' .typeahead').typeahead({
            highlight: true
        }, {
            name: 'my-projects',
            displayKey: function (data) {
                return data.name;
            },
            source: mySourceWithEmptySelectable,
            templates: {
                header: function () {
                    return '<h3 class="category">My Projects</h3>';
                },
                suggestion: function (data) {
                    if (typeof data.name !== 'undefined') {
                        return '<p>' + data.name + '</p>';
                    }
                    return '<p>' + data.error + '</p>';
                }
            }
        }, {
            name: 'public-projects',
            displayKey: function (data) {
                return data.name;
            },
            source: publicSourceWithEmptySelectable,
            templates: {
                header: function () {
                    return '<h3 class="category">Public Projects</h3>';
                },
                suggestion: function (data) {
                    if (typeof data.name !== 'undefined') {
                        return '<p>' + data.name + '</p>';
                    }
                    return '<p>' + data.error + '</p>';
                }
            }
        });
        $('#input' + theItem.node_id).bind('keyup', function (event) {
            var key = event.keyCode || event.which,
                buttonEnabled = (typeof $('#add-link-' + theItem.node_id).prop('disabled') !== 'undefined');

            if (key === 13) {
                if (buttonEnabled) {
                    $('#add-link-' + theItem.node_id).click(); //submits if the control is active
                }
            } else {
                $('#add-link-warn-' + theItem.node_id).text('');
                $('#add-link-' + theItem.node_id).attr('disabled', 'disabled');
                linkName = '';
                linkID = '';
            }
        });
        $('#input' + theItem.node_id).bind('typeahead:selected', function (obj, datum, name) {
            var getChildrenURL = theItem.apiURL + 'get_folder_pointers/',
                children;
            $.getJSON(getChildrenURL, function (data) {
                children = data;
                if (children.indexOf(datum.node_id) === -1) {
                    $('#add-link-' + theItem.node_id).removeAttr('disabled');
                    linkName = datum.name;
                    linkID = datum.node_id;
                } else {
                    $('#add-link-warn-' + theItem.node_id).text('This project is already in the folder');
                }
            }).fail($osf.handleJSONError);
        });
        $('#close-' + theItem.node_id).click(function () {
            createBlankProjectDetail();
            return false;
        });
        $('#add-link-' + theItem.node_id).click(function () {
            var url = '/api/v1/pointer/',
                postData = JSON.stringify({
                    pointerID: linkID,
                    toNodeID: theItem.node_id
                });
            theItem.expand = false;
            saveExpandState(theItem, function () {
                var tb = treebeard,
                    postAction = $.ajax({
                        type: 'POST',
                        url: url,
                        data: postData,
                        contentType: 'application/json',
                        dataType: 'json'
                    });
                postAction.done(function () {
                    tb.updateFolder(null, item);
                });
            });
            triggerClickOnItem.call(treebeard, item);
            return false;
        });
        $('#remove-link-' + theItem.node_id).click(function () {
            var url = '/api/v1/folder/' + theParentNodeID + '/pointer/' + theItem.node_id,
                deleteAction = $.ajax({
                    type: 'DELETE',
                    url: url,
                    contentType: 'application/json',
                    dataType: 'json'
                });
            deleteAction.done(function () {
                treebeard.updateFolder(null, theParentNode);
                createBlankProjectDetail();

            });
        });
        $('#delete-folder-' + theItem.node_id).click(function () {
            bootbox.confirm({
                title: 'Delete this folder?',
                message: 'Are you sure you want to delete this folder? This will also delete any folders ' +
                    'inside this one. You will not delete any projects in this folder.',
                callback: function (result) {
                    if (result !== null && result) {
                        var url = '/api/v1/folder/' + theItem.node_id,
                            deleteAction = $.ajax({
                                type: 'DELETE',
                                url: url,
                                contentType: 'application/json',
                                dataType: 'json'
                            });
                        deleteAction.done(function () {
                            treebeard.updateFolder(null, item.parent());
                            createBlankProjectDetail();
                        });
                    }
                }
            });
        });
        $('#add-folder-' + theItem.node_id).click(function () {
            $('#buttons' + theItem.node_id).hide();
            $('#rnc-' + theItem.node_id).hide();
            $('#findNode' + theItem.node_id).hide();
            $('#afc-' + theItem.node_id).show();
        });
        $('#add-folder-input' + theItem.node_id).bind('keyup', function () {
            var contents = $.trim($(this).val());
            if (contents === '') {
                $('#add-folder-button' + theItem.node_id).attr('disabled', 'disabled');
            } else {
                $('#add-folder-button' + theItem.node_id).removeAttr('disabled');
            }
        });
        $('#add-folder-button' + theItem.node_id).click(function () {
            var url = '/api/v1/folder/',
                postData = {
                    node_id: theItem.node_id,
                    title: $.trim($('#add-folder-input' + theItem.node_id).val())
                };
            theItem.expand = false;
            saveExpandState(theItem, function () {
                var putAction = $osf.putJSON(url, postData);
                putAction.done(function () {
                    //var icon = $('.tb-row[data-id="' + item.id + '"]').find('.tb-toggle-icon'),
                    //    iconTemplate = treebeard.options.resolveToggle.call(treebeard, item);
                    //if (icon.get(0)) {
                    //    m.render(icon.get(0), iconTemplate);
                    //}
                    treebeard.updateFolder(null, item);
                    triggerClickOnItem.call(treebeard, item);
                }).fail($osf.handleJSONError);

            });
            return false;
        });
        $('#rename-node-' + theItem.node_id).click(function () {
            $('#buttons' + theItem.node_id).hide();
            $('#afc-' + theItem.node_id).hide();
            $('#findNode' + theItem.node_id).hide();
            $('#nc-' + theItem.node_id).hide();
            $('#rnc-' + theItem.node_id).css({'display':'inline-block', 'width' : '100%'});
        });
        $('#rename-node-input' + theItem.node_id).bind('keyup', function () {
            var contents = $.trim($(this).val());
            if (contents === '' || contents === theItem.name) {
                $('#rename-node-button' + theItem.node_id).attr('disabled', 'disabled');
            } else {
                $('#rename-node-button' + theItem.node_id).removeAttr('disabled');
            }
        });
        $('#rename-node-button' + theItem.node_id).click(function () {
            var url = theItem.apiURL + 'edit/',
                postAction,
                postData = {
                    name: 'title',
                    value: $.trim($('#rename-node-input' + theItem.node_id).val())
                };
            postAction = $osf.postJSON(url, postData);
            postAction.done(function () {
                treebeard.updateFolder(null, treebeard.find(1));
                // Also update every
            }).fail($osf.handleJSONError);
            return false;
        });
        $('.cancel-button-' + theItem.node_id).click(function () {
            $('#afc-' + theItem.node_id).hide();
            $('#rnc-' + theItem.node_id).hide();
            $('#findNode' + theItem.node_id).hide();
            $('#nc-' + theItem.node_id).show();
            $('#buttons' + theItem.node_id).show();
        });
        $('#add-item-' + theItem.node_id).click(function () {
            $('#buttons' + theItem.node_id).hide();
            $('#afc-' + theItem.node_id).hide();
            $('#rnc-' + theItem.node_id).hide();
            $('#findNode' + theItem.node_id).show();
        });
    } else {
        createBlankProjectDetail('Smart folders don\'t have any actions.');
    }
}

/**
 * Project Organizer actions, has info and go to project
 * @param {Object} item A Treebeard _item object for the row involved. Node information is inside item.data
 * @param {Object} col Column information for the column where click happened.
 * @returns {Array} An array of buttons in mithril view format using mithril's m()
 * @private
 */
function _poActionColumn(item, col) {
    var self = this,
        buttons = [],
        url = item.data.urls.fetch;
    if (!item.data.isSmartFolder) {
        if (url !== null) {
            buttons.push({
                'name' : '',
                'icon' : 'icon-chevron-right',
                'css' : 'project-organizer-icon-visit fangorn-clickable btn btn-info btn-xs',
                'onclick' : _gotoEvent
            });
        }
    }
    // Build the template for icons
    return buttons.map(function (btn) {
        return m('span', { 'data-col' : item.id }, [ m('i',
            { 'class' : btn.css, 'data-toggle' : 'tooltip', title : 'Go to Project', 'data-placement': 'bottom','style' : btn.style, 'onclick' : function (event) {  btn.onclick.call(self, event, item, col); } },
            [ m('span', { 'class' : btn.icon}, btn.name) ])
            ]);
    });
}

/**
 * Contributors have first person's name and then number of contributors. This functio nreturns the proper html
 * @param {Object} item A Treebeard _item object for the row involved. Node information is inside item.data
 * @returns {Object} A Mithril virtual DOM template object
 * @private
 */
function _poContributors(item) {
    if (!item.data.contributors) {
        return '';
    }

    return item.data.contributors.map(function (person, index, arr) {
        var comma;
        if(index === 0) {
            comma = '';
        } else {
            comma = ', ';
        }
        if (index > 2) {
            return;
        }
        if (index === 2) {
            return m('span', ' + ' + (arr.length - 2));
        }
        return m('span', comma + person.name );
    });
}

/**
 * Displays who modified the data and when. i.e. "6 days ago, by Uguz"
 * @param {Object} item A Treebeard _item object for the row involved. Node information is inside item.data
 * @private
 */
function _poModified(item) {
    var personString,
        dateString;
    if (item.data.modifiedDelta === 0) {
        return m('span');
    }
    dateString = moment.utc(item.data.dateModified).fromNow();
    if (item.data.modifiedBy !== '') {
        personString = item.data.modifiedBy.toString();
    }
    return m('span', dateString + ', by ' + personString);
}

/**
 * Organizes all the row displays based on what that item requires.
 * @param {Object} item A Treebeard _item object for the row involved. Node information is inside item.data
 * @returns {Array} An array of columns as col objects
 * @this Treebeard.controller Check Treebeard API For available methods
 * @private
 */
function _poResolveRows(item) {
    var css = '',
        draggable = false,
        default_columns;
    if (item.data.permissions) {
        draggable = item.data.permissions.movable || item.data.permissions.copyable;
    }
    if (draggable) {
        css = 'po-draggable';
    }
    item.css = '';
    default_columns = [{
        data : 'name',  // Data field name
        folderIcons : true,
        filter : true,
        css : css,
        custom : _poTitleColumn
    }, {
        sortInclude : false,
        custom : _poActionColumn
    }, {
        filter : true,
        custom : _poContributors
    }, {
        filter : false,
        custom : _poModified
    }];
    return default_columns;
}

/**
 * Organizes the information for Column title row.
 * @returns {Array} An array of columns with pertinent column information
 * @private
 */
function _poColumnTitles() {
    var columns = [];
    columns.push({
        title: 'Name',
        width : '45%',
        sort : true,
        sortType : 'text'
    }, {
        title : 'Actions',
        width : '10%',
        sort : false
    }, {
        title : 'Contributors',
        width : '20%',
        sort : false
    }, {
        title : 'Modified',
        width : '25%',
        sort : false
    });
    return columns;
}

/**
 * Checks if folder toggle is permitted (i.e. contents are private)
 * @param {Object} item A Treebeard _item object. Node information is inside item.data
 * @this Treebeard.controller
 * @returns {boolean}
 * @private
 */
function _poToggleCheck(item) {
    if (item.data.permissions.view) {
        return true;
    }
    item.notify.update('Not allowed: Private folder', 'warning', 1, undefined);
    return false;
}

/**
 * Returns custom icons for OSF depending on the type of item
 * @param {Object} item A Treebeard _item object. Node information is inside item.data
 * @this Treebeard.controller
 * @returns {Object}  Returns a mithril template with the m() function.
 * @private
 */
function _poResolveIcon(item) {
    var viewLink,
        icons = {
            folder : 'project-organizer-icon-folder',
            smartFolder : 'project-organizer-icon-smart-folder',
            project : 'project-organizer-icon-project',
            registration :  'project-organizer-icon-reg-project',
            component :  'project-organizer-icon-component',
            registeredComponent :  'project-organizer-icon-reg-component',
            link :  'project-organizer-icon-pointer'
        };
    viewLink = item.data.urls.fetch;
    function returnView(type) {
        var template = m('span', { 'class' : icons[type]});
        if (viewLink) {
            return m('a', { href : viewLink}, template);
        }
        return template;
    }
    if (item.data.isSmartFolder) {
        return returnView('smartFolder');
    }
    if (item.data.isFolder) {
        return returnView('folder');
    }
    if(item.data.isPointer && !item.parent().data.isFolder){
        return returnView('link');
    }
    if (item.data.isProject) {
        if (item.data.isRegistration) {
            return returnView('registration');
        } else {
            return returnView('project');
        }
    }

    if (item.data.isComponent) {
        if (item.data.isRegistration) {
            return returnView('registeredComponent');
        }else {
            return returnView('component');
        }
    }

    if (item.data.isPointer) {
        return returnView('link');
    }
    return returnView('folder');
}

/**
 * Returns custom folder toggle icons for OSF
 * @param {Object} item A Treebeard _item object. Node information is inside item.data
 * @this Treebeard.controller
 * @returns {string} Returns a mithril template with m() function, or empty string.
 * @private
 */
function _poResolveToggle(item) {
    var toggleMinus = m('i.icon-minus'),
        togglePlus = m('i.icon-plus'),
        childrenCount = item.data.childrenCount || item.children.length;
    if (item.kind === 'folder' && childrenCount > 0) {
        if (item.open) {
            return toggleMinus;
        }
        return togglePlus;
    }
    return '';
}

/**
 * Resolves lazy load url for fetching children
 * @param {Object} item A Treebeard _item object for the row involved. Node information is inside item.data
 * @this Treebeard.controller
 * @returns {String|Boolean} Returns the fetch URL in string or false if there is no url.
 * @private
 */
function _poResolveLazyLoad(item) {

    return '/api/v1/dashboard/' + item.data.node_id;
}

/**
 * Hook to run after lazyloading has successfully loaded
 * @param {Object} item A Treebeard _item object for the row involved. Node information is inside item.data
 * @this Treebeard.controller
 * @private
 */
function expandStateLoad(item) {
    var tb = this,
        i;
    if(item.children.length === 0 && item.data.childrenCount > 0){
        item.data.childrenCount = 0; 
        tb.updateFolder(null, item);
    }
    if (item.children.length > 0 && item.depth > 0) {
        for (i = 0; i < item.children.length; i++) {
            if (item.children[i].data.expand) {
                tb.updateFolder(null, item.children[i]);
            }
            if(tb.multiselected[0] && item.children[i].data.node_id === tb.multiselected[0].data.node_id) {
                triggerClickOnItem.call(tb, item.children[i], true);
            }
        }
    }
<<<<<<< HEAD


=======
    _cleanupMithril();
>>>>>>> 189f46a1
}

/**
 * Loads the children of an item that need to be expanded. Unique to Projectorganizer
 * @private
 */
function _poLoadOpenChildren() {
    var tb = this;
    this.treeData.children.map(function (item) {
        if (item.data.expand) {
            tb.updateFolder(null, item);
        }
    });
}

/**
 * Hook to run after multiselect is run when an item is selected.
 * @param event Browser click event object
 * @param {Object} tree A Treebeard _item object. Node information is inside item.data
 * @this Treebeard.controller
 * @private
 */
function _poMultiselect(event, tree) {
    var tb = this,
        selectedRows = filterRowsNotInParent.call(tb, tb.multiselected),
        someItemsAreFolders,
        pointerIds;
    if (selectedRows.length > 1) {
        someItemsAreFolders = false;
        pointerIds = [];
        selectedRows.forEach(function (item) {
            var thisItem = item.data;
            someItemsAreFolders = someItemsAreFolders ||
                                  thisItem.isFolder ||
                                  thisItem.isSmartFolder ||
                                  thisItem.parentIsSmartFolder ||
                                  !thisItem.permissions.movable;
            pointerIds.push(thisItem.node_id);
        });
        var detailTemplateContext;
        if(!selectedRows[0].parent().data.isFolder){
            detailTemplateContext = {
                itemsCount: selectedRows.length
            };
            var theParentNode = selectedRows[0].parent();
            var displayHTML = multiItemDetailTemplate(detailTemplateContext);
            $('.project-details').html(displayHTML);
            $('.project-details').show();
        } else {
            if (!someItemsAreFolders) {
                detailTemplateContext = {
                    multipleItems: true,
                    itemsCount: selectedRows.length
                };
                var theParentNode = selectedRows[0].parent();
                var displayHTML = multiItemDetailTemplate(detailTemplateContext);
                $('.project-details').html(displayHTML);
                $('.project-details').show();
                $('#remove-links-multiple').click(function () {
                    deleteMultiplePointersFromFolder.call(tb, pointerIds, theParentNode);
                    createBlankProjectDetail();
                });
                $('#close-multi-select').click(function () {
                    createBlankProjectDetail();
                    return false;
                });
            } else {
                createBlankProjectDetail();
            }
        }

    } else {
        _showProjectDetails.call(tb, event, tb.multiselected[0]);
    }
}



/**
 * Deletes pointers based on their ids from the folder specified
 * @param {String} pointerIds Unique node ids
 * @param folderToDeleteFrom  What it says
 */
function deleteMultiplePointersFromFolder(pointerIds, folderToDeleteFrom) {
    var tb = this,
        folderNodeId,
        url,
        postData,
        deleteAction;
    if (pointerIds.length > 0) {
        folderNodeId = folderToDeleteFrom.data.node_id;
        url = '/api/v1/folder/' + folderNodeId + '/pointers/';
        postData = JSON.stringify({pointerIds: pointerIds});
        deleteAction = $.ajax({
            type: 'DELETE',
            url: url,
            data: postData,
            contentType: 'application/json',
            dataType: 'json'
        });
        deleteAction.done(function () {
            tb.updateFolder(null, folderToDeleteFrom);
        });
        deleteAction.fail(function (jqxhr, textStatus, errorThrown) {
            $osf.growl('Error:', textStatus + '. ' + errorThrown);
        });
    }
}

/**
 * When multiple rows are selected remove those that are not in the parent
 * @param {Array} rows List of item objects
 * @returns {Array} newRows Returns the revised list of rows
 */
function filterRowsNotInParent(rows) {
    if (this.multiselected.length < 2) {
        return this.multiselected;
    }
    var i, newRows = [],
        originalRow = this.find(this.selected),
        originalParent,
        currentItem;
    if (typeof originalRow !== "undefined") {
        originalParent = originalRow.parentID;
        for (i = 0; i < rows.length; i++) {
            currentItem = rows[i];
            if (currentItem.parentID === originalParent && currentItem.id !== -1) {
                newRows.push(rows[i]);
            }
        }
    }
    this.multiselected = newRows;
    this.highlightMultiselect();
    return newRows;
}

/**
 * Hook for the drag start event on jquery
 * @param event jQuery UI drggable event object
 * @param ui jQuery UI draggable ui object
 * @private
 */
function _poDragStart(event, ui) {
    var itemID = $(event.target).attr('data-id'),
        item = this.find(itemID);
    if (this.multiselected.length < 2) {
        this.multiselected = [item];
    }
    createBlankProjectDetail();
}

/**
 * Hook for the drop event of jQuery UI droppable
 * @param event jQuery UI droppable event object
 * @param ui jQuery UI droppable ui object
 * @private
 */
function _poDrop(event, ui) {
    var items = this.multiselected.length === 0 ? [this.find(this.selected)] : this.multiselected,
        folder = this.find($(event.target).attr('data-id'));
    dropLogic.call(this, event, items, folder);
}

/**
 * Hook for the over event of jQuery UI droppable
 * @param event jQuery UI droppable event object
 * @param ui jQuery UI droppable ui object
 * @private
 */
function _poOver(event, ui) {
    var items = this.multiselected.length === 0 ? [this.find(this.selected)] : this.multiselected,
        folder = this.find($(event.target).attr('data-id')),
        dragState = dragLogic.call(this, event, items, ui);
    $('.tb-row').removeClass('tb-h-success po-hover po-hover-multiselect');
    if (dragState !== 'forbidden') {
        $('.tb-row[data-id="' + folder.id + '"]').addClass('tb-h-success');
    } else {
        $('.tb-row[data-id="' + folder.id + '"]').addClass('po-hover');
    }
}

// Sets the state of the alt key by listening for key presses in the document.
var altKey = false;
$(document).keydown(function (e) {
    if (e.altKey) {
        altKey = true;
    }
});
$(document).keyup(function (e) {
    if (!e.altKey) {
        altKey = false;
    }
});

/**
 * Sets the copy state based on which item is being dragged on which other item
 * @param {Object} event Browser drag event
 * @param {Array} items List of items being dragged at the time. Each item is a _item object
 * @param {Object} ui jQuery UI draggable drag ui object
 * @returns {String} copyMode One of the copy states, from 'copy', 'move', 'forbidden'
 */
function dragLogic(event, items, ui) {
    var canCopy = true,
        canMove = true,
        folder = this.find($(event.target).attr('data-id')),
        isSelf = false;
    items.forEach(function (item) {
        if (!isSelf) {
            isSelf = item.id === folder.id;
        }
        canCopy = canCopy && item.data.permissions.copyable;
        canMove = canMove && item.data.permissions.movable;
    });
    if (canAcceptDrop(items, folder) && (canMove || canCopy)) {
        if (canMove && canCopy) {
            if (altKey) {
                copyMode = 'copy';
            } else {
                copyMode = 'move';
            }
        }
        if (canMove && !canCopy) {
            copyMode = 'move';
        }
        if (canCopy && !canMove) {
            copyMode = 'copy';
        }
    } else {
        copyMode = 'forbidden';
    }
    if (isSelf) {
        copyMode = 'forbidden';
    }
    // Set the cursor to match the appropriate copy mode
    // Remember that Treebeard is using tb-drag-ghost instead of ui.helper
    switch (copyMode) {
    case 'forbidden':
        $('.tb-drag-ghost').css('cursor', 'not-allowed');
        break;
    case 'copy':
        $('.tb-drag-ghost').css('cursor', 'copy');
        break;
    case 'move':
        $('.tb-drag-ghost').css('cursor', 'move');
        break;
    default:
        $('.tb-drag-ghost').css('cursor', 'default');
    }
    return copyMode;
}

/**
 * Checks if the folder can accept the items dropped on it
 * @param {Array} items List of items being dragged at the time. Each item is a _item object
 * @param {Object} folder Folder information as _item object, the drop target
 * @returns {boolean} canDrop Whether drop can happen
 */
function canAcceptDrop(items, folder) {
    var representativeItem,
        itemParentNodeId,
        hasComponents,
        hasFolders,
        copyable,
        movable,
        canDrop;
    if (folder.data.isSmartFolder || !folder.data.isFolder) {
        return false;
    }
    // if the folder is contained by the item, return false
    representativeItem = items[0];
    if (representativeItem.isAncestor(folder) || representativeItem.id === folder.id) {
        return false;
    }
    // If trying to drop on the folder it came from originally, return false
    itemParentNodeId = representativeItem.parent().data.node_id;
    if (itemParentNodeId === folder.data.node_id) {
        return false;
    }
    hasComponents = false;
    hasFolders = false;
    copyable = true;
    movable = true;
    canDrop = true;
    items.forEach(function (item) {
        hasComponents = hasComponents || item.data.isComponent;
        hasFolders = hasFolders || item.data.isFolder;
        copyable = copyable && item.data.permissions.copyable;
        movable = movable && item.data.permissions.movable;
    });
    if (hasComponents) {
        canDrop = canDrop && folder.data.permissions.acceptsComponents;
    }
    if (hasFolders) {
        canDrop = canDrop && folder.data.permissions.acceptsFolders;
    }
    if (copyMode === 'move') {
        canDrop = canDrop && folder.data.permissions.acceptsMoves && movable;
    }
    if (copyMode === 'copy') {
        canDrop = canDrop && folder.data.permissions.acceptsCopies && copyable;
    }
    return canDrop;
}

/**
 * Where the drop actions happen
 * @param event jQuery UI drop event
 * @param {Array} items List of items being dragged at the time. Each item is a _item object
 * @param {Object} folder Folder information as _item object
 */
function dropLogic(event, items, folder) {
    var tb = this,
        theFolderNodeID,
        getChildrenURL,
        folderChildren,
        sampleItem,
        itemParent,
        itemParentNodeID,
        getAction;
    if (typeof folder !== 'undefined' && folder !== null && folder.data.isFolder) {
        theFolderNodeID = folder.data.node_id;
        getChildrenURL = folder.data.apiURL + 'get_folder_pointers/';
        sampleItem = items[0];
        itemParent = sampleItem.parent();
        itemParentNodeID = itemParent.data.node_id;
        if (itemParentNodeID !== theFolderNodeID) { // This shouldn't happen, but if it does, it's bad
            getAction = $.getJSON(getChildrenURL, function (data) {
                folderChildren = data;
                var itemsToMove = [],
                    itemsNotToMove = [],
                    postInfo;
                items.forEach(function (item) {
                    if ($.inArray(item.data.node_id, folderChildren) === -1) { // pointer not in folder to be moved to
                        itemsToMove.push(item.data.node_id);
                    } else if (copyMode === 'move') { // Pointer is already in the folder and it's a move
                                // We  need to make sure not to delete the folder if the item is moved to the same folder.
                                // When we add the ability to reorganize within a folder, this will have to change.
                        itemsNotToMove.push(item.data.node_id);
                    }
                });
                postInfo = {
                    'copy': {
                        'url': '/api/v1/project/' + theFolderNodeID + '/pointer/',
                        'json': {
                            nodeIds: itemsToMove
                        }
                    },
                    'move': {
                        'url': '/api/v1/pointers/move/',
                        'json': {
                            pointerIds: itemsToMove,
                            toNodeId: theFolderNodeID,
                            fromNodeId: itemParentNodeID
                        }
                    }
                };
                if (copyMode === 'copy' || copyMode === 'move') {
                    deleteMultiplePointersFromFolder.call(tb, itemsNotToMove, itemParent);
                    if (itemsToMove.length > 0) {
                        var url = postInfo[copyMode]['url'],
                            postData = JSON.stringify(postInfo[copyMode]['json']),
                            outerFolder = whichIsContainer.call(tb, itemParent, folder),
                            postAction = $.ajax({
                                type: 'POST',
                                url: url,
                                data: postData,
                                contentType: 'application/json',
                                dataType: 'json'
                            });
                        postAction.always(function (result) {
                            if (copyMode === 'move') {
                                if (!outerFolder) {
                                    tb.updateFolder(null, itemParent);
                                    tb.updateFolder(null, folder);
                                } else {
                                    tb.updateFolder(null, outerFolder);
                                }
                            } else {
                                tb.updateFolder(null, folder);
                            }
                        });
                        postAction.fail(function (jqxhr, textStatus, errorThrown) {
                            $osf.growl('Error:', textStatus + '. ' + errorThrown);
                        });
                    }
                }
            });
            getAction.fail(function (jqxhr, textStatus, errorThrown) {
                $osf.growl('Error:', textStatus + '. ' + errorThrown);
            });
        } else {
            Raven.captureMessage('Project dashboard: Parent node (' + itemParentNodeID + ') == Folder Node (' + theFolderNodeID + ')');
        }
    } else {
        if (typeof folder === 'undefined') {
            Raven.captureMessage('onDrop folder is undefined.');
        }
    }
    $('.project-organizer-dand').css('cursor', 'default');
}

/**
 * Checks if one of the items being moved contains the other. To check for adding parents to children
 * @param {Object} itemOne Treebeard _item object, has the _item API
 * @param {Object} itemTwo Treebeard _item object, has the _item API
 * @returns {null|Object} Returns object if one is containing the other. Null if neither or both
 */
function whichIsContainer(itemOne, itemTwo) {
    var isOneAncestor = itemOne.isAncestor(itemTwo),
        isTwoAncestor = itemTwo.isAncestor(itemOne);
    if (isOneAncestor && isTwoAncestor) {
        return null;
    }
    if (isOneAncestor) {
        return itemOne;
    }
    if (isTwoAncestor) {
        return itemTwo;
    }
    return null;
}

function _cleanupMithril() {
    // Clean up Mithril related redraw issues
    $('.tb-toggle-icon').each(function(){
        var children = $(this).children('i'); 
        if (children.length > 1) {
            children.last().remove();
        }
    });
}

//
/**
 * OSF-specific Treebeard options common to all addons.
 * For documentation visit: https://github.com/caneruguz/treebeard/wiki
 */
var tbOptions = {
    rowHeight : 27,         // user can override or get from .tb-row height
    showTotal : 15,         // Actually this is calculated with div height, not needed. NEEDS CHECKING
    paginate : false,       // Whether the applet starts with pagination or not.
    paginateToggle : false, // Show the buttons that allow users to switch between scroll and paginate.
    uploads : false,         // Turns dropzone on/off.
    columnTitles : _poColumnTitles,
    resolveRows : _poResolveRows,
    showFilter : false,     // Gives the option to filter by showing the filter box.
    title : false,          // Title of the grid, boolean, string OR function that returns a string.
    allowMove : true,       // Turn moving on or off.
    moveClass : 'po-draggable',
    hoverClass : 'po-hover',
    hoverClassMultiselect : 'po-hover-multiselect',
    togglecheck : _poToggleCheck,
    sortButtonSelector : {
        up : 'i.icon-chevron-up',
        down : 'i.icon-chevron-down'
    },
    dragOptions : {},
    dropOptions : {},
    dragEvents : {
        start : _poDragStart
    },
    dropEvents : {
        drop : _poDrop,
        over : _poOver
    },
    onload : function () {
        var tb = this;
        _poLoadOpenChildren.call(tb);
        $('.tb-row').first().trigger('click');

        $('.gridWrapper').on('mouseout', function(){
            $('.tb-row').removeClass('po-hover');
        });


    },
    createcheck : function (item, parent) {
        return true;
    },
    deletecheck : function (item) {
        return true;
    },
    ontogglefolder : function (item, event) {
        if (event) {
            saveExpandState(item.data);
        }
        if (!item.open) {
            item.load = false;
        }
        $('[data-toggle="tooltip"]').tooltip();
<<<<<<< HEAD
    },
    onscrollcomplete : function(){
        $('[data-toggle="tooltip"]').tooltip();
=======
        _cleanupMithril(); 

>>>>>>> 189f46a1
    },
    onscrollcomplete : function(){
        $('[data-toggle="tooltip"]').tooltip();
    },
    onmultiselect : _poMultiselect,
    resolveIcon : _poResolveIcon,
    resolveToggle : _poResolveToggle,
    resolveLazyloadUrl : _poResolveLazyLoad,
    lazyLoadOnLoad : expandStateLoad
};

/**
 * Initialize Project organizer in the fashion of Fangorn. Prepeares an option object within ProjectOrganizer
 * @param options Treebeard type options to be extended with Treebeard default options.
 * @constructor
 */
function ProjectOrganizer(options) {
    this.options = $.extend({}, tbOptions, options);
    this.grid = null; // Set by _initGrid
    this.init();
}

/**
 * Project organizer prototype object with init functions set to Treebeard.
 * @type {{constructor: ProjectOrganizer, init: Function, _initGrid: Function}}
 */
ProjectOrganizer.prototype = {
    constructor: ProjectOrganizer,
    init: function () {
        this._initGrid();
    },
    _initGrid: function () {
        this.grid = new Treebeard(this.options);
        return this.grid;
    }
};

module.exports = ProjectOrganizer;<|MERGE_RESOLUTION|>--- conflicted
+++ resolved
@@ -701,7 +701,7 @@
     var tb = this,
         i;
     if(item.children.length === 0 && item.data.childrenCount > 0){
-        item.data.childrenCount = 0; 
+        item.data.childrenCount = 0;
         tb.updateFolder(null, item);
     }
     if (item.children.length > 0 && item.depth > 0) {
@@ -714,12 +714,7 @@
             }
         }
     }
-<<<<<<< HEAD
-
-
-=======
     _cleanupMithril();
->>>>>>> 189f46a1
 }
 
 /**
@@ -1145,7 +1140,7 @@
 function _cleanupMithril() {
     // Clean up Mithril related redraw issues
     $('.tb-toggle-icon').each(function(){
-        var children = $(this).children('i'); 
+        var children = $(this).children('i');
         if (children.length > 1) {
             children.last().remove();
         }
@@ -1210,17 +1205,10 @@
             item.load = false;
         }
         $('[data-toggle="tooltip"]').tooltip();
-<<<<<<< HEAD
     },
     onscrollcomplete : function(){
         $('[data-toggle="tooltip"]').tooltip();
-=======
-        _cleanupMithril(); 
-
->>>>>>> 189f46a1
-    },
-    onscrollcomplete : function(){
-        $('[data-toggle="tooltip"]').tooltip();
+        _cleanupMithril();
     },
     onmultiselect : _poMultiselect,
     resolveIcon : _poResolveIcon,
